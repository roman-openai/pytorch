# mypy: allow-untyped-defs
import collections
import contextlib
import functools
import inspect
import warnings
import weakref
from collections.abc import MutableMapping
from types import CellType
from typing import Any, Dict, List, Optional, Set, Type

import torch.nn

from . import utils, variables
from .bytecode_transformation import (
    bytecode_from_template,
    create_call_function,
    create_call_method,
    create_instruction,
)
from .codegen import PyCodegen
from .exc import unimplemented
from .source import GlobalSource, LocalCellSource, LocalSource, Source
from .utils import dict_new, is_frozen_dataclass, nn_module_new, object_new
from .variables.base import (
    AttributeMutation,
    AttributeMutationExisting,
    AttributeMutationNew,
    is_side_effect_safe,
    ValueMutationExisting,
    ValueMutationNew,
    VariableTracker,
)
from .variables.user_defined import FrozenDataClassVariable


def _manual_dict_setitem(dict_from, dict_to, mro_index):
    # Carefully calls the dict or OrderedDict `clear` or `__setitem__`. We have
    # to be careful because we don't want to trigger the user defined object
    # setitem or clear. The mro_index is used to find the dict/OrderedDict from
    # the class mro.
    dict_class = type(dict_to).__mro__[mro_index]
    dict_class.clear(dict_to)
    for k, v in dict_from.items():
        dict_class.__setitem__(dict_to, k, v)


class SideEffects:
    """
    Track side effects (list mutation, setattr, etc) that need to be
    applied after an FX graph is run.
    """

    id_to_variable: Dict[int, VariableTracker]
    store_attr_mutations: Dict[VariableTracker, Dict[str, VariableTracker]]
    keepalive: List[Any]

    def __init__(
        self,
        output_graph,
        id_to_variable=None,
        store_attr_mutations=None,
        keepalive=None,
        save_for_backward=None,
        tensor_hooks=None,
    ):
        super().__init__()
        self.output_graph_weakref = weakref.ref(output_graph)
        self.id_to_variable = id_to_variable or {}
        self.store_attr_mutations = store_attr_mutations or {}
        self.keepalive = keepalive or []
        self.save_for_backward = save_for_backward or []
        self.tensor_hooks = tensor_hooks or {}
        # Track Compiled Autograd final callbacks that must be called at the end of Compiled Autograd backward graph.
        # Only applicable if this graph is created from Dynamo tracing in Compiled Autograd.
        self.ca_final_callbacks_var = None

    def __eq__(self, other: object) -> bool:
        assert isinstance(other, SideEffects)
        # NB: do NOT test keepalive
        return (
            self.id_to_variable == other.id_to_variable
            and self.store_attr_mutations == other.store_attr_mutations
            and self.save_for_backward == other.save_for_backward
            and self.tensor_hooks == other.tensor_hooks
        )

    def diff(self, other: "SideEffects") -> Optional[str]:
        if self.id_to_variable != other.id_to_variable:
            sk_itv = self.id_to_variable.keys()
            ok_itv = other.id_to_variable.keys()
            if sk_itv != ok_itv:
                return f"id_to_variable keys: {sk_itv} != {ok_itv}"
            # Feel free to augment this with more fancy diffing logic
            # if needed for debugging
            return "id_to_variable: unknown diff"
        elif self.store_attr_mutations != other.store_attr_mutations:
            sk_sam = self.store_attr_mutations.keys()
            ok_sam = other.store_attr_mutations.keys()
            if sk_sam != ok_sam:
                return f"store_attr_mutations keys: {sk_sam} != {ok_sam}"
            return "store_attr_mutations: unknown diff"
        elif self.save_for_backward != other.save_for_backward:
            return "save_for_backward"
        elif self.tensor_hooks != other.tensor_hooks:
            return "tensor_hooks"
        else:
            return None

    def clone(self):
        """Create a shallow copy"""
        return self.__class__(
            output_graph=self.output_graph_weakref(),
            id_to_variable=dict(self.id_to_variable),
            store_attr_mutations={
                k: dict(v) for k, v in self.store_attr_mutations.items()
            },
            keepalive=list(self.keepalive),
            save_for_backward=self.save_for_backward,
            tensor_hooks=self.tensor_hooks,
        )

    def __contains__(self, item):
        return id(item) in self.id_to_variable

    def __getitem__(self, item):
        return self.id_to_variable[id(item)]

    def should_allow_side_effects_under_checkpoint(self):
        output_graph = self.output_graph_weakref()
        return (
            output_graph
            and output_graph.current_tx.output.current_tracer.under_activation_checkpoint
            and output_graph.current_tx.output.current_tracer.allow_side_effects_under_checkpoint
        )

    def check_allowed_side_effect(self, item):
        from torch._dynamo.variables.misc import AutogradFunctionContextVariable

        # People do things like self.dim = dim inside autograd.Function.
        # These are benign.
        if isinstance(item, AutogradFunctionContextVariable):
            return True
        if self.should_allow_side_effects_under_checkpoint():
            return True
        if not is_side_effect_safe(item.mutation_type):
            unimplemented(
                "HigherOrderOperator: Mutating a variable not in the current scope (SideEffects)"
            )

    def store_attr(self, item: VariableTracker, name: str, value: VariableTracker):
        assert self.is_attribute_mutation(item)
        self.check_allowed_side_effect(item)
        if item not in self.store_attr_mutations:
            self.store_attr_mutations[item] = {}
        self.store_attr_mutations[item][name] = value

    def load_attr(self, item, name, deleted_ok=False, check=False):
        if check:
            assert self.is_attribute_mutation(item)
        result = self.store_attr_mutations[item][name]
        if not deleted_ok and isinstance(result, variables.DeletedVariable):
            unimplemented("read deleted attribute")
        return result

    def store_cell(self, cellvar, value):
        if cellvar.is_immutable():
            unimplemented("Dynamo currently doesn't support writing to such cell")
        assert isinstance(cellvar, variables.CellVariable)
        assert isinstance(value, variables.VariableTracker)
        self.store_attr(cellvar, "cell_contents", value)

    def load_cell(self, cellvar):
        assert isinstance(cellvar, variables.CellVariable)
        if self.has_pending_mutation_of_attr(cellvar, "cell_contents"):
            return self.load_attr(cellvar, "cell_contents", check=False)
        if cellvar.pre_existing_contents:
            return cellvar.pre_existing_contents
        unimplemented("cannot read uninitialized cell")

    def load_global(self, gvar: VariableTracker, name: str):
        assert isinstance(gvar, variables.VariableTracker)
        return self.load_attr(gvar, name)

    def store_global(self, gvar: VariableTracker, name: str, value: VariableTracker):
        assert isinstance(gvar, variables.VariableTracker)
        assert isinstance(value, variables.VariableTracker)
        self.store_attr(gvar, name, value)

    @staticmethod
    def cls_supports_mutation_side_effects(cls):
        return inspect.getattr_static(cls, "__getattribute__", None) in (
            object.__getattribute__,
            dict.__getattribute__,
        )

    def is_attribute_mutation(self, item):
        return isinstance(item.mutation_type, AttributeMutation)

    def has_pending_mutation(self, item):
        return self.is_attribute_mutation(item) and bool(
            self.store_attr_mutations.get(item)
        )

    def has_pending_mutation_of_attr(self, item, name):
        return self.is_attribute_mutation(
            item
        ) and name in self.store_attr_mutations.get(item, ())

    def is_modified(self, item):
        if item.is_immutable():
            return False
        if isinstance(item.mutation_type, (AttributeMutationNew, ValueMutationNew)):
            return True
        if self.is_attribute_mutation(item):
            return item in self.store_attr_mutations
        return item.mutation_type.is_modified

    def _track_obj(
        self,
        item: Any,
        variable: VariableTracker,
        mutation_type_cls=ValueMutationExisting,
    ):
        """Start tracking a new variable for mutation"""
        assert variable.source is not None

        if id(item) in self.id_to_variable:
            raise AssertionError(
                f"{variable} is already tracked for mutation. This could be "
                "because you are not using VariableBuilder to construct "
                "the variable tracker. "
                f"Source of new object: {variable.source}. "
                f"Source of previously tracked object: {self.id_to_variable[id(item)].source}."
            )

        variable.mutation_type = mutation_type_cls()
        self.id_to_variable[id(item)] = variable
        self.keepalive.append(item)
        return variable

    track_mutable = _track_obj

    def track_object_existing(
        self,
        item: Any,
        variable: VariableTracker,
    ):
        return self._track_obj(
            item, variable, mutation_type_cls=AttributeMutationExisting
        )

    def track_object_new(
        self,
        cls_source: Source,
        user_cls: Any,
        variable_cls: Any,
        options,
    ):
        if user_cls is torch.autograd.function.FunctionCtx:
            with warnings.catch_warnings(record=True):
                obj = torch.autograd.Function()
        elif issubclass(user_cls, torch.nn.Module):
            obj = nn_module_new(user_cls)
        elif issubclass(user_cls, (dict, collections.OrderedDict)):
            obj = dict_new(user_cls)
        else:
            try:
                obj = object_new(user_cls)
            except TypeError:
                # TODO(anijain2305/jansel) - Even though object.__new__ is same
                # as user_cls.__new__, calling object.__new__(user_cls) fails
                # with TypeError.
                unimplemented(f"Unable to construct the object of type {user_cls}")
        variable = variable_cls(
            obj,
            mutation_type=AttributeMutationNew(cls_source),
            **options,
        )
        self.id_to_variable[id(obj)] = variable
        self.keepalive.append(obj)
        return variable

    def track_object_new_from_user_defined_class(
        self,
        cls_variable: "variables.UserDefinedClassVariable",
    ):
        cls_source = cls_variable.source
        user_cls = cls_variable.value

        # Find the variable class
        variable_cls: Type[
            variables.UserDefinedObjectVariable
        ] = variables.UserDefinedObjectVariable
        if issubclass(user_cls, torch.nn.Module):
            variable_cls = variables.UnspecializedNNModuleVariable
        elif issubclass(user_cls, (dict, collections.OrderedDict)):
            variable_cls = variables.UserDefinedDictVariable
        elif issubclass(user_cls, MutableMapping):
            variable_cls = variables.MutableMappingVariable
        elif is_frozen_dataclass(user_cls):
            variable_cls = FrozenDataClassVariable
        else:
            variable_cls = variables.UserDefinedObjectVariable

        assert issubclass(variable_cls, variables.UserDefinedObjectVariable)

        variable_cls = functools.partial(variable_cls, cls_source=cls_source)

        return self.track_object_new(cls_source, user_cls, variable_cls, {})

    def track_cell_new(
        self,
    ):
        obj = object()
        variable = variables.CellVariable(
            mutation_type=AttributeMutationNew(),
        )
        self.id_to_variable[id(obj)] = variable
        self.keepalive.append(obj)
        return variable

    def track_cell_existing(
        self, source: Optional[Source], cell: CellType, contents: VariableTracker
    ):
        variable = variables.CellVariable(
            # We don't support mutation to cell without source because we need
            # source to properly codegen the mutations.
            mutation_type=None if source is None else AttributeMutationExisting(),
            pre_existing_contents=contents,
            source=source,
        )
        self.id_to_variable[id(cell)] = variable
        self.keepalive.append(cell)
        return variable

    def track_global_existing(self, source: Source, item: Any):
        variable = variables.NewGlobalVariable(
            mutation_type=AttributeMutationExisting(),
            source=source,
        )
        self.id_to_variable[id(item)] = variable
        self.keepalive.append(item)
        return variable

    def track_save_for_backward(self, ctx, args):
        assert isinstance(ctx, variables.AutogradFunctionContextVariable)
        self.save_for_backward.append((ctx, args))

    def track_tensor_variables_from_runahead_side_effects(self, other):
        # In higher order ops we want to keep track of tensors seen in the
        # speculate_subgraph so that we don't lift them again as a new input in
        # other speculate_subgraph or in the root tracer.
        for other_item in other.keepalive:
            other_id = id(other_item)
            other_variable = other.id_to_variable[other_id]
            if other_id not in self.id_to_variable and isinstance(
                other_variable, variables.TensorVariable
            ):
                self.track_object_existing(other_item, other_variable)

    def prune_dead_object_new(self, tx):
        live_new_objects: Set[VariableTracker] = set()

        # use this to avoid cycles in mutation_type (though I'm not sure if that
        # can actually happen).
        visited: Set[VariableTracker] = set({})

        def visit(var: VariableTracker):
            if var in visited:
                return
            visited.add(var)
            # Object may have been mutated, store this mutation.
            if isinstance(var.mutation_type, AttributeMutationNew):
                live_new_objects.add(var)
            # It's possible that we have mutated the value of this variable
            # to be another one. The new value is in store_attr_mutations.
            # Also recurse through the new value to detect alive AttributeMutationNew.
            if var in self.store_attr_mutations:
                VariableTracker.visit(
                    visit, self.store_attr_mutations[var]  # noqa: F821
                )

        def is_live(var: VariableTracker):
            if isinstance(var.mutation_type, AttributeMutationNew):
                return var in live_new_objects
            return True

        pre_existing_vars = [
            var
            for var in self.id_to_variable.values()
            if not isinstance(var.mutation_type, AttributeMutationNew)
        ]

        # The only live side effects come from returns (tx.stack), any intermediates
        # during a graph break (tx.symbolic_locals), and mutation on pre-existing variables.
        # Recursively visit Variables and see if any of them have been mutated.
        VariableTracker.visit(
            visit,
            # TODO track from all possible sources.
            (
                tx.stack,
                tx.symbolic_locals,
                pre_existing_vars,
                tx.output.backward_state,
                self.tensor_hooks,
            ),
        )
        # Manually release the self-referential function, which indirectly
        # captures certain `VariableTracker` and affects parts of PT test/logic
        # that are sensitive to when certain objects get released.
        del visit

        # NB: cell variable handling.is tricky.
        # cell variables must stay alive if any NestedUserFunctionVariable
        # are live. "visit"-ing the NestedUserFunctionVariable visits
        # the .closures field, from which we will see if we need to keep
        # any mutations to cell variables alive.

        self.id_to_variable = {
            k: v for k, v in self.id_to_variable.items() if is_live(v)
        }
        self.store_attr_mutations = {
            k: v for k, v in self.store_attr_mutations.items() if is_live(k)
        }

    def mutation(self, var):
        self.check_allowed_side_effect(var)
        if isinstance(var.mutation_type, ValueMutationExisting):
            var.mutation_type.is_modified = True

    def _get_modified_vars(self):
        return [var for var in self.id_to_variable.values() if self.is_modified(var)]

    def codegen_save_tempvars(self, cg: PyCodegen):
        # Make sure we codegen these modified VT to their source by default, so
        # that mutation and aliasing are properly accounted for.
        for var in self._get_modified_vars():
            if isinstance(var.mutation_type, AttributeMutationNew) and isinstance(
                var, variables.CellVariable
            ):
                # Cells created in the root frame are created either by
                # `MAKE_CELL` or by them being in `co_cellvars`, so we only emit
                # `make_cell` for the non-root-frame cells here.
                # TODO generalize this so we never need to call `make_cell`.
                if var.local_name is None:
                    cg.add_push_null(
                        lambda: cg.load_import_from(utils.__name__, "make_cell")
                    )
                    cg.extend_output(create_call_function(0, False))
                    cg.add_cache(var)
                    var.source = LocalSource(cg.tempvars[var])  # type: ignore[attr-defined]
                elif var.source is None:
                    var.source = LocalCellSource(var.local_name)
            elif isinstance(var.mutation_type, AttributeMutationNew):
                if isinstance(var, variables.AutogradFunctionContextVariable):
                    unimplemented("AutogradFunctionContextVariable escaped")
                cg.add_push_null(
                    lambda: cg.load_import_from(
                        utils.__name__,
                        "dict_new"
                        if isinstance(var, variables.UserDefinedDictVariable)
                        else "object_new",
                    )
                )
                cg(var.mutation_type.cls_source)
                cg.extend_output(create_call_function(1, False))
                cg.add_cache(var)
                var.source = LocalSource(cg.tempvars[var])
            else:
                # The remaning cases here are `AttributeMutationExisting` and
                # `MutableSideEffects`, which have sources already.
                assert var.source is not None

        for ctx, args in self.save_for_backward:
            cg(ctx.source)
            cg.load_method("save_for_backward")
            for arg in args:
                cg(arg)
            cg.extend_output(
                [
                    *create_call_method(len(args)),
                    create_instruction("POP_TOP"),
                ]
            )

    def register_hook(self, tensor, hook, handle, name):
        assert isinstance(tensor, variables.TensorVariable)
        assert isinstance(hook, variables.VariableTracker)
        assert (
            isinstance(handle, variables.RemovableHandleVariable)
            and handle.is_mutable()
        )
        assert hasattr(torch.Tensor, name)
        idx = len(self.tensor_hooks.keys())
        # duplicate index possible because of self.remove_hook()
        while idx in self.tensor_hooks:
            idx += 1
        self.tensor_hooks[idx] = (tensor, hook, handle, name)
        assert not handle.idx
        handle.idx = idx

    def remove_hook(self, idx):
        del self.tensor_hooks[idx]

    def codegen_hooks(self, cg):
        for (
            tensor,
            hook,
            handle,
            name,
        ) in self.tensor_hooks.values():
            # Note: [On tensor.register_hook]
            #
            # register_hook on a tensor, AKA backward hooks, have slightly nuanced differences in how they are implemented
            # when it comes to hooks on objects with sources (inputs, params) vs objects without sources (intermediaries).
            #
            # For tensors with a source, we bypass direct inclusion of register_hook calls in the graph.
            # Instead, these are tracked and stashed as a global variable, enabling their association with tensors in
            # the residuals. During dynamo's frame creation, these hooks are invoked seamlessly on known reconstructible/fetch-able
            # tensors. Because a source indicates knowledge of this object outside the torch compile region, and
            # because we are running residuals firmly before .backward() can be run, it is sound to invoke
            # `register_hook` on a known tensor.
            #
            # For tensors without a source, we support a limited subset of hooks. Global functions only, and
            # compiled_autograd must be enabled or we will graph break.
            #
            # Handling the Handle: When a user retains the register_hook result in a handle, we intercept the
            # STORE_FAST operation to record the user-designated local variable name. This ensures the reconstructed
            # bytecode retains this name. If no handle is defined, we simply pop the generated value to keep the
            # stack intact.
            #
            # Dynamo Tensor Hooks Workflow:
            # - Functions passed to register_hook are lifted globally.
            # - For tensors with sources:
            #   - In the "side_effects" phase of codegen, we iterate over tensors with hooks to:
            #     - Generate the tensor.
            #     - Issue a register_hook call on the tensor, linking to the globally stored function.
            #     - Incorporate a handle if one was established in the eager phase.
            #  - For tensors without sources:
            #    - We don't generate any instructions for registering a hook.
            #    - Handles from intermediary hooks are NYI.
            #    - We produce a call function that utilizes the trace_wrapped higher order op, closing over it.
            #    - We then manually insert the call function above into the graph.
            # - The handle's exact user-specified name, "user_code_variable_name", is discerned and associated during STORE_FAST.
            assert tensor.source, "Hooks on non input tensors NYI - should not get here"

            def gen_fn():
                cg(tensor)
                cg.extend_output([cg.create_load_attr(name)])

            cg.add_push_null(gen_fn)
            cg(hook)
            cg.extend_output(create_call_function(1, False))

            # Adding the handle to the cache means RemovableHandleVariable().reconstruct() will
            # be associated with the return value of register_hook().  This consumes the top of stack.
            cg.add_cache(handle)

    def get_ca_final_callbacks_var(self):
        from .variables.base import ValueMutationNew

        if self.ca_final_callbacks_var is None:
            self.ca_final_callbacks_var = variables.ListVariable(
                [], mutation_type=ValueMutationNew()
            )
        return self.ca_final_callbacks_var

    def codegen_update_mutated(self, cg: PyCodegen):
        suffixes = []
        for var in self._get_modified_vars():
            if isinstance(var, variables.ListVariable):
                # old[:] = new
                cg(var, allow_cache=False)  # Don't codegen via source
                cg(var.source)  # type: ignore[attr-defined]
                cg.extend_output(
                    [
                        cg.create_load_const(None),
                        cg.create_load_const(None),
                        create_instruction("BUILD_SLICE", arg=2),
                    ]
                )
                suffixes.append([create_instruction("STORE_SUBSCR")])
<<<<<<< HEAD
            elif isinstance(var, variables.CustomizedDictVariable):
                # need to update the dict manually since update method may be invalid
                varname_map = {}
                for name in _manual_update_dict.__code__.co_varnames:
                    varname_map[name] = cg.tx.output.new_var()

                cg(var.source)  # type: ignore[attr-defined]
                cg.extend_output(
                    [create_instruction("STORE_FAST", argval=varname_map["dict_to"])]
                )

                cg(var, allow_cache=False)  # Don't codegen via source
                cg.extend_output(
                    [create_instruction("STORE_FAST", argval=varname_map["dict_from"])]
                )

                cg(var.source)  # type: ignore[attr-defined]
                cg.load_method("clear")

                # unfortunately can't just use DICT_MERGE due to possible custom behaviors
                dict_update_insts = bytecode_from_template(
                    _manual_update_dict, varname_map=varname_map
                )

                suffixes.append(
                    [
                        *create_call_method(0),  # clear
                        create_instruction("POP_TOP"),
                        *dict_update_insts,
=======
            elif isinstance(var, variables.lists.DequeVariable):
                # For limited maxlen, the order of operations matter for side
                # effect, but we currently don't track the order, so no support.
                if not (
                    isinstance(var.maxlen, variables.ConstantVariable)
                    and var.maxlen.value is None
                ):
                    unimplemented("side effect on existing deque with limited maxlen")

                # old.extend(new), this runs last
                cg(var.source)
                cg.load_method("extend")
                cg(var, allow_cache=False)  # Don't codegen via source
                suffixes.append(
                    [
                        *create_call_method(1),
                        create_instruction("POP_TOP"),
                    ]
                )

                # old.clear(), this runs first
                cg(var.source)
                cg.load_method("clear")
                suffixes.append(
                    [
                        *create_call_method(0),
>>>>>>> 430d54ee
                        create_instruction("POP_TOP"),
                    ]
                )

            elif isinstance(var, variables.ConstDictVariable):
                # Reconstruct works as follow:
                # (1) Skip codegen if there are no new items
                # (2) codegen(...) each pair of key/value
                # (3) create a new dictionary with the pairs of key/values above
                # (4) clear the original dictionary
                #   + only if a key was removed from the input dict
                # (5) update the original dictionary with the dict created in (2)

                if var.has_new_items():
                    cg(var.source)  # type: ignore[attr-defined]
                    cg.load_method("update")
                    cg(var, allow_cache=False)  # Don't codegen via source

                    if var.should_reconstruct_all:
                        cg(var.source)  # type: ignore[attr-defined]
                        cg.load_method("clear")

                    suffixes.append(
                        [
                            *create_call_method(1),  # update
                            create_instruction("POP_TOP"),
                        ]
                    )

                    if var.should_reconstruct_all:
                        # clear will appear before "update" as the suffixes are
                        # applied in reverse order.
                        suffixes.append(
                            [
                                *create_call_method(0),  # clear
                                create_instruction("POP_TOP"),
                            ]
                        )

            elif isinstance(
                var, variables.torch_function.TorchFunctionModeStackVariable
            ):
                # Needed in the finally block for stack restoration
                cg.add_push_null(
                    lambda: cg.load_import_from(
                        utils.__name__, "get_torch_function_mode_stack"
                    )
                )
                cg.call_function(0, False)
                name = variables.torch_function.get_prev_stack_var_name()
                cg.code_options["co_varnames"] += (name,)
                cg.append_output(create_instruction("STORE_FAST", argval=name))
                cg.add_push_null(
                    lambda: cg.load_import_from(
                        utils.__name__, "set_torch_function_mode_stack"
                    )
                )

                cg.foreach(var.symbolic_stack)
                cg.append_output(
                    create_instruction("BUILD_LIST", arg=len(var.symbolic_stack))
                )
                cg.call_function(1, False)
                cg.append_output(create_instruction("POP_TOP"))

            elif isinstance(var, variables.CellVariable) and var.local_name is not None:
                # Emit more readable and performant bytecode.
                # TODO generalize this for cells created during inlining.
                if var in self.store_attr_mutations:
                    contents_var = self.load_cell(var)
                    cg(contents_var)
                    suffixes.append([cg.create_store_deref(var.local_name)])

            elif self.is_attribute_mutation(var):
                if isinstance(var, variables.UserDefinedDictVariable):
                    # Do dict related update manually here. The store_attr
                    # mutations will be applied later.
                    varname_map = {}
                    for name in _manual_dict_setitem.__code__.co_varnames:
                        varname_map[name] = cg.tx.output.new_var()

                    try:
                        mro_index = type(var.value).__mro__.index(
                            collections.OrderedDict
                        )
                    except ValueError:
                        mro_index = type(var.value).__mro__.index(dict)

                    cg.extend_output(
                        [
                            create_instruction("LOAD_CONST", argval=mro_index),
                            create_instruction(
                                "STORE_FAST", argval=varname_map["mro_index"]
                            ),
                        ]
                    )

                    cg(var.source)  # type: ignore[attr-defined]
                    cg.extend_output(
                        [
                            create_instruction(
                                "STORE_FAST", argval=varname_map["dict_to"]
                            )
                        ]
                    )

                    cg(var._dict_vt, allow_cache=False)  # Don't codegen via source
                    cg.extend_output(
                        [
                            create_instruction(
                                "STORE_FAST", argval=varname_map["dict_from"]
                            )
                        ]
                    )

                    dict_update_insts = bytecode_from_template(
                        _manual_dict_setitem, varname_map=varname_map
                    )

                    suffixes.append(
                        [
                            *dict_update_insts,
                            create_instruction("POP_TOP"),
                        ]
                    )

                # Applying mutations involves two steps: 1) Push all
                # reconstructed objects onto the stack.  2) Call STORE_ATTR to
                # apply the mutations.
                #
                # Dynamo must ensure that mutations are applied in the same
                # order as in the original program. Therefore, two reverse
                # operations occur below.
                #
                # The first reverse operation concerns `suffixes`. We apply
                # suffixes in reverse order due to the way Python handles the
                # stack. In Step 1, we push all reconstructed objects onto the
                # stack, but the item at the top of the stack refers to the last
                # attribute in the mutation order. If not fixed, this will apply
                # the mutations of attributes in the reverse order.  To account
                # for this reversal, we iterate through the mutable attributes
                # in reverse order.
                for name, value in reversed(
                    self.store_attr_mutations.get(var, {}).items()
                ):
                    if isinstance(var, variables.NewGlobalVariable):
                        cg.tx.output.update_co_names(name)
                        cg(value)
                        assert isinstance(var.source, GlobalSource)  # type: ignore[attr-defined]
                        suffixes.append(
                            [create_instruction("STORE_GLOBAL", argval=name)]
                        )
                    elif isinstance(value, variables.DeletedVariable):
                        if isinstance(
                            var.mutation_type, AttributeMutationExisting
                        ) and hasattr(getattr(var, "value", None), name):
                            cg.tx.output.update_co_names(name)
                            cg(var.source)
                            suffixes.append(
                                [create_instruction("DELETE_ATTR", argval=name)]
                            )
                    elif (
                        isinstance(var, variables.UserDefinedObjectVariable)
                        and var.needs_slow_setattr()
                    ):
                        # __setattr__ is defined on this object, so call object.__setattr__ directly
                        cg.load_import_from("builtins", "object")
                        cg.load_method("__setattr__")
                        cg(var.source)  # type: ignore[attr-defined]
                        cg(variables.ConstantVariable(name))
                        cg(value)
                        suffixes.append(
                            [*create_call_method(3), create_instruction("POP_TOP")]
                        )
                    else:
                        cg.tx.output.update_co_names(name)
                        cg(value)
                        cg(var.source)
                        suffixes.append([create_instruction("STORE_ATTR", argval=name)])
            elif isinstance(var, variables.TupleIteratorVariable):
                for _ in range(var.index):
                    cg.add_push_null(
                        lambda: cg.load_import_from(utils.__name__, "iter_next")
                    )
                    cg(var.source)  # type: ignore[attr-defined]
                    cg.call_function(1, False)
                    cg.pop_top()
            elif isinstance(var, variables.RandomVariable):
                # set correct random seed state
                def gen_fn():
                    cg(var.source)  # type: ignore[attr-defined]
                    cg.load_attr("setstate")

                cg.add_push_null(gen_fn)
                cg(var.wrap_state(var.random.getstate()))

                suffixes.append(
                    [
                        *create_call_function(1, False),  # setstate
                        create_instruction("POP_TOP"),
                    ]
                )
            else:
                raise AssertionError(type(var))

        # do all the actual mutations at the very end to handle dependencies
        for suffix in reversed(suffixes):
            cg.extend_output(suffix)

    def is_empty(self):
        return not (
            any(map(self.is_modified, self.id_to_variable.values()))
            or self.tensor_hooks
            or self.save_for_backward
            or self.tensor_hooks
        )

    def clear(self):
        self.keepalive.clear()
        self.id_to_variable.clear()


@contextlib.contextmanager
def allow_side_effects_under_checkpoint(tx: "InstructionTranslator"):  # type: ignore[name-defined]  # noqa: F821
    assert tx.output.current_tracer.under_activation_checkpoint
    orig_val = tx.output.current_tracer.allow_side_effects_under_checkpoint
    try:
        tx.output.current_tracer.allow_side_effects_under_checkpoint = True
        yield
    finally:
        tx.output.current_tracer.allow_side_effects_under_checkpoint = orig_val<|MERGE_RESOLUTION|>--- conflicted
+++ resolved
@@ -360,11 +360,9 @@
                 self.track_object_existing(other_item, other_variable)
 
     def prune_dead_object_new(self, tx):
+        # Avoid VT cycles from e.g., recursive function.
+        visited: Set[VariableTracker] = set()
         live_new_objects: Set[VariableTracker] = set()
-
-        # use this to avoid cycles in mutation_type (though I'm not sure if that
-        # can actually happen).
-        visited: Set[VariableTracker] = set({})
 
         def visit(var: VariableTracker):
             if var in visited:
@@ -581,37 +579,6 @@
                     ]
                 )
                 suffixes.append([create_instruction("STORE_SUBSCR")])
-<<<<<<< HEAD
-            elif isinstance(var, variables.CustomizedDictVariable):
-                # need to update the dict manually since update method may be invalid
-                varname_map = {}
-                for name in _manual_update_dict.__code__.co_varnames:
-                    varname_map[name] = cg.tx.output.new_var()
-
-                cg(var.source)  # type: ignore[attr-defined]
-                cg.extend_output(
-                    [create_instruction("STORE_FAST", argval=varname_map["dict_to"])]
-                )
-
-                cg(var, allow_cache=False)  # Don't codegen via source
-                cg.extend_output(
-                    [create_instruction("STORE_FAST", argval=varname_map["dict_from"])]
-                )
-
-                cg(var.source)  # type: ignore[attr-defined]
-                cg.load_method("clear")
-
-                # unfortunately can't just use DICT_MERGE due to possible custom behaviors
-                dict_update_insts = bytecode_from_template(
-                    _manual_update_dict, varname_map=varname_map
-                )
-
-                suffixes.append(
-                    [
-                        *create_call_method(0),  # clear
-                        create_instruction("POP_TOP"),
-                        *dict_update_insts,
-=======
             elif isinstance(var, variables.lists.DequeVariable):
                 # For limited maxlen, the order of operations matter for side
                 # effect, but we currently don't track the order, so no support.
@@ -638,7 +605,6 @@
                 suffixes.append(
                     [
                         *create_call_method(0),
->>>>>>> 430d54ee
                         create_instruction("POP_TOP"),
                     ]
                 )
@@ -818,7 +784,7 @@
                         cg(value)
                         cg(var.source)
                         suffixes.append([create_instruction("STORE_ATTR", argval=name)])
-            elif isinstance(var, variables.TupleIteratorVariable):
+            elif isinstance(var, variables.ListIteratorVariable):
                 for _ in range(var.index):
                     cg.add_push_null(
                         lambda: cg.load_import_from(utils.__name__, "iter_next")
