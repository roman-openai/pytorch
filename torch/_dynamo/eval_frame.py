--- conflicted
+++ resolved
@@ -1102,11 +1102,7 @@
     # _optimize_catch_errors in the field _torchdynamo_orig_callable. This can
     # be used by eval_frame.c to insert a guard on the backend.
     return _optimize_catch_errors(
-<<<<<<< HEAD
-        convert_frame.convert_frame(backend, hooks),
-=======
-        convert_frame.convert_frame(backend, hooks, nopython, package=package),
->>>>>>> b610b413
+        convert_frame.convert_frame(backend, hooks, package=package),
         hooks,
         backend_ctx_ctor,
         error_on_graph_break=nopython,
