# mypy: ignore-errors

"""
This module contains classes and utilities for building variable trackers in Dynamo.
Variable trackers are used to convert Python values into symbolic representations
that can be traced and transformed during graph capture.

The key classes are:

- VariableBuilder: Handles source-tracked objects that need guards and proper
  reconstruction in the output graph. Used for inputs, module attributes, etc.

- SourcelessBuilder: Handles ephemeral objects created during tracing that don't
  need source tracking or guards. Used for temporary lists, intermediate values, etc.

Variable trackers enable Dynamo to track the flow of values through the program,
maintain guards for dynamic properties, and reconstruct values in the output graph.
The builders in this module handle converting Python values into appropriate
VariableTracker instances based on their type and usage context.
"""

import abc
import collections
import contextlib
import copy
import dataclasses
import enum
import functools
import inspect
import itertools
import logging
import math
import operator
import random
import re
import sys
import traceback
import types
import warnings
import weakref
from collections.abc import MutableMapping
from typing import Any, Callable, NamedTuple, Optional, TYPE_CHECKING, Union

import sympy

import torch
from torch import SymInt
from torch._dynamo.utils import (
    get_metrics_context,
    is_int_specialization_case,
    is_torch_sym,
    set_feature_use,
)
from torch._guards import TracingContext
from torch._higher_order_ops.torchbind import call_torchbind
from torch._ops import HigherOrderOperator
from torch._subclasses.fake_tensor import FakeTensor, is_fake, maybe_get_fake_mode
from torch._subclasses.meta_utils import is_sparse_any, safe_grad
from torch._utils_internal import justknobs_check
from torch.fx.experimental._backward_state import BackwardState
from torch.fx.experimental._dynamism import normalize_source_name
from torch.fx.experimental.symbolic_shapes import (
    _constrain_range_for_size,
    _nested_int_aware_sort,
    DimDynamic,
    RelaxedUnspecConstraint,
    StatefulSymbolicContext,
    SubclassSymbolicContext,
    SymbolicContext,
    SymIntSymbolicContext,
    TrackedFake,
)
from torch.fx.immutable_collections import immutable_dict, immutable_list
from torch.nn.utils._expanded_weights import ExpandedWeight
from torch.utils._python_dispatch import (
    is_traceable_wrapper_subclass,
    is_traceable_wrapper_subclass_type,
)
from torch.utils._sympy.value_ranges import ValueRanges
from torch.utils.weak import TensorWeakRef

from .. import config, graph_break_hints, mutation_guard, replay_record, trace_rules
from ..device_interface import get_registered_device_interfaces
from ..exc import InternalTorchDynamoError, raise_observed_exception, unimplemented_v2
from ..guards import GuardBuilder, install_guard, make_dupe_guard
from ..pgo import (
    auto_dynamic,
    auto_unset,
    FrameStateSizeEntry,
    InferStride,
    process_automatic_dynamic,
)
from ..side_effects import SideEffects
from ..source import (
    AttrProxySource,
    AttrSource,
    CallMethodItemSource,
    ChainedSource,
    ConstDictKeySource,
    ConvertIntSource,
    DictGetItemSource,
    FloatTensorSource,
    GetItemSource,
    GradSource,
    is_constant_source,
    is_from_global_source,
    is_from_nonlocal_source,
    is_from_optimizer_source,
    is_from_unspecialized_nn_module_source,
    ListGetItemSource,
    LocalSource,
    NumpyTensorSource,
    OptimizerSource,
    RandomValueSource,
    Source,
    SubclassAttrListSource,
    TupleIteratorGetItemSource,
)
from ..utils import (
    _extract_tensor_dict,
    build_checkpoint_variable,
    build_invoke_subgraph_variable,
    clone_input,
    common_constant_types,
    dict_keys,
    get_fake_value,
    get_items_from_dict,
    get_locals_to_steal,
    get_static_address_type,
    is_frozen_dataclass,
    is_function_or_wrapper,
    is_invoke_subgraph,
    is_lru_cache_wrapped_function,
    is_namedtuple,
    is_parameter_freezing,
    is_typing,
    is_utils_checkpoint,
    is_wrapper_or_member_descriptor,
    istype,
    namedtuple_fields,
    odict_values,
    proxy_args_kwargs,
    range_iterator,
    set_example_value,
    tensor_always_has_static_shape,
    tuple_iterator,
    tuple_iterator_getitem,
    tuple_iterator_len,
    unwrap_with_attr_name_if_wrapper,
    wrap_fake_exception,
)
from .base import (
    AttributeMutationNew,
    typestr,
    ValueMutationExisting,
    ValueMutationNew,
    VariableTracker,
    VariableTrackerMeta,
)
from .constant import ConstantVariable, EnumVariable
from .ctx_manager import (
    AutocastModeVariable,
    DynamoConfigPatchVariable,
    EventVariable,
    NullContextVariable,
    PreserveVersionContextVariable,
    StreamContextVariable,
    StreamVariable,
)
from .dicts import (
    ConstDictVariable,
    DefaultDictVariable,
    DictKeySetVariable,
    FrozensetVariable,
    MappingProxyVariable,
    SetVariable,
)
from .distributed import (
    DeviceMeshVariable,
    PlacementClassVariable,
    PlacementVariable,
    ProcessGroupVariable,
    WorldMetaClassVariable,
)
from .functions import (
    BuiltinMethodVariable,
    CollectionsNamedTupleFunction,
    CollectiveFunctionRewriteVariable,
    CreateTMADescriptorVariable,
    FunctoolsPartialVariable,
    FunctoolsWrapsVariable,
    SysFunctionVariable,
    TracebackVariable,
    TritonKernelVariable,
    UserFunctionVariable,
    UserMethodVariable,
    WrapperUserFunctionVariable,
)
from .higher_order_ops import TorchHigherOrderOperatorVariable
from .iter import ItertoolsVariable
from .lazy import LazyVariableTracker
from .lists import (
    BaseListVariable,
    ListIteratorVariable,
    ListVariable,
    NamedTupleVariable,
    RangeVariable,
    SizeVariable,
    SliceVariable,
    TupleIteratorVariable,
    TupleVariable,
)
from .misc import (
    AutogradEngineVariable,
    AutogradFunctionContextVariable,
    AutogradFunctionVariable,
    ComptimeVariable,
    DebuggingVariable,
    DelayGraphBreakVariable,
    GetAttrVariable,
    GetSetDescriptorVariable,
    LambdaVariable,
    LoggingLoggerVariable,
    MethodWrapperVariable,
    NumpyDTypeVariable,
    NumpyTypeInfoVariable,
    NumpyVariable,
    PythonModuleVariable,
    RandomClassVariable,
    RandomVariable,
    RegexPatternVariable,
    SavedTensorBox,
    TorchVersionVariable,
    TypingVariable,
    WeakRefVariable,
)
from .nn_module import (
    FSDPManagedNNModuleVariable,
    UnspecializedBuiltinNNModuleVariable,
    UnspecializedNNModuleVariable,
)
from .optimizer import OptimizerVariable
from .script_object import TorchScriptObjectVariable
from .sdpa import SDPAParamsVariable
from .tensor import (
    NumpyNdarrayVariable,
    supported_const_comparison_op_values,
    SymNodeVariable,
    TensorSubclassVariable,
    TensorVariable,
    UnspecializedPythonVariable,
)
from .torch import (
    DispatchKeySetVariable,
    FuncTorchInterpreterVariable,
    TorchCtxManagerClassVariable,
    TorchInGraphFunctionVariable,
)
from .torch_function import (
    TensorWithTFOverrideVariable,
    torch_function_mode_stack_state_mgr,
    TorchFunctionModeVariable,
)
from .user_defined import (
    FrozenDataClassVariable,
    IntWrapperVariable,
    KeyedJaggedTensorVariable,
    MutableMappingVariable,
    SourcelessGraphModuleVariable,
    UserDefinedClassVariable,
    UserDefinedDictVariable,
    UserDefinedExceptionClassVariable,
    UserDefinedListVariable,
    UserDefinedObjectVariable,
    UserDefinedTupleVariable,
)


try:
    import numpy as np
except ModuleNotFoundError:
    np = None


if TYPE_CHECKING:
    from torch._dynamo.codegen import PyCodegen
    from torch._dynamo.symbolic_convert import InstructionTranslator


log = logging.getLogger(__name__)
static_inputs_log = torch._logging.getArtifactLogger(
    __name__, "cudagraph_static_inputs"
)


DimList = list


def safe_has_grad(t):
    with warnings.catch_warnings():
        warnings.filterwarnings("ignore", "The .grad attribute of a Tensor")
        return hasattr(t, "grad")


class _missing:
    pass


@dataclasses.dataclass
class GraphArg:
    source: Source
    # TODO: storing a SymInt here but not a FakeTensor is a pretty strange
    # thing to do.  Probably should have example (which stores an int) and
    # fake_example
    _example: Union[TensorWeakRef, torch.SymInt]
    # When True, this indicates that this GraphArg is a Python quantity (e.g.,
    # a float or int) which we pass to the FX graph as a Tensor.  This
    # controls how we codegen calls into the Dynamo graph: we will call
    # torch.as_tensor on the quantity before passing it in.
    #
    # Note that we typically do not pass dynamic integers as tensors, because
    # they will most frequently just be used for size computation.  But this
    # is a policy decision that we can change our mind on; in particular, when
    # an int comes from a random number generator (e.g., random.randint), we
    # DO pass it as a tensor.
    #
    # It's also worth noting that our current tracing rules for
    # pass_arg_as_tensor as subtly broken: we just pun the variable as a
    # 0d scalar Tensor and pray that the semantics are the same.  Which they
    # often are, but not necessarily.  ezyang(May 2024) plans to fix this
    # soon.
    pass_arg_as_tensor: bool
    fake_tensor: Optional[torch._subclasses.fake_tensor.FakeTensor]
    # UnspecializedPythonVariable often masquerades as a tensor.
    # We MUST NOT generate shape guard code
    # that actually tries to access tensor properties on these values.
    # is_tensor lets us tell if this graph arg actually is a tensor
    # or not.
    is_tensor: bool = True
    # Sometimes, the Tensor we pass to example is freshly allocated (smh).
    # Then we cannot only keep a weak reference to it.  This lets you
    # stash a strong reference too.
    example_strong_ref: Optional[torch.Tensor] = None

    @property
    def example(self):
        if isinstance(self._example, TensorWeakRef):
            r = self._example()
            assert r is not None
            return r
        else:
            return self._example

    def __post_init__(self):
        if isinstance(self._example, torch.Tensor):
            self._example = TensorWeakRef(self._example)
            assert is_fake(self.fake_tensor)

    def reconstruct(self, codegen: "PyCodegen"):
        codegen(self.source)

    def erase(self):
        self._example = None
        self.example_strong_ref = None

    def __eq__(self, other):
        return self.source.name() == other.source.name()


class BackwardStateGraphArg(GraphArg):
    def __init__(self) -> None:
        super().__init__(
            source=None,
            _example=BackwardState(),
            pass_arg_as_tensor=False,
            fake_tensor=None,
            is_tensor=False,
        )

    def reconstruct(self, codegen: "PyCodegen"):
        assert codegen.tx.output.backward_state_var
        codegen.add_push_null(
            lambda: codegen.load_import_from(BackwardState.__module__, "BackwardState")
        )
        codegen.call_function(0, False)
        codegen.dup_top()
        codegen.store(codegen.tx.output.backward_state_var)


# All class-based iterators in itertools
# NOTE: use id() because some objects are not hashable, it will raise error during lookup
ITERTOOLS_TYPE_IDS: frozenset[int] = frozenset(
    id(member)
    for name, member in vars(itertools).items()
    if not name.startswith("_") and inspect.isclass(member)
)
# Will be updated later in substitute_in_graph in torch/_dynamo/polyfills/itertools.py
ITERTOOLS_POLYFILLED_TYPE_IDS: set[int] = set()

# Capture fn pointer at import time
# This is to guard against trying to mark the iterated tensors
# as static in case user overrides fn ptr
og_module_named_buffers_fn_ptr = torch.nn.Module.named_buffers
og_module_named_parameters_fn_ptr = torch.nn.Module.named_parameters


class VariableBuilder:
    """Wrap a python value in a VariableTracker() instance"""

    def __init__(
        self,
        tx,
        source: Source,
    ) -> None:
        assert source is not None, (
            "Consider SourcelessBuilder for ephemeral objects, usually objects created locally."
        )
        assert TracingContext.try_get() is not None, "Expected active TracingContext"
        super().__init__()
        self.tx = tx
        self.source = source
        self.name = source.name()

    def __call__(self, value):
        if value in self.tx.output.side_effects:
            side_effect_result = self.tx.output.side_effects[value]
            dup_guard = make_dupe_guard(self.source, side_effect_result.source)
            if dup_guard:
                self.install_guards(dup_guard)
            return side_effect_result

        cached_vt = self.tx.output.variable_tracker_cache.lookup(value, self.source)
        if cached_vt:
            return cached_vt

        vt = self._wrap(value)
        vt.source = self.source
        if (
            self._can_lift_attrs_to_inputs(vt)
            and value not in self.tx.output.side_effects
            and not is_wrapper_or_member_descriptor(value)
        ):
            vt = self.tx.output.side_effects.track_object_existing(value, vt)

        self.tx.output.variable_tracker_cache.add(value, self.source, vt)
        return vt

    def _can_lift_attrs_to_inputs(self, vt):
        return type(vt) in {
            TensorVariable,
            TensorWithTFOverrideVariable,
            UserDefinedObjectVariable,
            NumpyNdarrayVariable,
        }

    def get_source(self):
        return self.source

    def install_guards(self, *guards):
        source = self.get_source()
        try:
            tmp = [source.make_guard(guard) for guard in guards]
        except NotImplementedError:
            return None
        install_guard(*tmp, skip=1)
        return {}

    @classmethod
    def _type_dispatch(cls):
        return cls._type_dispatch_impl(config.trace_numpy)

    @classmethod
    @functools.lru_cache(None)
    def _type_dispatch_impl(cls, trace_numpy):
        # NB: Careful not to close over self to avoid ref cycle from lru_cache
        entries = [
            (
                (
                    torch.Tensor,
                    torch.nn.Parameter,
                    torch._subclasses.FakeTensor,
                    torch._subclasses.functional_tensor.FunctionalTensor,
                ),
                cls.wrap_tensor,
            ),
            (
                (tuple, list, odict_values, collections.deque, torch.Size),
                cls.wrap_listlike,
            ),
            (tuple_iterator, cls.wrap_tuple_iterator),
            (range_iterator, cls.wrap_range_iterator),
            ((slice, range), cls.wrap_slice_range),
            (tuple(common_constant_types), cls.wrap_literal),
            (re.Pattern, cls.wrap_regex_pattern),
            (weakref.ReferenceType, cls.wrap_weakref),
            (torch.utils.hooks.RemovableHandle, cls.wrap_removable_handle),
            (torch.jit.ScriptFunction, cls.wrap_jit_function),
            (types.MappingProxyType, cls.wrap_mapping_proxy),
        ]

        if trace_numpy and np:
            entries.append((np.ndarray, cls.wrap_numpy_ndarray))

        result = {}
        for ts, fn in entries:
            for t in ts if isinstance(ts, tuple) else (ts,):
                assert t not in result
                result[t] = fn

        return result

    def wrap_regex_pattern(self, value: re.Pattern):
        # TODO(jansel): something like a REPR_MATCH might be more robust here
        self.install_guards(GuardBuilder.ID_MATCH)
        return RegexPatternVariable(value)

    def wrap_weakref(self, value: weakref.ReferenceType):
        self.install_guards(GuardBuilder.TYPE_MATCH)
        return WeakRefVariable.build(self.tx, value, source=self.source)

    def wrap_removable_handle(self, value):
        # This means that the removable handle was created in some other frame.
        # Our current infra requires the hook to be registered and removed in
        # the same frame. So graph break.
        # Related test - PYTORCH_TEST_WITH_DYNAMO=1 python test/test_autograd.py -k TestAutograd.test_hooks
        unimplemented_v2(
            gb_type="Attempted to represent unregistered RemovableHandle",
            context="",
            explanation="Dynamo attempted to build a representation of a torch.utils.hooks.RemovableHandle, "
            "which is not supported. This happens because the RemovableHandle was created in another frame.",
            hints=[],
        )

    def wrap_jit_function(self, value):
        self.install_guards(GuardBuilder.TYPE_MATCH)
        return WrapperUserFunctionVariable(
            value, "_torchdynamo_inline", source=self.source
        )

    def wrap_mapping_proxy(self, value):
        self.install_guards(GuardBuilder.TYPE_MATCH)
        # This might be suboptimal compared to dict guards. But mappingproxy is
        # not very common, so its ok to guard on all keys.
        self.install_guards(GuardBuilder.MAPPING_KEYS_CHECK)
        all_const = all(ConstantVariable.is_literal(k) for k in value.keys())

        if not all_const:
            unimplemented_v2(
                gb_type="non-const keys in mappingproxy",
                context=f"non-const keys: {[k for k in value.keys() if not ConstantVariable.is_literal(k)]}",
                explanation="Dynamo expects mappingproxy keys to be constants.",
                hints=[
                    "Ensure your mappingproxy keys are constants (e.g. int, float, strings)",
                ],
            )

        def build_key_value(k, v):
            key = ConstantVariable.create(k)
            source_key = k

            source_value = GetItemSource(self.get_source(), source_key)
            res_value = LazyVariableTracker.create(v, source_value)

            return key, res_value

        items = dict(build_key_value(k, v) for k, v in value.items())

        # Create a dict_vt to be used in the mapping proxy variable
        dict_vt = ConstDictVariable(items, source=None)
        result = MappingProxyVariable(dict_vt, source=self.source)
        return self.tx.output.side_effects.track_mutable(value, result)

    @classmethod
    @functools.lru_cache(None)
    def _id_dispatch(
        cls,
    ) -> dict[int, Callable[["VariableBuilder", Any], VariableTracker]]:
        from ..comptime import comptime

        entries = [
            (comptime, lambda self, value: ComptimeVariable()),
            (
                dataclasses.fields,
                lambda self, value: LambdaVariable(
                    _dataclasses_fields_lambda,
                    source=self.source,
                    **self.install_guards(GuardBuilder.FUNCTION_MATCH),
                ),
            ),
            (torch.__version__, lambda self, value: TorchVersionVariable()),
        ]

        result = {}
        for ts, fn in entries:
            for t in ts if isinstance(ts, (tuple, list)) else (ts,):
                assert t not in result
                result[id(t)] = fn

        return result

    def _wrap(self, value):
        # import here to avoid circular dependencies
        from torch.utils._triton import has_triton, has_triton_tma

        from ..decorators import DynamoConfigPatchProxy

        if has_triton():
            from triton.runtime.autotuner import Autotuner
            from triton.runtime.jit import JITFunction
        else:

            class JITFunction:
                pass

            class Autotuner:
                pass

        if has_triton_tma():
            from triton.tools.experimental_descriptor import (
                create_1d_tma_descriptor,
                create_2d_tma_descriptor,
            )
        else:

            def create_1d_tma_descriptor():
                pass

            def create_2d_tma_descriptor():
                pass

        # Handle exact type() match
        type_dispatch = self._type_dispatch().get(type(value))
        if type_dispatch is not None:
            return type_dispatch(self, value)

        # Handle exact id() match
        id_dispatch = self._id_dispatch().get(id(value))
        if id_dispatch is not None:
            return id_dispatch(self, value)

        # Everything else (NB: order matters!)
        if (
            isinstance(value, torch.Tensor)
            and type(value)
            not in (
                # These torch-native subclasses have overly restrictive
                # `__torch_function__` which prevents Dynamo from reading their
                # tensor attributes like `is_nested` or calling methods like
                # `_is_view`.
                torch.nn.parameter.UninitializedBuffer,
                torch.nn.parameter.UninitializedParameter,
                ExpandedWeight,
            )
            and type(value) not in config.nontraceable_tensor_subclasses
        ):
            if type(value).__torch_dispatch__ is torch.Tensor.__torch_dispatch__:
                # This case it's either tensor or subclass with default
                # torch_dispatch (they might override torch_function or not),
                # and we can always trace into them.
                return self.wrap_tensor(value)
            elif is_traceable_wrapper_subclass(value):
                # For non-default torch_dispatch, we have more requirements.
                return self.wrap_tensor(value)

        if is_namedtuple(value):
            self.install_guards(GuardBuilder.SEQUENCE_LENGTH)
            output = [
                LazyVariableTracker.create(
                    getattr(value, name),
                    source=AttrSource(self.source, name),
                )
                for name in namedtuple_fields(type(value))
            ]
            result = NamedTupleVariable(
                output, tuple_cls=type(value), source=self.source
            )
            return result
        elif istype(value, (dict, collections.defaultdict, collections.OrderedDict)):
            self.install_guards(GuardBuilder.TYPE_MATCH)
            all_const = all(ConstantVariable.is_literal(k) for k in value.keys())

            # For all_const, we don't have to guard on anything yet. We guard on
            # keys lazily by adding a dict_getitem entry for each accessed key.
            # For cases where we need to guard on all keys, we lazily put guards
            # during the dict call_method (check dicts.py)
            if not all_const:
                # Guard on the key order
                # This is not ideal, i.e., there is no need to guard on the key
                # order. But we guard on the key order because of the complexity
                #
                # 1) For non-constant objects, we can't save the key in the
                # guard context because it can be memory heavy. We can add
                # weakrefs but this complicates the accesses.
                #
                # 2) For non-constant objects, we also have to guard on the keys
                # (like TENSOR_MATCH on tensor). We might also have guards on
                # the attributes of the keys (like tensor.grad). To make this
                # work in tree strucutre is complicated.
                #
                # So, instead we guard on the key order. While guarding on key
                # order, we just save the indices and use it to access keys and
                # values. Indices are cheap to save.
                self.tx.output.guard_on_key_order.add(self.source)

            # We need all the keys to be hashable. We do this within the
            # _HashableTracker class in dicts.py
            def build_key_value(i, k, v):
                base = self.get_source()
                if all_const:
                    key = ConstantVariable.create(k)
                    source_key = k
                else:
                    source_key = ConstDictKeySource(base, i)
                    key = LazyVariableTracker.create(k, source_key)
                source_value = DictGetItemSource(base, source_key)
                res_value = LazyVariableTracker.create(v, source_value)

                return key, res_value

            # Ensure that we call dict.keys and not value.keys (which can call
            # overridden keys method). In the C++ guards, we relied on
            # PyDict_Next to traverse the dictionary, which uses the internal
            # data structure and does not call the overridden keys method.
            result = dict(
                build_key_value(i, k, v)
                for i, (k, v) in enumerate(get_items_from_dict(value))
            )

            if istype(value, collections.defaultdict):
                factory_source = AttrSource(self.source, "default_factory")
                result = DefaultDictVariable(
                    result,
                    type(value),
                    default_factory=VariableBuilder(self.tx, factory_source)(
                        value.default_factory
                    ),
                    source=self.source,
                )
            else:
                result = ConstDictVariable(
                    result, user_cls=type(value), source=self.source
                )

            return self.tx.output.side_effects.track_mutable(value, result)
        elif isinstance(value, torch.nn.Module):
            return self.wrap_module(value)
        elif ConstantVariable.is_literal(value):  # non-atomic literals
            return self.wrap_literal(value)
        elif isinstance(value, torch.overrides.TorchFunctionMode):
            var = TorchFunctionModeVariable(value, source=self.source)
            self.tx.output.side_effects.track_object_existing(value, var)
            return var
        elif istype(value, frozenset) and all(
            (
                # For DBR quantization, we could get a frozenset of torch funcs.
                (type(x) is types.BuiltinMethodType and x.__module__ == "torch")
                or
                # Another commonly used frozenset of types.
                x in torch.utils._pytree.BUILTIN_TYPES
            )
            for x in value
        ):
            # For the limited cases of frozenset here, we know the items won't
            # change across runs, so we can safely create sourceless VTs for
            # them and only guard on the frozenset id.
            # TODO support source for sets and remove the special logics here.
            items = [SourcelessBuilder.create(self.tx, v) for v in value]
            self.install_guards(GuardBuilder.ID_MATCH)
            return FrozensetVariable(items, source=self.source)
        elif isinstance(
            value, (enum.Enum, torch.DispatchKey, torch._C._functorch.TransformType)
        ):
            self.install_guards(GuardBuilder.ID_MATCH)
            return EnumVariable(value=value, source=self.source)
        elif DebuggingVariable.is_reorderable_logging_function(value):
            # Put this above builtin_callable so that print() can be handled
            # along with other builtin debugging functions
            self.install_guards(GuardBuilder.BUILTIN_MATCH)
            return DebuggingVariable(value, source=self.source)
        elif isinstance(value, logging.Logger):
            self.install_guards(GuardBuilder.FUNCTION_MATCH)
            return LoggingLoggerVariable(value, source=self.source)
        elif is_utils_checkpoint(value):
            return build_checkpoint_variable(source=self.source)
        elif is_invoke_subgraph(value):
            return build_invoke_subgraph_variable(source=self.source)
        elif isinstance(value, functools.partial):
            func_src = AttrSource(self.get_source(), "func")
            func_obj = VariableBuilder(self.tx, func_src)(value.func)

            args = []
            args_source = AttrSource(self.get_source(), "args")
            for i, arg in enumerate(value.args):
                args.append(
                    VariableBuilder(self.tx, GetItemSource(args_source, i))(arg)
                )

            keywords = {}
            keywords_source = AttrSource(self.get_source(), "keywords")
            for k, v in value.keywords.items():
                if not ConstantVariable.is_literal(k):
                    unimplemented_v2(
                        gb_type="functools.partial() with non-literal keyword",
                        context=f"non-literal keyword: {k}",
                        explanation="functools.partial() expects literal/string keywords",
                        hints=[*graph_break_hints.USER_ERROR],
                    )
                keywords[k] = VariableBuilder(
                    self.tx, DictGetItemSource(keywords_source, k)
                )(v)

            install_guard(
                self.get_source().make_guard(GuardBuilder.TYPE_MATCH),
                keywords_source.make_guard(GuardBuilder.DICT_KEYS_MATCH),
                args_source.make_guard(GuardBuilder.SEQUENCE_LENGTH),
            )
            return FunctoolsPartialVariable(func_obj, args, keywords)
        elif is_typing(value):
            # typing.List, typing.Mapping, etc.
            self.install_guards(GuardBuilder.ID_MATCH)
            return TypingVariable(
                value,
                source=self.source,
            )
        elif np is not None and isinstance(value, np.generic):
            # numpy array scalars: convert to 0D arrays
            return self.wrap_numpy_ndarray(np.asarray(value))
        elif trace_rules.is_numpy(value):
            assert np
            self.install_guards(
                GuardBuilder.FUNCTION_MATCH
                if callable(value)
                else GuardBuilder.TYPE_MATCH
            )
            return NumpyVariable(value, source=self.source)
        elif trace_rules.is_numpy_dtype(value):
            self.install_guards(GuardBuilder.ID_MATCH)
            return NumpyDTypeVariable(value, source=self.source)
        elif trace_rules.is_numpy_type_info(value):
            if isinstance(value, np.iinfo):
                self.install_guards(GuardBuilder.TYPE_MATCH)
                dt_source = AttrSource(self.source, "dtype")
                install_guard(dt_source.make_guard(GuardBuilder.ID_MATCH))
            else:
                self.install_guards(GuardBuilder.ID_MATCH)
            return NumpyTypeInfoVariable(value, source=self.source)
        # NB: These can't be put in type_dispatch, they have to run later
        elif CollectiveFunctionRewriteVariable.can_rewrite(value):
            self.install_guards(GuardBuilder.FUNCTION_MATCH)
            return CollectiveFunctionRewriteVariable.create(
                self.tx,
                value,
                source=self.source,
            )
        elif istype(value, torch.autograd.function.FunctionMeta):
            self.install_guards(GuardBuilder.FUNCTION_MATCH)
            return AutogradFunctionVariable(
                value,
                source=self.source,
            )
        elif isinstance(value, torch.autograd.function.FunctionCtx):
            actual_saved_tensors = None
            try:
                actual_saved_tensors = value.saved_tensors
            except RuntimeError:
                pass

            saved_tensors = []
            guards = [self.source.make_guard(GuardBuilder.TYPE_MATCH)]
            if isinstance(actual_saved_tensors, tuple):
                saved_tensors_source = AttrSource(self.source, "saved_tensors")
                guards.append(
                    saved_tensors_source.make_guard(GuardBuilder.SEQUENCE_LENGTH)
                )
                for i, v in enumerate(actual_saved_tensors):
                    saved_tensors.append(
                        VariableBuilder(
                            self.tx, GetItemSource(saved_tensors_source, i)
                        )(v)
                    )
            install_guard(*guards)

            return self.tx.output.side_effects.track_object_existing(
                value,
                AutogradFunctionContextVariable(
                    value,
                    source=self.source,
                    saved_tensors=SavedTensorBox(saved_tensors),
                ),
            )
        elif (
            isinstance(value, types.MethodType)
            and istype(
                getattr(value, "__self__", None), torch.autograd.function.FunctionMeta
            )
            and getattr(value, "__name__", "") == "apply"
            and value == getattr(value.__self__, "apply", None)
        ):
            # handle aliased autograd function `apply` calls
            self.install_guards(GuardBuilder.FUNCTION_MATCH)
            return GetAttrVariable(
                AutogradFunctionVariable(
                    value.__self__, source=AttrSource(self.source, member="__self__")
                ),
                "apply",
            )
        elif isinstance(value, torch._C._ImperativeEngine):
            self.install_guards(GuardBuilder.ID_MATCH)
            return AutogradEngineVariable(value, source=self.source)
        elif (
            value
            is torch._dynamo.external_utils.FakeCompiledAutogradEngine._exec_final_callbacks_stub
        ):
            self.install_guards(GuardBuilder.FUNCTION_MATCH)
            return LambdaVariable(
                lambda: UserFunctionVariable(
                    torch._dynamo.external_utils.FakeCompiledAutogradEngine.exec_final_callbacks,
                ).call_function(
                    self.tx,
                    (self.tx.output.side_effects.get_ca_final_callbacks_var(),),
                    {},
                )
            )
        elif isinstance(value, DynamoConfigPatchProxy):
            return DynamoConfigPatchVariable(value.changes)
        elif callable(value) and trace_rules.lookup_callable(value) is not None:
            if trace_rules.is_callable_allowed(value):
                self.tx.output.has_user_defined_allowed_in_graph = True
            return trace_rules.lookup_callable(value).create_with_source(
                value, source=self.source
            )
        elif np and isinstance(value, np.number):
            return self.wrap_unspecialized_primitive(value)
        elif isinstance(value, HigherOrderOperator):
            if value is torch._higher_order_ops.invoke_subgraph:
                unimplemented_v2(
                    gb_type="Attempted to wrap torch._higher_order_ops.invoke_subgraph",
                    context="",
                    explanation="Directly using invoke_subgraph is not supported. Use mark_compile_region",
                    hints=[],
                )
            self.install_guards(GuardBuilder.TYPE_MATCH, GuardBuilder.NAME_MATCH)
            return TorchHigherOrderOperatorVariable.make(value, source=self.source)
        elif isinstance(value, torch.cuda.StreamContext):
            self.install_guards(GuardBuilder.ID_MATCH)
            stream_source = AttrSource(self.source, "stream")
            stream_var = VariableBuilder(self.tx, stream_source)(value.stream)
            return StreamContextVariable.create(self.tx, stream_var)
        elif isinstance(value, torch.Stream):
            self.install_guards(GuardBuilder.ID_MATCH)
            stream_proxy = self.tx.output.create_proxy(
                "call_function",
                type(value),
                (),
                {
                    "stream_id": value.stream_id,
                    "device_index": value.device_index,
                    "device_type": value.device_type,
                },
            )
            set_example_value(stream_proxy.node, value)
            return StreamVariable(
                stream_proxy,
                value,
                value.device,
                source=self.source,
            )
        elif isinstance(value, (torch._C._SDPAParams)):
            self.install_guards(GuardBuilder.TYPE_MATCH)
            return SDPAParamsVariable.create(self.tx, value, self.source)
        elif isinstance(value, torch._functorch.pyfunctorch.FuncTorchInterpreter):
            self.install_guards(GuardBuilder.ID_MATCH)
            return FuncTorchInterpreterVariable(value)
        elif isinstance(value, torch.Event):
            self.install_guards(GuardBuilder.ID_MATCH)
            torch._dynamo.utils.store_user_object_weakref(value)
            event_proxy = self.tx.output.create_proxy(
                "call_function",
                torch._dynamo.utils.get_user_object_from_id,
                (id(value),),
                {},
            )
            set_example_value(event_proxy.node, value)
            return EventVariable(
                event_proxy,
                value,
                source=self.source,
            )
        elif (
            istype(value, contextlib.nullcontext)
            and inspect.getattr_static(value, "enter_result", None) is None
        ):
            self.install_guards(GuardBuilder.TYPE_MATCH)
            return NullContextVariable(source=self.source)
        elif KeyedJaggedTensorVariable.is_matching_object(value):
            self.install_guards(GuardBuilder.TYPE_MATCH)
            result = KeyedJaggedTensorVariable(value, source=self.source)
            # TODO: this doing it manually is bad
            return self.tx.output.side_effects.track_object_existing(value, result)
        elif isinstance(value, torch.optim.Optimizer):
            self.install_guards(GuardBuilder.ID_MATCH)
            self.source = OptimizerSource(self.source)
            return OptimizerVariable(value, source=self.source)
        elif isinstance(value, torch.DispatchKeySet):
            self.install_guards(GuardBuilder.DISPATCH_KEY_SET_MATCH)
            return DispatchKeySetVariable(value)
        elif WorldMetaClassVariable.is_group_member_type(value):
            return WorldMetaClassVariable(value, source=self.source)
        elif ProcessGroupVariable.is_process_group(value):
            self.install_guards(GuardBuilder.ID_MATCH)
            return ProcessGroupVariable(value, source=self.source)
        elif DeviceMeshVariable.is_device_mesh(value):
            # TODO: see if we need to add custom guard instead of a simple ID_MATCH
            self.install_guards(GuardBuilder.EQUALS_MATCH)
            return DeviceMeshVariable(value, source=self.source)
        elif PlacementClassVariable.is_placement_type(value):
            # TODO: see if we need to add custom guard instead of a simple ID_MATCH
            self.install_guards(GuardBuilder.ID_MATCH)
            return PlacementClassVariable(value, source=self.source)
        elif PlacementVariable.is_placement(value):
            # TODO: see if we need to add custom guard instead of a simple ID_MATCH
            self.install_guards(GuardBuilder.EQUALS_MATCH)
            return PlacementVariable(
                value,
                source=self.source,
            )
        elif (
            id(value) in ITERTOOLS_TYPE_IDS
            and id(value) not in ITERTOOLS_POLYFILLED_TYPE_IDS
        ):
            self.install_guards(GuardBuilder.FUNCTION_MATCH)
            return ItertoolsVariable(value, source=self.source)
        elif is_torch_sym(value):
            # Note: this doesn't handle nested symints.
            # For SymBool input, we re-use the infra for SymInt by simulating SymBool with a SymInt in dynamo.

            # Concretely,
            # 1. We create a SymInt in dynamo's shape_env, whose source is constructed as ConvertIntSource(self.source).
            # so that guards on the SymInts can be effectively applied on the original SymBool in user program.
            # 2. We create a SymBool based on the SymInt in dynamo's ShapeEnv. Because the original user program
            # depends on the value being a SymBool. This allows dynamo to interpret the user's program correctly.
            source = (
                self.source
                if isinstance(value, torch.SymInt)
                else ConvertIntSource(self.source)
            )
            if value.node.has_hint():
                new_symint = (
                    self.tx.output.shape_env.create_unspecified_symint_and_symbol(
                        int(value.node.hint),
                        source,
                        dynamic_dim=DimDynamic.DYNAMIC,
                    )
                )
            else:
                if isinstance(value, torch.SymBool):
                    # We need to create an unbacked symint to replace the unbacked symbool.
                    new_symint = self.tx.output.shape_env.create_unbacked_symint()
                else:
                    # TODO (yidi): we need to figure out a way to propagate the guards
                    # we accumulated when tracing the subggraph to outer shape_env. For normal symints,
                    # this is automatically done by evaluating the guards once but this
                    # will cause data-dependent error when we evaluate the outer unbacked symints.
                    # The test case that triggers this graph break is test_cond_unbacked_symint_closure
                    unimplemented_v2(
                        gb_type="Attempted to wrap unbacked SymInt",
                        context="",
                        explanation="Unbacked SymInt input is not supported yet.",
                        hints=[*graph_break_hints.SUPPORTABLE],
                    )

            sym_node_proxy = self.tx.output.root_tracer.create_graph_input(
                re.sub(r"[^a-zA-Z0-9]+", "_", self.name),
                type(new_symint),
                new_symint,
                source=source,
            )

            sym_node_proxy.node.meta["grapharg"] = GraphArg(
                source,
                new_symint,
                False,
                None,
                is_tensor=False,
                example_strong_ref=new_symint,
            )
            # We bind the new_symint to graph input.
            sym_expr = new_symint.node.expr
            assert isinstance(sym_expr, sympy.Symbol), (
                f"{sym_expr} is not a basic Symbol."
            )
            self.tx.output.tracked_fakes.append(TrackedFake(new_symint, source, None))

            tracing_symint = (
                new_symint if isinstance(value, torch.SymInt) else new_symint == 1
            )  # cast it back to symbool for tracing
            return SymNodeVariable(sym_node_proxy, tracing_symint)

        elif isinstance(value, (JITFunction, Autotuner)):
            self.install_guards(GuardBuilder.ID_MATCH)
            return TritonKernelVariable(
                value,
                None,  # No kernel idx provided
                None,  # No grid provided
                source=self.source,
            )
        elif value is create_1d_tma_descriptor:
            return CreateTMADescriptorVariable(rank=1)
        elif value is create_2d_tma_descriptor:
            return CreateTMADescriptorVariable(rank=2)
        elif isinstance(value, torch.amp.autocast_mode.autocast):
            self.install_guards(GuardBuilder.ID_MATCH)
            return AutocastModeVariable(
                target_values=[
                    value.device,
                    value.fast_dtype,
                    value._enabled,
                    value._cache_enabled,
                ],
                source=self.source,
            )
        elif TorchCtxManagerClassVariable.is_matching_cls(value):
            self.install_guards(GuardBuilder.FUNCTION_MATCH)
            return TorchCtxManagerClassVariable(value, source=self.source)
        elif inspect.getattr_static(value, "__script_if_tracing_wrapper", False):
            self.install_guards(GuardBuilder.TYPE_MATCH)
            return WrapperUserFunctionVariable(
                value, "__original_fn", source=self.source
            )
        elif is_lru_cache_wrapped_function(value):
            self.install_guards(GuardBuilder.TYPE_MATCH)
            return WrapperUserFunctionVariable(value, "__wrapped__", source=self.source)
        elif value is traceback.clear_frames:
            return TracebackVariable(source=self.source)
        elif value is sys.exc_info or (
            sys.version_info >= (3, 11) and value is sys.exception
        ):
            return SysFunctionVariable(value, source=self.source)
        elif is_function_or_wrapper(value) and inspect.getattr_static(
            value, "_torchdynamo_inline", False
        ):
            self.install_guards(GuardBuilder.TYPE_MATCH)
            return WrapperUserFunctionVariable(
                value, "_torchdynamo_inline", source=self.source
            )
        elif value is functools.wraps:
            self.install_guards(GuardBuilder.ID_MATCH)
            return FunctoolsWrapsVariable(value, source=self.source)
        elif value is collections.namedtuple:
            self.install_guards(GuardBuilder.ID_MATCH)
            return CollectionsNamedTupleFunction(value, source=self.source)
        elif isinstance(
            value, types.BuiltinMethodType
        ) and BuiltinMethodVariable.is_supported_builtin_method(value):
            self.install_guards(GuardBuilder.ID_MATCH)
            return BuiltinMethodVariable(value, source=self.source)
        elif is_function_or_wrapper(value):
            value, attr_name = unwrap_with_attr_name_if_wrapper(value)
            # For these wrappers, Dynamo points to the wrapped function,
            # so source needs to be updated as well.
            if attr_name is not None:
                self.source = AttrSource(self.source, attr_name)
            return trace_rules.lookup(value).create_with_source(
                value, source=self.source
            )
        elif value is random.Random:
            self.install_guards(GuardBuilder.ID_MATCH)
            return RandomClassVariable(source=self.source)
        elif istype(value, random.Random) and RandomVariable.is_supported_random_obj(
            value
        ):
            self.install_guards(GuardBuilder.TYPE_MATCH)
            result = RandomVariable(value, source=self.source)
            self.tx.output.side_effects.track_mutable(value, result)
            return result
        # Don't use istype, since some python modules are not subclasses of types.ModuleType directly.
        # E.g, type(torch.ops) -> <class 'torch._ops._Ops'>,
        # type(torch.backends.cudnn) -> <class 'torch.backends.cudnn.CudnnModule'>
        elif isinstance(value, (types.ModuleType, replay_record.DummyModule)):
            self.install_guards(GuardBuilder.FUNCTION_MATCH)
            result = PythonModuleVariable(
                value,
                source=self.source,
            )
            self.tx.output.side_effects.track_object_existing(value, result)
            return result
        elif isinstance(value, types.MethodType) and isinstance(
            value.__self__, (torch.nn.Module, torch.utils._pytree.TreeSpec)
        ):
            # don't let MethodTypes fall through to UserDefinedObject,
            # which doesn't support 'CALL_FUNCTION'

            # TODO(whc): Why do we limit this to methods on NNModules?
            # I don't have a good reason for this, but it preserves the existing behavior
            # for MBartForConditionalGeneration, which generates many graph breaks and OOMs otherwise.
            # I suspect we probably want to relax this check and dig deeper there.

            # In order to construct a MethodVariable in Dynamo, we start with an actual method obj from python,
            # but need to separately wrap its underlying `__func__` and its `self` argument.  We wrap `self` here
            # and then `__func__` gets wrapped inside UserMethodVariable.
            self_obj = VariableBuilder(
                self.tx, source=AttrSource(self.source, "__self__")
            )(value.__self__)
            assert self_obj and isinstance(self_obj, VariableTracker), (
                "Failed to produce a valid self obj"
            )
            self.install_guards(GuardBuilder.FUNCTION_MATCH)
            return UserMethodVariable(
                value.__func__,
                self_obj,
                source=self.source,
            )
        elif isinstance(value, types.GetSetDescriptorType):
            # GetSet descriptors are C functions attached to an attribute lookup
            # using PyGetSetDef. Python, on attribute lookup, can decide to
            # create a new object on the fly, and therefore the `id` of the
            # descriptors is not guaranteed to be same for different attribute
            # accesses. Since these are unlikely to change during the program
            # execution, we can skip guarding on them.
            return GetSetDescriptorVariable(value)
        elif isinstance(value, types.MethodWrapperType):
            # Method-wrappers are written in C, and they are not guaranteed to
            # return the same object on attribute lookup. Therefore, we cannot
            # insert a FUNCTION_MATCH guard here. method-wrappers are very
            # unlikely to change, so its ok to skip the guard here.
            return MethodWrapperVariable(value)
        elif issubclass(type(value), type) and issubclass(value, BaseException):
            # match user defined exceptions
            self.install_guards(GuardBuilder.ID_MATCH)
            return UserDefinedExceptionClassVariable(value)
        elif issubclass(type(value), type):
            if value in (
                torch.utils.hooks.BackwardHook,
                torch.nn.Parameter,
                torch.nn.Buffer,
            ):
                # TODO(jansel): combine this case with the one above
                return trace_rules.lookup(value).create_with_source(
                    value, source=self.source
                )
            if value is torch.autograd._unsafe_preserve_version_counter:
                self.install_guards(GuardBuilder.FUNCTION_MATCH)
                return PreserveVersionContextVariable.constructor(self.tx)
            if (
                # `value` must be a strict subclass of `torch.Tensor`
                issubclass(value, torch.Tensor)
                and value is not torch.Tensor
                # `TensorSubclassVariable` is not for subclass that overrides
                # `torch_dispatch`.
                and value.__torch_dispatch__ is torch.Tensor.__torch_dispatch__
                # `TensorSubclassVariable` would lead to construction of
                # `TensorWithTFOverrideVariable`, but we don't want that for
                # traceable wrapper subclasses (we wrap those subclass instances
                # into `TensorVariable`).
                and not is_traceable_wrapper_subclass_type(value)
            ):
                return TensorSubclassVariable(value, source=self.source)
            # This is a userdefined class, so install an ID_MATCH even if its a
            # global variable.
            self.install_guards(GuardBuilder.ID_MATCH)
            return UserDefinedClassVariable(
                value,
                source=self.source,
            )
        elif TorchScriptObjectVariable.is_matching_cls(type(value)):
            from ..source import (
                FlattenScriptObjectSource,
                ScriptObjectQualifiedNameSource,
            )

            if torch._library.fake_class_registry.tracing_with_real(value):
                proxy = self.tx.output.root_tracer.create_graph_input(
                    re.sub(r"[^a-zA-Z0-9]+", "_", self.name),
                    type(value),
                    value,
                    source=self.source,
                )

                # setting is_unspecialized=False to not insert a as_tensor call in reconstruct by default
                # seting example to be real value because these example values will be used
                # as example_inputs for user compiler.
                proxy.node.meta["grapharg"] = GraphArg(
                    self.source, value, False, None, False, value
                )
                return TorchScriptObjectVariable.create(
                    proxy,
                    value,
                    source=self.source,
                )

            # This exists to allow a smoother transition.
            # The implications are:
            # The script objects won't be tracked as proxies.
            # Methods on these objects won't show up in the graph.
            # The original script object might be mutated.
            if not hasattr(value, "__obj_flatten__"):
                return self.wrap_user_defined(value)

            # Install the guards on the fully qualified name of the script object
            LazyVariableTracker.realize_all(
                VariableBuilder(self.tx, ScriptObjectQualifiedNameSource(self.source))(
                    value._type().qualified_name()  # type: ignore[attr-defined]
                )
            )
            # Install the guards on the content of the script object by setting the source
            # to be FlattenScriptObjectSource, which calls __obj_flatten__() to get the contents.
            LazyVariableTracker.realize_all(
                VariableBuilder(self.tx, FlattenScriptObjectSource(self.source))(
                    value.__obj_flatten__()
                )
            )

            fake_script_obj = torch._library.fake_class_registry.maybe_to_fake_obj(
                self.tx.output.fake_mode, value
            )

            proxy = self.tx.output.root_tracer.create_graph_input(
                re.sub(r"[^a-zA-Z0-9]+", "_", self.name),
                type(value),
                fake_script_obj,
                source=self.source,
            )

            # setting is_unspecialized=False to not insert a as_tensor call in reconstruct by default
            # seting example to be real value because these example values will be used
            # as example_inputs for user compiler.
            proxy.node.meta["grapharg"] = GraphArg(
                self.source, value, False, None, False, fake_script_obj
            )
            return TorchScriptObjectVariable.create(
                proxy,
                fake_script_obj,
                source=self.source,
            )
        elif (
            isinstance(value, (dict, collections.OrderedDict))
            and type(value).__new__ is dict.__new__
        ):
            # Construct a dict_vt that will reside inside the UserDefinedDictVariable
            self.install_guards(GuardBuilder.TYPE_MATCH)
            self.install_guards(GuardBuilder.SEQUENCE_LENGTH)

            # Guard on the key order
            self.tx.output.guard_on_key_order.add(self.source)

            # We need all the keys to be hashable. We do this within the
            # _HashableTracker class in dicts.py
            def build_key_value(i, k, v):
                base = self.get_source()
                source_key = ConstDictKeySource(base, i)
                key = LazyVariableTracker.create(k, source_key)

                source_value = DictGetItemSource(base, source_key)
                res_value = LazyVariableTracker.create(v, source_value)

                return key, res_value

            # Ensure that we call dict.keys and not value.keys (which can call
            # overridden keys method). In the C++ guards, we relied on
            # PyDict_Next to traverse the dictionary, which uses the internal
            # data structure and does not call the overridden keys method.
            result = dict(
                build_key_value(i, k, v)
                for i, (k, v) in enumerate(get_items_from_dict(value))
            )

            dict_vt = ConstDictVariable(
                result,
                user_cls=(
                    collections.OrderedDict
                    if isinstance(value, collections.OrderedDict)
                    else dict
                ),
                mutation_type=ValueMutationExisting(),
                source=self.source,
            )
            # Force this to reconstruct on mutation to keep the reconstruction
            # bytecode simple
            dict_vt.should_reconstruct_all = True

            result = UserDefinedDictVariable(value, dict_vt=dict_vt, source=self.source)
            return self.tx.output.side_effects.track_object_existing(value, result)
        elif isinstance(value, tuple) and type(value).__new__ is tuple.__new__:
            self.install_guards(GuardBuilder.TYPE_MATCH)
            self.install_guards(GuardBuilder.SEQUENCE_LENGTH)

            # NB - Be careful in not triggering user code. Guards also work on
            # the underlying tuple data structure.
            output = [
                LazyVariableTracker.create(
                    tuple.__getitem__(value, i),
                    source=GetItemSource(self.get_source(), i),
                )
                for i in range(tuple.__len__(value))
            ]

            tuple_vt = TupleVariable(
                output, source=self.source, mutation_type=ValueMutationExisting()
            )
            result = UserDefinedTupleVariable.create(
                value, tuple_vt=tuple_vt, source=self.source
            )
            return self.tx.output.side_effects.track_object_existing(value, result)
        elif isinstance(value, list):
            self.install_guards(GuardBuilder.TYPE_MATCH)
            self.install_guards(GuardBuilder.SEQUENCE_LENGTH)

            # NB - Be careful in not triggering user code. Guards also work on
            # the underlying list data structure.
            output = [
                LazyVariableTracker.create(
                    list.__getitem__(value, i),
                    source=ListGetItemSource(self.get_source(), i),
                )
                for i in range(list.__len__(value))
            ]
            list_vt = ListVariable(
                output, source=self.source, mutation_type=ValueMutationExisting()
            )
            result = UserDefinedListVariable(value, list_vt=list_vt, source=self.source)
            return self.tx.output.side_effects.track_object_existing(value, result)
        elif issubclass(type(value), MutableMapping):
            self.install_guards(GuardBuilder.TYPE_MATCH)
            return MutableMappingVariable(value, source=self.source)
        elif is_frozen_dataclass(value):
            self.install_guards(GuardBuilder.TYPE_MATCH)
            result = FrozenDataClassVariable.create(self.tx, value, source=self.source)
            return self.tx.output.side_effects.track_object_existing(value, result)
        elif isinstance(value, dict_keys):
            if all(ConstantVariable.is_literal(k) for k in value):
                # If the dict_keys object is passed from outside the compile region, it must either be passed along with
                # the corresponding dict object or treated as a set (when only the keys are passed into the compiled region).
                # - If it is passed along with the dict, the dict object itself is already guarded.
                # - If only the dict_keys object is passed, we add EQUALS_MATCH and SEQUENCE_LENGTH guards
                #   to ensure it remains unchanged across multiple runs.
                items = [SourcelessBuilder.create(self.tx, v) for v in value]
                install_guard(
                    self.get_source().make_guard(GuardBuilder.SEQUENCE_LENGTH),
                    self.get_source().make_guard(GuardBuilder.EQUALS_MATCH),
                )
                return DictKeySetVariable(items, source=self.source)
            else:
                unimplemented_v2(
                    gb_type="non-const keys in dict_keys",
                    context=f"non-const keys: {[k for k in value if not ConstantVariable.is_literal(k)]}",
                    explanation="Dynamo expects dict_keys keys to be constants.",
                    hints=[
                        "Ensure your dict_keys keys are constants (e.g. int, float, strings)",
                    ],
                )
        elif IntWrapperVariable.is_matching_object(value):
            from torch.export.dynamic_shapes import _DimHintType

            if value.dynamism is None or value.dynamism.type == _DimHintType.STATIC:
                return self.wrap_symint(value.val)
            elif value.dynamism.type == _DimHintType.DYNAMIC:
                return self.wrap_symint(
                    value.val,
                    dynamism=DimDynamic.DYNAMIC,
                    context=SymIntSymbolicContext(
                        constraint=RelaxedUnspecConstraint(warn_only=False)
                    ),
                )
            elif value.dynamism.type == _DimHintType.AUTO:
                return self.wrap_symint(value.val, dynamism=DimDynamic.DYNAMIC)
            else:
                raise RuntimeError(f"Undefined dynamism {value.dynamism}")
        else:
            return self.wrap_user_defined(value)

    def wrap_user_defined(self, value: Any):
        self.install_guards(GuardBuilder.TYPE_MATCH)
        result = UserDefinedObjectVariable(value, source=self.source)
        if not SideEffects.cls_supports_mutation_side_effects(type(value)):
            # don't allow STORE_ATTR mutation with custom __setattr__
            return result
        return self.tx.output.side_effects.track_object_existing(value, result)

    def wrap_listlike(self, value: Union[tuple, list, odict_values, NamedTuple]):
        for item in value:
            if item is value:
                unimplemented_v2(
                    gb_type="list elements are pointing to the list itself",
                    context="",
                    explanation="Dynamo does not support lists whose items reference to itself",
                    hints=["Avoid using self referential list"],
                )

        if config.specialize_int and type(value) is torch.Size:
            self.install_guards(GuardBuilder.CONSTANT_MATCH)
            return ConstantVariable.create(value=value)

        # One can index a tensor with a list/tuple. Therefore, we need to
        # have a stricter match.
        self.install_guards(GuardBuilder.SEQUENCE_LENGTH)

        # Tuples are immutable objects, so we should mark its items static. This
        # avoids wrapping of tuple items as symints. This helps for nn module
        # attributes like conv2d strides, dilations.
        if (
            istype(value, tuple)
            and all(ConstantVariable.is_literal(item) for item in value)
            and self.source.guard_source().is_unspecialized_nn_module()
        ):
            self.install_guards(GuardBuilder.CONSTANT_MATCH)
            return TupleVariable([ConstantVariable.create(item) for item in value])

        output = [
            LazyVariableTracker.create(
                item,
                source=GetItemSource(self.get_source(), i),
            )
            for i, item in enumerate(value)
        ]

        maybe_gm = self.tx.output.local_scope.get("self")
        if isinstance(
            self.source, LocalSource
        ) and self.source.local_name in get_locals_to_steal(maybe_gm):
            # The input tensor list to dynamo from compiled autograd may contain activations
            # which are freed as they are used in inductor. Dynamo's default behavior is to
            # lift all tensors to the graph inputs, but this will cause dynamo to hold an
            # extra reference to the activation tensors and increase peak memory usage.
            # To allow freeing ASAP, we keep the list as graph argument to the dynamo output
            # graph, and unpack it locally.
            # e.g. instead of `def forward(self, L_inputs_0_, L_inputs_1_, ...):`, we have
            # `def forward(self, L_inputs_):`
            source = self.source
            assert isinstance(value, list)
            tensor_list_proxy = self.tx.output.root_tracer.create_graph_input(
                re.sub(r"[^a-zA-Z0-9]+", "_", self.name),
                type(value),
                value,
                source=source,
            )
            tensor_list_proxy.node.meta["steal_arg"] = True

            list_variable = wrap_fx_proxy_cls(
                target_cls=TensorVariable,
                tx=self.tx,
                proxy=tensor_list_proxy,
                example_value=value,
                subclass_type=None,
                source=source,
            )

            guards = []
            for i, tensor_variable in enumerate(list_variable.items):
                source_i = GetItemSource(base=source, index=i, index_is_slice=False)
                # access unpacked tensor from this list instead of from a lifted arg
                self.tx.output.input_source_to_var[source_i] = tensor_variable
                tensor_variable.proxy.node.meta["tensor_dict"] = _extract_tensor_dict(
                    value[i]
                )

                guard = functools.partial(
                    GuardBuilder.TENSOR_MATCH, value=TensorWeakRef(value[i])
                )
                guards.append(source_i.make_guard(guard))

            install_guard(*guards, skip=1)

            grapharg = GraphArg(
                source,
                value,
                pass_arg_as_tensor=False,
                fake_tensor=None,
                is_tensor=False,
            )
            tensor_list_proxy.node.meta["grapharg"] = grapharg

        result = BaseListVariable.cls_for_instance(value)(output, source=self.source)
        if istype(value, (list, collections.deque)):
            return self.tx.output.side_effects.track_mutable(value, result)
        return result

    def wrap_tuple_iterator(self, value: tuple_iterator):
        self.install_guards(GuardBuilder.TUPLE_ITERATOR_LEN)
        output = [
            VariableBuilder(self.tx, TupleIteratorGetItemSource(self.get_source(), i))(
                tuple_iterator_getitem(value, i)
            )
            for i in range(tuple_iterator_len(value))
        ]
        result = TupleIteratorVariable(output, source=self.source)
        return self.tx.output.side_effects.track_mutable(value, result)

    def wrap_range_iterator(self, value: range_iterator):
        self.install_guards(GuardBuilder.RANGE_ITERATOR_MATCH)
        # Get all the values from the range iterator; no need to install guards
        # on items since `RANGE_ITERATOR_MATCH` guarantees the same items.
        items = [ConstantVariable.create(v) for v in copy.deepcopy(value)]
        result = ListIteratorVariable(items, source=self.source)
        return self.tx.output.side_effects.track_mutable(value, result)

    def wrap_slice_range(self, value: Union[slice, range]):
        items = [
            VariableBuilder(self.tx, AttrSource(self.get_source(), k))(
                getattr(value, k)
            )
            for k in ("start", "stop", "step")
        ]
        self.install_guards(GuardBuilder.TYPE_MATCH)
        if isinstance(value, slice):
            return SliceVariable(items, source=self.source)
        else:
            return RangeVariable(items, source=self.source)

    def mark_static_input(self, value: torch.Tensor, guard: bool):
        from ..decorators import mark_static_address

        static_inputs_log.debug(
            "Marking static input %s, id: %s)", self.source.name(), id(value)
        )
        mark_static_address(value, guard=guard)

        # Check if we've seen this tensor before and update graph metadata if needed
        # As long as this runs before AOT this is sound
        if value in self.tx.output.side_effects:
            var = self.tx.output.side_effects[value]
            var.proxy.node.meta["tensor_dict"]["_dynamo_static_input_type"] = (
                value._dynamo_static_input_type
            )

    def wrap_module(self, value: torch.nn.Module):
        from ..eval_frame import OptimizedModule

        if len(value.__dict__) == 0:
            unimplemented_v2(
                gb_type="Uninitialized nn.Module",
                context=typestr(value),
                explanation=f"Attempted to trace an uninitialized nn.Module of type {typestr(value)}.",
                hints=[
                    *graph_break_hints.USER_ERROR,
                    "Ensure your nn.Module instance has called `super().__init__()`.",
                ],
            )
        if istype(value, OptimizedModule):
            # Check if the optimized module was disabled
            if inspect.getattr_static(value.forward, "_torchdynamo_disable", False):
                # This bytecode is mostly of kind LOAD_ATTR or LOAD_METHOD. If
                # we graph break here, Dynamo does not know how to create
                # continuation functions for such bytecodes. So, we delay the
                # graph break to CALL_FUNCTION.
                msg = inspect.getattr_static(
                    value.forward, "_torchdynamo_disable_msg", None
                )
                return DelayGraphBreakVariable(
                    source=self.source,
                    msg=f"Optimized `nn.Module` is wrapped with `torch.compiler.disable` (reason: {msg})",
                )

            self.install_guards(GuardBuilder.TYPE_MATCH)
            self.source = AttrSource(self.source, "_orig_mod")
            return self.wrap_module(value._orig_mod)

        if (
            isinstance(value, (torch.nn.RNN, torch.nn.GRU, torch.nn.LSTM))
            and not config.allow_rnn
        ):
            unimplemented_v2(
                gb_type="Attempted to wrap RNN, GRU, or LSTM",
                context=str(value),
                explanation="Dynamo does not support RNN, GRU, or LSTM.",
                hints=[*graph_break_hints.SUPPORTABLE],
            )

        if getattr(value, "_is_fsdp_managed_module", False):
            # See note [Dynamo treats FSDP wrapped modules as UnspecializedNNModule]
            # in fully_sharded_data_parallel.py for more information

            # we can't do this assert inside FSDP constructor,
            # since we don't know yet whether dynamo will be used
            if not getattr(value, "_fsdp_use_orig_params", False):
                unimplemented_v2(
                    gb_type="FSDP with use_orig_params=False",
                    context="",
                    explanation="Dynamo only supports FSDP with use_orig_params=True",
                    hints=[],
                )

            # Note on FSDP guarding
            # Eager FSDP already assumes (requires, but without enforcement)
            # that users don't mutate their model parameters/structure after
            # FSDP wrapping, because FSDP wouldn't notice or update its
            # FlatParams.
            #
            # Therefore, torch.compile can skip guarding on params or submodule
            # structure of fsdp_managed modules, by using FSDPNNModuleSource as
            # the guard source.  This behavior is gated on
            # config.skip_fsdp_guards.
            self.install_guards(GuardBuilder.TYPE_MATCH)
            result = FSDPManagedNNModuleVariable(value, source=self.get_source())
            if not SideEffects.cls_supports_mutation_side_effects(type(value)):
                # don't allow STORE_ATTR mutation with custom __setattr__
                return result
            return self.tx.output.side_effects.track_object_existing(value, result)
        elif mutation_guard.is_dynamic_nn_module(value, self.tx.export):
            # created dynamically, don't specialize on it

            # Note [Tracing a torch.compiled function]
            # when make_fx tracing a compiled function, we need
            if isinstance(value, torch.fx.experimental.proxy_tensor._AttrProxy):
                value = value.get_base()
                self.source = AttrProxySource(self.source)

            self.install_guards(GuardBuilder.TYPE_MATCH)
            if torch._dynamo.config.inline_inbuilt_nn_modules:
                freezing = is_parameter_freezing()

                # Guard against the case where user may overwrite named parameters
                # / named buffers
                # NOTE: This is not likely to happen but worth guarding to avoid
                # exception
                if (
                    callable(value.named_parameters)
                    and value.named_parameters.__func__
                    is og_module_named_parameters_fn_ptr
                ):
                    try:  # catch TypeErrors in named_parameters() from unserializable nn modules
                        for _, p in value.named_parameters():
                            self.mark_static_input(p, guard=freezing)
                    except TypeError as e:
                        raise_observed_exception(type(e), self.tx, args=list(e.args))

                if (
                    callable(value.named_buffers)
                    and value.named_buffers.__func__ is og_module_named_buffers_fn_ptr
                ):
                    try:  # catch TypeErrors in named_parameters() from unserializable nn modules
                        for _, b in value.named_buffers():
                            self.mark_static_input(b, guard=freezing)
                    except TypeError as e:
                        raise_observed_exception(type(e), self.tx, args=list(e.args))

                if freezing:
                    # we need to add the module to tracing context
                    # in order to allow its params to get invalidated
                    # this will get cleaned up once compile ends
                    self.tx.output.nn_modules[self.name] = value

            if value.__module__.startswith(("torch.nn.", "torch.ao.")) or getattr(
                value.__class__, "_dynamo_marked_static", False
            ):
                result = UnspecializedBuiltinNNModuleVariable(value, source=self.source)
            else:
                result = UnspecializedNNModuleVariable(value, source=self.source)

            if not SideEffects.cls_supports_mutation_side_effects(type(value)):
                # don't allow STORE_ATTR mutation with custom __setattr__
                return result
            return self.tx.output.side_effects.track_object_existing(value, result)
        elif issubclass(
            value.__class__, torch.nn.parallel.distributed.DistributedDataParallel
        ):
            self.install_guards(GuardBuilder.TYPE_MATCH)
            return UnspecializedNNModuleVariable(value, source=self.get_source())
        else:
            return self.tx.output.register_attr_or_module(
                value,
                self.name,
                source=self.get_source(),
                # Guards are added inside register_attr_or_module
            )

    def wrap_literal(self, value):
        if type(value) is int:
            # allowlist has higher precedence over specialization control.
            if is_dynamic_source(self.source.name()):
                return self.wrap_symint(value, True)

            if not config.specialize_int:
                # unspecializing int by default, but still
                # specialize for the following conditions
                if is_int_specialization_case(value, self.source):
                    self.install_guards(GuardBuilder.CONSTANT_MATCH)
                    return ConstantVariable.create(value=value, source=self.source)

            return self.wrap_symint(value)
        elif not config.specialize_float and type(value) is float:
            return self.wrap_symfloat(value)
        else:
            self.install_guards(GuardBuilder.CONSTANT_MATCH)
            result = ConstantVariable.create(value=value, source=self.source)
            if isinstance(value, (list, set)):
                return self.tx.output.side_effects.track_mutable(value, result)
            return result

    def assert_not_wrapped_by_this_graph(self, value: torch.Tensor):
        if is_fake(value) and maybe_get_fake_mode(value) is self.tx.fake_mode:
            raise InternalTorchDynamoError(
                "Cannot wrap a Tensor that has already been",
                "wrapped by this instance of Dynamo",
            )

    def wrap_tensor(self, value: torch.Tensor):
        source = self.get_source()

        # We cannot already be tracking the tensor, which implies
        # it would have already been wrapped
        assert value not in self.tx.output.side_effects

        is_static_input = get_static_address_type(value) is not None

        if (
            config.inline_inbuilt_nn_modules
            and not is_static_input
            and (
                isinstance(value, torch.nn.Parameter)
                # mark tensor attributes of nn modules static. This is done to keep inline_inbuilt_nn_modules behavior
                # compatible with previous behavior.
                or (source and source.guard_source().is_unspecialized_nn_module())
            )
        ):
            self.mark_static_input(value, guard=is_parameter_freezing())
            is_static_input = True

        # Install any tensors which are "free" variables; that is:
        # 1. Globals
        # 2. NonLocals
        # 3. tensors that are attributes of nn module
        should_install_free_tensor = config.install_free_tensors and (
            is_from_global_source(source)
            or is_from_nonlocal_source(source)
            or is_from_unspecialized_nn_module_source(source)
        )

        make_graph_attribute = is_static_input and (
            not config.inline_inbuilt_nn_modules
            or is_parameter_freezing()
            or torch._dynamo.config.prepare_freezing
        )

        if should_install_free_tensor or (
            (source.guard_source().is_specialized_nn_module() or make_graph_attribute)
            and not source.guard_source().is_fsdp_module()
        ):
            self.assert_not_wrapped_by_this_graph(value)
            return self.tx.output.register_attr_or_module(
                value, self.name, source=source
            )

        if get_static_address_type(value) == "guarded":
            # If it's a guarded tensor, we can install the parameter directly
            # into  the Fx graph instead of lifting it as an input. Lifting
            # offers no benefit,  such as regional compilation, since we still
            # guard on the tensor's ID.  Moreover, installing it in the Fx graph
            # eliminates the pre-graph bytecode  required to extract the tensor
            # from locals/globals, reducing overhead.  This can lead to
            # significant cost savings, especially for optimizers  handling many
            # tensors.
            self.install_guards(GuardBuilder.ID_MATCH)
            self.assert_not_wrapped_by_this_graph(value)
            return self.tx.output.register_attr_or_module(
                value, self.name, source=source
            )

        if is_constant_source(source):
            self.assert_not_wrapped_by_this_graph(value)
            return self.tx.output.register_attr_or_module(
                value,
                re.sub(r"[^a-zA-Z0-9]+", "_", self.name),
                source=source,
                # Guards are added inside register_attr_or_module
            )

        # NB: this just says we accessed a tensor from the same source again
        # (e.g., a tensor lives in a global foo, and we LOAD_GLOBAL it twice).
        # This is distinct from two distinct sources mapping to the same
        # Tensor (per id())!  No guard is necessary here.  See below for the
        # other case.
        is_duplicate_tensor = source in self.tx.output.input_source_to_var
        if is_duplicate_tensor:
            return self.tx.output.input_source_to_var[source]

        options = {}
        if type(value) in (
            torch.Tensor,
            torch.nn.Parameter,
            torch._subclasses.fake_tensor.FakeTensor,
            torch._subclasses.functional_tensor.FunctionalTensor,
        ) or is_traceable_wrapper_subclass(value):
            # Ordinarily, we would fakeify a tensor so that it can get dynamic
            # shapes and be computed on without triggering actual operations.
            # However, how can we fakeify a tensor subclass?  Ordinary
            # inheritance (nor multiple inheritance) won't work work.
            #
            # Instead, our plan is to *manually simulate* the tensor subclass
            # inheriting from a fake tensor with dynamo.  This means our
            # data representation for a tensor subclass will be a fake tensor
            # + tensor subclass type + any extra data the subclass may have
            # been storing on the tensor.  Because all Python accesses are
            # mediated through TensorWithTFOverrideVariable, we can ensure
            # that we dispatch differently, e.g., according to
            # __torch_function__
            #
            # To simplify things for now, the __dict__ tracking bits haven't
            # been implemented yet, but they can be added into this design at
            # a later point in time.
            subclass_type = None
        else:
            subclass_type = type(value)
            self.install_guards(GuardBuilder.TYPE_MATCH)

        if get_static_address_type(value) == "guarded":
            self.install_guards(GuardBuilder.ID_MATCH)

        # By this point, we should have deduplicated all tensors
        self.assert_not_wrapped_by_this_graph(value)

        if (
            isinstance(value, torch.Tensor)
            and value.is_nested
            and not isinstance(value, torch.nested._internal.nested_tensor.NestedTensor)
        ):
            unimplemented_v2(
                gb_type="Attempted to wrap strided NestedTensor",
                context="",
                explanation="torch.compile does not support strided NestedTensor",
                hints=[],
            )

        # TODO(pearu,sparse-team) - Add the corresponding SPARSE_TENSOR_MATCH guards
        if (
            isinstance(value, torch.Tensor)
            and is_sparse_any(value)
            and (not self.tx.export or not config.capture_sparse_compute)
        ):
            # A hot fix for sparse tensors + torch.compile. Support for
            # export + sparsity is being added but we need to create
            # SPARSE_TENSOR_GUARDS for guards to work propertly.
            unimplemented_v2(
                gb_type="Attempted to wrap sparse Tensor",
                context="",
                explanation="torch.compile does not support sparse Tensors",
                hints=[*graph_break_hints.SUPPORTABLE],
            )

        if (
            safe_has_grad(value)
            and safe_grad(value) is not None
            and value.dtype != safe_grad(value).dtype
        ):
            unimplemented_v2(
                gb_type="dtype mismatch between tensor and its gradient",
                context=f"tensor dtype: {value.dtype}; grad dtype: {safe_grad(value).dtype}",
                explanation="Inconsistent dtype between tensor and its gradient. "
                "This can happen in FSDP and crashes meta tensor creation.",
                hints=[*graph_break_hints.SUPPORTABLE],
            )

        # tx.output has multiple tracers if we're introspecting HigherOrderOperator.
        # When we've discovered an untracked tensor, then we actually need
        # to get Dynamo to track the tensor (which is what this function does)
        # and put it as a graph input on the root tracer. Later on,
        # if the input is actually used in the body of the HigherOrderOperator,
        # then the relevant SubgraphTracer will lift it to being an input of
        # the subgraph.
        # See NOTE [HigherOrderOperator tracing design] for more details.

        example_value = wrap_to_fake_tensor_and_record(
            value, tx=self.tx, is_tensor=True, source=source
        )

        tensor_proxy = self.tx.output.root_tracer.create_graph_input(
            re.sub(r"[^a-zA-Z0-9]+", "_", self.name),
            type(value),
            example_value,
            source=source,
        )
        cache_real_value_when_export(self.tx, tensor_proxy, value)

        tensor_variable = wrap_fx_proxy(
            tx=self.tx,
            proxy=tensor_proxy,
            example_value=example_value,
            subclass_type=subclass_type,
            source=source,
            **options,
        )

        if value._is_view():
            # If value is a view, add its base tensor to the tracked fakes list.
            # This is so we are able to access the correct source for its symbolic
            # shape values, in case we need them.
            wrap_to_fake_tensor_and_record(
                value._base,
                tx=self.tx,
                source=AttrSource(source, "_base"),
                is_tensor=True,
            )

        guard_type = GuardBuilder.TENSOR_MATCH

        if isinstance(source, GradSource) and is_from_optimizer_source(source):
            guard_type = GuardBuilder.NOT_NONE_MATCH

        self.install_guards(
            functools.partial(
                guard_type,
                value=(
                    value
                    if isinstance(source, NumpyTensorSource)
                    else TensorWeakRef(value)
                ),
            )
        )

        # We install TYPE_MATCH guards for traceable wrapper subclass object,
        # and recursively install corresponding guard for each inner attribute.
        if is_traceable_wrapper_subclass(value):
            self.install_guards(GuardBuilder.TENSOR_SUBCLASS_METADATA_MATCH)
            self.install_guards(GuardBuilder.TYPE_MATCH)
            install_guard(
                SubclassAttrListSource(source).make_guard(GuardBuilder.EQUALS_MATCH)
            )

            attrs, _ = value.__tensor_flatten__()
            for attr in attrs:
                inner_value = getattr(value, attr)
                inner_source = AttrSource(self.source, attr)
                LazyVariableTracker.realize_all(
                    VariableBuilder(self.tx, inner_source)(inner_value)
                )

        self.tx.output.input_source_to_var[source] = tensor_variable
        assert "tensor_dict" not in tensor_proxy.node.meta
        tensor_proxy.node.meta["tensor_dict"] = _extract_tensor_dict(value)

        # Note: this information is conveyed via subclass_type now
        fake_tensor_value = tensor_variable.proxy.node.meta["example_value"]
        if maybe_get_fake_mode(fake_tensor_value) is not self.tx.fake_mode:
            raise InternalTorchDynamoError("Wrapped Tensor must be this graph's fake")

        grapharg = GraphArg(source, value, False, fake_tensor_value)
        tensor_proxy.node.meta["grapharg"] = grapharg
        return tensor_variable

    def wrap_numpy_ndarray(self, value):
        assert np is not None
        assert isinstance(value, np.ndarray)

        source = NumpyTensorSource(self.get_source())

        from torch._numpy import _util

        readonly = not value.flags.writeable
        if readonly:
            try:
                value.flags.writeable = True
            except ValueError:
                # One can not easily make nditer elements writable,
                # but warning is not the end of the world
                assert isinstance(value.base, np.nditer)

        with torch_function_mode_stack_state_mgr.temp_restore_stack():
            try:
                tensor_value = _util._try_convert_to_tensor(value)
                if readonly:
                    from torch._prims_common import clone_preserve_strides

                    tensor_value = clone_preserve_strides(tensor_value)
            except NotImplementedError as e:
                # failed to convert to tensor, graph break
                unimplemented_v2(
                    gb_type="failed to convert numpy.ndarray to Tensor",
                    context=str(value),
                    explanation="Exception encountered when attempting to convert numpy.ndarray to Tensor",
                    hints=[],
                    from_exc=e,
                )

        # We do this because we want the full behavior of guarding the numpy ndarray as if it were
        # a tensor. It's a little annoying to make a VT to throw out, but there's so many side effects here
        # that there's not another great way to do this atm.
        # This creates the right graphargs, as well as registration for guards in tensor names and shape env.
        LazyVariableTracker.realize_all(VariableBuilder(self.tx, source)(tensor_value))
        example_value = wrap_to_fake_tensor_and_record(
            tensor_value,
            tx=self.tx,
            is_tensor=False,
            source=source,
        )
        proxy = self.tx.output.root_tracer.create_graph_input(
            re.sub(r"[^a-zA-Z0-9]+", "_", self.name),
            type(tensor_value),
            example_value,
            source=source,
        )
        cache_real_value_when_export(self.tx, proxy, tensor_value)
        options = {"source": source}
        numpy_ndarray_variable = wrap_fx_proxy_cls(
            target_cls=NumpyNdarrayVariable,
            tx=self.tx,
            proxy=proxy,
            example_value=example_value,
            **options,
        )

        self.tx.output.input_source_to_var[source] = numpy_ndarray_variable
        example_value = numpy_ndarray_variable.proxy.node.meta["example_value"]

        # pass_arg_as_tensor should be true because we are wrapping a np.ndarray as argument input, and it needs to be
        # converted to a tensor.
        grapharg = GraphArg(
            source,
            tensor_value,
            pass_arg_as_tensor=True,
            fake_tensor=example_value,
            is_tensor=True,
            example_strong_ref=tensor_value,
        )
        proxy.node.meta["grapharg"] = grapharg

        return numpy_ndarray_variable

    def wrap_symint(
        self,
        value,
        is_forced_allow_list_dynamic=False,
        dynamism: Optional[DimDynamic] = None,
        context: Optional[SymIntSymbolicContext] = None,
    ):
        assert type(value) is int

        if self.name in self.tx.output.unspec_variable_map:
            return self.tx.output.unspec_variable_map[self.name]

        shape_env = self.tx.output.shape_env
        if TracingContext.get().force_unspec_int_unbacked_size_like:
            wrapped_value = shape_env.create_unbacked_symint()
            _constrain_range_for_size(wrapped_value)
            self.tx.output.tracked_fakes.append(
                TrackedFake(wrapped_value, self.source, None)
            )

        # NB: We do not do float.  For motivation, see
        # https://docs.google.com/document/d/1INSCdYu1PxXcr43HrD82OudeEuS-qxQe1yZmLg2wy6A/edit
        # but the general idea is that we generate kernels that can
        # take unspecialized floats and use them in sizevar computation
        elif not is_constant_source(self.get_source()):
            if dynamism is None and torch._dynamo.config.specialize_int:
                # If specialize_int is False, also return
                # a constant (but this should have been handled
                # in the caller, TBH). But if `dynamism` is set, then actually
                # turn it into a symint
                self.install_guards(GuardBuilder.CONSTANT_MATCH)
                return ConstantVariable.create(value=value, source=self.source)

            name = self.source.name()

            frame_state_entry = process_automatic_dynamic(
                self.tx,
                name,
                FrameStateSizeEntry.make_scalar(value),
                is_unspecialized_nn_module=self.source.guard_source().is_unspecialized_nn_module(),
            )

            # TODO: This should be dynamic, as we in general do not
            # know if bare integers are actually going to be sizevars
            # and it is inappropriate to eagerly duck size them with
            # real sizevars
            normalized_source_name = normalize_source_name(self.source.name())
            base_source = self.source
            if isinstance(base_source, ChainedSource):
                base_source = base_source.get_base()

            if dynamism == DimDynamic.DYNAMIC:
                log.debug("%s marked %s via IntWrapper", self.source.name(), dynamism)
                dynamic_dim = dynamism
            elif is_forced_allow_list_dynamic:
                log.debug("%s marked dynamic via source whitelist", self.source.name())
                dynamic_dim = DimDynamic.DYNAMIC
            elif (
                config.automatic_dynamic_shapes
                and frame_state_entry.scalar is auto_dynamic
            ):
                set_feature_use("dynamo.automatic_dynamic_shapes", True)
                dynamic_dim = get_automatic_dynamic_shapes_mark_as()
            elif (
                isinstance(base_source, LocalSource)
                and base_source.dynamism is not None
                and dict(base_source.dynamism).get(normalized_source_name, {0: False})[
                    0
                ]
            ) or not config.assume_static_by_default:
                dynamic_dim = DimDynamic.DYNAMIC
            else:  # assume_static_by_default
                # TODO: dynamic_dim = DimDynamic.STATIC should work but
                # for some reason it doesn't
                if frame_state_entry.scalar is auto_dynamic:
                    set_feature_use("dynamo.automatic_dynamic_shapes", False)
                self.install_guards(GuardBuilder.CONSTANT_MATCH)
                return ConstantVariable.create(value=value)

            wrapped_value = shape_env.create_unspecified_symint_and_symbol(
                value,
                source=self.source,
                dynamic_dim=dynamic_dim,
            )

            self.tx.output.tracked_fakes.append(
                TrackedFake(wrapped_value, self.source, context)
            )
        else:
            assert is_constant_source(self.get_source())
            # TODO: Do I actually need guard for constant source?
            self.install_guards(GuardBuilder.CONSTANT_MATCH)
            return ConstantVariable.create(value=value, source=self.source)

        assert not isinstance(self.get_source(), RandomValueSource)
        install_guard(self.get_source().make_guard(GuardBuilder.TYPE_MATCH))

        options = {"source": self.get_source()}

        proxy = self.tx.output.root_tracer.create_graph_input(
            re.sub(r"[^a-zA-Z0-9]+", "_", self.name),
            type(wrapped_value),
            wrapped_value,
            source=self.get_source(),
        )

        sym_expr = wrapped_value.node.expr
        assert isinstance(sym_expr, sympy.Symbol), f"{sym_expr} is not a basic Symbol."
        self.tx.output.root_tracer.bound_symbols[sym_expr] = proxy
        unspec_var = SymNodeVariable(proxy, wrapped_value, **options)
        self.tx.output.unspec_variable_map[self.name] = unspec_var

        if not is_constant_source(self.get_source()):
            proxy.node.meta["grapharg"] = GraphArg(
                self.get_source(),
                wrapped_value,
                pass_arg_as_tensor=False,
                fake_tensor=None,
                is_tensor=False,
                example_strong_ref=wrapped_value,
            )

        return unspec_var

    def wrap_symfloat(self, value):
        # SymFloat wrapping is special.  We first wrap it in the same way we
        # do an unspecialized primitive, and then we item() it into a
        # SymFloat.  Removal of the item() call is left to a later FX pass,
        # mostly because that pass is more easily done after we have lowered
        # to ATen ops.  (Dynamo doesn't do decomposition right now).

        if self.name in self.tx.output.unspec_variable_map:
            return self.tx.output.unspec_variable_map[self.name]

        frame_state_entry = process_automatic_dynamic(
            self.tx,
            self.source.name(),
            FrameStateSizeEntry.make_scalar(value),
            is_unspecialized_nn_module=self.source.guard_source().is_unspecialized_nn_module(),
        )

        # NB: we specialize on nan input, because our guard modeling in
        # ShapeEnv cannot deal with nan
        if (
            torch._dynamo.config.specialize_float
            or is_constant_source(self.get_source())
            or math.isnan(value)
            or math.isinf(value)
            # We don't support cudagraphs for now. Without this cudagraphs
            # break because they expect all cuda inputs but our tensorified
            # float will be a f64[] cpu tensor. Fixes the following test
            # when specialize_float=False
            # python test/inductor/test_compiled_optimizers.py CompiledOptimizerTests.test_rmsprop_weight_decay_maximize_capturable_cuda # noqa: B950
            or torch._inductor.config.triton.cudagraphs
            or justknobs_check("pytorch/compiler:unspecialize_float_killswitch", False)
            or (
                config.assume_static_by_default
                and frame_state_entry.scalar is not auto_dynamic
            )
        ):
            self.install_guards(GuardBuilder.CONSTANT_MATCH)
            return ConstantVariable.create(value=value, source=self.source)

        # NB: At the point we've gotten here, we don't assume static by
        # default.  Since we have a guard mechanism, there isn't really any
        # downside to trying to be dynamic for float all the time.  Unlike
        # ints, this won't make codegen perf worse.  Modest cost to compile
        # time.

        wrapped_value = torch.tensor(value, dtype=torch.float64)

        # We don't support specializing floats for grad checking tensors
        # See https://github.com/pytorch/pytorch/pull/140828 for more
        # context.
        if torch._C._functorch.is_gradtrackingtensor(wrapped_value):
            self.install_guards(GuardBuilder.CONSTANT_MATCH)
            return ConstantVariable.create(value=value, source=self.source)

        # TODO: Switch RandomValueSource over to use this, this is more
        # accurate
        assert not isinstance(self.get_source(), RandomValueSource)
        install_guard(self.get_source().make_guard(GuardBuilder.TYPE_MATCH))

        # The FloatTensorSource here is just for pedantic correctness: if you
        # guard against an UnspecializedPythonVariable, you need to guard
        # against the tensor-ified version of the local, otherwise it's not a
        # Tensor.  However, we never let the UnspecializedPythonVariable escape
        # here, so there should never actually be any guards against this
        # source.
        source = FloatTensorSource(self.get_source())
        options = {"source": source, "raw_value": value}

        # TODO: Maybe the tensor-ification should be built into the source,
        # rather than by special pattern match
        example_value = wrap_to_fake_tensor_and_record(
            wrapped_value, tx=self.tx, is_tensor=False, source=source
        )
        proxy = self.tx.output.root_tracer.create_graph_input(
            re.sub(r"[^a-zA-Z0-9]+", "_", self.name),
            type(wrapped_value),
            example_value,
            source=source,
        )
        cache_real_value_when_export(self.tx, proxy, wrapped_value)

        unspec_var = wrap_fx_proxy_cls(
            UnspecializedPythonVariable,
            tx=self.tx,
            proxy=proxy,
            example_value=example_value,
            **options,
        )
        assert isinstance(unspec_var, UnspecializedPythonVariable)
        self.tx.output.unspec_variable_map[self.name] = unspec_var

        if self.tx.export and not isinstance(self.get_source(), LocalSource):
            raise AssertionError(
                f"Dynamo attempts to add additional input during export: value={wrapped_value}, source={self.get_source()}"
            )
        fake_tensor_value = None
        example_value = unspec_var.proxy.node.meta["example_value"]
        assert is_fake(example_value)

        fake_tensor_value = example_value
        assert fake_tensor_value.fake_mode is self.tx.fake_mode, (
            f"fake mode ({fake_tensor_value.fake_mode}) from fake tensor metadata doesn't match mode"
            "({self.tx.fake_mode}) from InstructionTranslator"
        )

        # There's something a bit incoherent about pass_arg_as_tensor,
        # specifically regarding sources.
        #
        # Specifically, suppose we have "x: float" local argument.  We
        # eventually end up with an UnspecializedPythonVariable denoting
        # torch.as_tensor(x)... but it's source is still L['x'] (which if you
        # accessed it directly is a float!)  So you gotta be careful when
        # setting up your guards, because it's still going to be a float at
        # this point, the conversion happens only precisely at the point we're
        # actually calling the FX graph.  This happens to be what we want for
        # shape guard generation, but it's kind of unintuitive.
        proxy.node.meta["grapharg"] = GraphArg(
            self.get_source(),
            wrapped_value,
            pass_arg_as_tensor=True,
            fake_tensor=fake_tensor_value,
            is_tensor=False,
            example_strong_ref=wrapped_value,
        )

        # Directly do item to bypass capture_scalar_outputs
        r = wrap_fx_proxy(
            self.tx,
            self.tx.output.create_proxy(
                "call_method",
                "item",
                *proxy_args_kwargs([unspec_var], {}),
            ),
        )
        self.tx.output.tracked_fakes.append(TrackedFake(r.sym_num, self.source, None))

        get_metrics_context().set("tensorify_float_attempt", True, overwrite=True)

        return r

    def wrap_unspecialized_primitive(self, value):
        if self.name in self.tx.output.unspec_variable_map:
            return self.tx.output.unspec_variable_map[self.name]

        wrapped_value = torch.tensor(value)
        if not isinstance(self.get_source(), RandomValueSource):
            install_guard(self.get_source().make_guard(GuardBuilder.TYPE_MATCH))

        options = {"source": self.get_source()}
        options.update({"raw_value": value})

        example_value = wrap_to_fake_tensor_and_record(
            wrapped_value, tx=self.tx, is_tensor=False, source=self.get_source()
        )
        proxy = self.tx.output.root_tracer.create_graph_input(
            re.sub(r"[^a-zA-Z0-9]+", "_", self.name),
            type(wrapped_value),
            example_value,
            source=self.get_source(),
        )
        cache_real_value_when_export(self.tx, proxy, wrapped_value)

        unspec_var = wrap_fx_proxy_cls(
            UnspecializedPythonVariable,
            tx=self.tx,
            proxy=proxy,
            example_value=example_value,
            **options,
        )
        self.tx.output.unspec_variable_map[self.name] = unspec_var
        if not is_constant_source(self.get_source()):
            if self.tx.export and not isinstance(self.get_source(), LocalSource):
                raise AssertionError(
                    f"Dynamo attempts to add additional input during export: value={wrapped_value}, source={self.get_source()}"
                )
            fake_tensor_value = None
            if isinstance(unspec_var, ConstantVariable):
                # TODO: when can this happen?
                example_value = unspec_var.value
            else:
                example_value = unspec_var.proxy.node.meta["example_value"]
            assert is_fake(example_value)

            fake_tensor_value = example_value
            assert fake_tensor_value.fake_mode is self.tx.fake_mode, (
                f"fake mode ({fake_tensor_value.fake_mode}) from fake tensor metadata doesn't match mode"
                "({self.tx.fake_mode}) from InstructionTranslator"
            )

            proxy.node.meta["grapharg"] = GraphArg(
                self.get_source(),
                wrapped_value,
                pass_arg_as_tensor=True,
                fake_tensor=fake_tensor_value,
                is_tensor=False,
                example_strong_ref=wrapped_value,
            )
        return unspec_var


def _dataclasses_fields_lambda(obj):
    if isinstance(obj, UserDefinedObjectVariable):
        value = obj.value
    else:
        unimplemented_v2(
            gb_type="dataclass fields failure",
            context=f"obj: {obj}; variable type: {type(obj)}",
            explanation=f"Dataclass fields handling fails for {obj}. Expected it to be a user-defined object.",
            hints=[],
        )
    items = []
    for field in dataclasses.fields(value):
        source = None
        if obj.source:
            base_src = AttrSource(obj.source, "__dataclass_fields__")
            source = DictGetItemSource(base_src, field.name)
        items.append(UserDefinedObjectVariable(field, source=source))
    return TupleVariable(items)


def _clone_input(value, fake_mode):
    if isinstance(value, torch.Tensor):
        # tensor subclasses will not be converted to FakeTensors and need to be cloned
        if not (
            isinstance(value, FakeTensor)
            or (
                # Is functional tensor fakeified by this instance of Dynamo
                torch._is_functional_tensor(value)
                and maybe_get_fake_mode(value) is fake_mode
            )
            or value.is_nested
        ):
            # NB: ensure strides are preserved
            value = clone_input(value)

    return value


def wrap_fx_proxy(
    tx, proxy, example_value=None, subclass_type=None, **options
) -> VariableTracker:
    kwargs = {
        "tx": tx,
        "proxy": proxy,
        "example_value": example_value,
        "subclass_type": subclass_type,
        **options,
    }
    if subclass_type is None:
        return wrap_fx_proxy_cls(target_cls=TensorVariable, **kwargs)
    else:
        result = wrap_fx_proxy_cls(target_cls=TensorWithTFOverrideVariable, **kwargs)
        result.install_global(tx)
        return result


def cache_real_value_when_export(tx, proxy, example_value):
    if tx.export:
        # The legacy behavior for real value cache with subclasses was
        # to perform a clone WITHOUT preserving the subclass.  It's
        # not entirely clear this is what you actually want though.
        with torch._C.DisableTorchFunctionSubclass():
            proxy.tracer.real_value_cache[proxy.node] = _clone_input(
                example_value, tx.fake_mode
            )


# Note: Unfortunate split due to some gross classes existing that subclass TensorVariable
# Should be compositional instead
#
# This is a horribly complicated function that does too many things, to
# explain what it does, let's first talk about the classic usage wrap_fx_proxy
# for a TensorVariable.  There are two primary modes of use:
#
#   1. Wrapping a pre-existing Tensor.  In this case, example_value is set
#      to the pre-existing Tensor.  (Note that this example_value will NOT
#      be the final example_value we put into node.meta['example_value'],
#      instead it is converted into a fake tensor using
#      wrap_to_fake_tensor_and_record and registered as a graph input.)
#
#   2. "Wrapping" the result of some Tensor operation Dynamo traced over. In
#      this case, example_value is None (and we are going to figure it out
#      ourselves using FakeTensors, via get_fake_value, which will run
#      the operation represented by the (singular!) FX node referenced by
#      the passed in proxy.)
#
# The expectation is you end up with a Tensor output, and everything is
# straightforwardly traced into the graph.
#
# In all cases, the returned `TensorVariable` subclass will have an `example_value`
# and that `example_value` must be a `FakeTensor` produced by the currently running
# instance of Dynamo.
#
# Upon closer inspection, you may notice that there are a slurry of non-Tensor
# output cases in handle_traced_output.  What gives?  Well, we sometimes trace operations into the
# graph that don't involve tensors.
#
#   * Some operators return tuples; we need to recursively handle their
#     contents
#
#   * Some operators have side effects that will affect subsequent AOTAutograd
#     tracing but don't otherwise return anything.
#
#   * Some operators return symbolic ints/floats/bools which can go in the
#     graph and be traced (but only if they're actually symbolic!  If they're
#     static you don't want to put them in the graph, which means you
#     shouldn't call this function.)
#
# The common theme is that you only use this function WHEN YOU ARE TRACING
# SOMETHING INTO THE GRAPH.  This is sort of obvious, because you can't call
# this function without a proxy.
def wrap_fx_proxy_cls(
    target_cls, tx, proxy, example_value=None, subclass_type=None, **options
):
    if example_value is None:
        return _wrap_fx_proxy(
            target_cls, tx, proxy, example_value, subclass_type, **options
        )
    elif isinstance(example_value, torch.Tensor):
        return _wrap_fx_preexisting_tensor(
            target_cls, tx, proxy, example_value, subclass_type, **options
        )
    else:
        # This will skip tracing an op and recursively reinvoke wrap_fx_proxy_cls on supported
        # data structures. In essence this just handles tracing some other value which may
        # contain Fake Tensors or is otherwise proxyable.
        return handle_traced_output(
            example_value, tx, proxy, options, subclass_type, target_cls
        )


# This is 1 above (wrapping a preexisting tensor)
def _wrap_fx_preexisting_tensor(
    target_cls, tx, proxy, tensor, subclass_type=None, **options
):
    from ..symbolic_convert import InstructionTranslatorBase

    assert isinstance(tensor, torch.Tensor), (
        f"_wrap_fx_preexisting_tensor expected tensor, got {type(tensor)}"
    )

    assert isinstance(tx, InstructionTranslatorBase)
    if "guards" in options and options["guards"] is not None:
        tx.output.guards.update(options["guards"])

    # Placeholders always carry example_value in node.meta.
    # non-placeholders always have no example_value in node.meta
    if proxy.node.op == "placeholder":
        assert "example_value" in proxy.node.meta, (
            f"placeholder {proxy} doesn't have 'example_value' in node.meta"
        )
    else:
        assert "example_value" not in proxy.node.meta, (
            f"{proxy.node.meta['example_value']}"
        )

    # See NOTE: [Deferring tensor pack/unpack hooks until runtime]
    with torch._dynamo.utils._disable_saved_tensors_hooks_during_tracing():
        # Handle recursive calls here
        if maybe_get_fake_mode(tensor) is tx.fake_mode:
            pass
        else:
            cache_real_value_when_export(tx, proxy, tensor)
            if tx.export:
                # The legacy behavior for real value cache with subclasses was
                # to perform a clone WITHOUT preserving the subclass.  It's
                # not entirely clear this is what you actually want though.
                with torch._C.DisableTorchFunctionSubclass():
                    proxy.tracer.real_value_cache[proxy.node] = _clone_input(
                        tensor, tx.fake_mode
                    )
            # NB: If we're ignoring subclass, then the expectation is you will
            # take the returned TensorVariable and wrap it into a more
            # accurate TensorVariable that is able to track subclass-ness;
            # otherwise this is wrong!
            kwargs = {
                "is_tensor": target_cls
                in (TensorVariable, TensorWithTFOverrideVariable),
            }
            assert "source" in options and options["source"] is not None
            kwargs["source"] = options["source"]
            tensor = wrap_to_fake_tensor_and_record(tensor, tx=tx, **kwargs)

        if tensor.device.type != "meta" and (
            maybe_get_fake_mode(tensor) is not tx.fake_mode
        ):
            raise InternalTorchDynamoError(
                "`tensor` needs to be a `FakeTensor`"
                f"wrapped by this instance of Dynamo. Found: {tensor}"
            )

    return construct_tensor_variable(
        target_cls, tx, proxy, tensor, subclass_type, options
    )


# This is 2 in the above comment (wrapping the output of a traced op)
def _wrap_fx_proxy(
    target_cls, tx, proxy, example_value=None, subclass_type=None, **options
):
    from ..symbolic_convert import InstructionTranslatorBase

    assert isinstance(tx, InstructionTranslatorBase)
    if "guards" in options and options["guards"] is not None:
        tx.output.guards.update(options["guards"])

    assert "example_value" not in proxy.node.meta, f"{proxy.node.meta['example_value']}"

    # See NOTE: [Deferring tensor pack/unpack hooks until runtime]
    with torch._dynamo.utils._disable_saved_tensors_hooks_during_tracing():
        # with preserve_rng_state():
        # only allow_non_graph_fake in this instance because we handle the non-fake
        # cases properly below.
        example_value = get_fake_value(proxy.node, tx, allow_non_graph_fake=True)

    return handle_traced_output(
        example_value, tx, proxy, options, subclass_type, target_cls
    )


# This handles wrapping of the output of an op traced into the graph
def handle_traced_output(example_value, tx, proxy, options, subclass_type, target_cls):
    import torch._functorch.vmap
    import torch._subclasses.fake_tensor
    import torch._utils

    if isinstance(example_value, torch.Tensor):
        var = construct_tensor_variable(
            target_cls, tx, proxy, example_value, subclass_type, options
        )
        # NOTE: [Side effect tracking for newly constructed tensor]
        # For newly constructed objects that have mutable attributes, we usually
        # construct their VariableTracker via `track_object_new`, but since
        # tensor variable construction is a bit different, we handle them
        # specially here. This ensures that codegen will actually generate the
        # attribute mutations on this tensor.
        #
        # NOTE we pass a dummy object as the `item` argument to avoid
        # constructing a dummy _tensor_ object. The object isn't used for
        # newly constructed VTs anyways.
        tx.output.side_effects._track_obj(
            proxy, var, mutation_type_cls=AttributeMutationNew
        )
        return var
    elif (
        hasattr(proxy.node.target, "__name__")
        and proxy.node.target.__name__ == "set_state"
        and isinstance(proxy.node.target.__self__, torch._C.Generator)
        or proxy.node.target == torch.random.set_rng_state
    ):
        return TorchInGraphFunctionVariable(proxy.node.target)
    elif (
        proxy.node.target == torch._C._DisableFuncTorch
        or proxy.node.target == torch.cuda._is_in_bad_fork
    ):
        return UserDefinedObjectVariable(example_value)
    elif istype(example_value, torch.Size) and all(
        isinstance(x, int) for x in example_value
    ):
        sizes = [ConstantVariable.create(x) for x in example_value]
        return SizeVariable(sizes, **options)
    elif isinstance(example_value, (tuple, list)):
        set_example_value(proxy.node, example_value)
        unpacked = []
        for i, val in enumerate(example_value):
            if val is None:
                # nn.MultiheadAttention() can return None, see issue #175
                unpacked.append(
                    ConstantVariable.create(None, **options),
                )
            else:
                proxy_i = proxy.tracer.create_proxy(
                    kind="call_function",
                    target=operator.getitem,
                    args=(proxy, i),
                    kwargs={},
                )

                if "source" in options:
                    # This path should only trigger for list stealing, so it's
                    # safe to use `GetItemSource`.
                    assert isinstance(example_value, list)
                    source = options["source"]
                    options_i = options.copy()
                    options_i["source"] = GetItemSource(
                        base=source, index=i, index_is_slice=False
                    )
                else:
                    # use the same options object as parent
                    options_i = options

                # WARNING: this assumes the same target_cls as this tuple/list call
                unpacked.append(
                    wrap_fx_proxy_cls(
                        target_cls=target_cls,
                        tx=tx,
                        proxy=proxy_i,
                        example_value=val,
                        **options_i,
                    )
                )
        if isinstance(example_value, torch.Size):
            # NB: Keep the old proxy around.  See SizeVariable for an
            # explanation why
            return SizeVariable(unpacked, proxy, **options)
        elif istype(example_value, tuple):
            return TupleVariable(unpacked, **options)
        elif istype(example_value, (list, immutable_list)):
            return ListVariable(unpacked, **options)
        else:
            assert (
                example_value.__class__.__module__ == "torch.return_types"
                or hasattr(example_value, "_fields")
            ), (
                f"expected {example_value.__class__.__module__} == torch.return_types or named tuple but got {type(example_value)}"
            )
            return NamedTupleVariable(unpacked, example_value.__class__, **options)
    elif example_value is None or proxy.node.target is torch.manual_seed:
        return ConstantVariable.create(None, **options)
    elif isinstance(example_value, (torch.SymInt, torch.SymFloat, torch.SymBool)):
        tx.output.current_tracer.track_unbacked_symbols(example_value, proxy)
        set_example_value(proxy.node, example_value)
        return SymNodeVariable(proxy, example_value, **options)
    elif (
        inspect.isclass(proxy.node.target)
        and issubclass(proxy.node.target, torch.Stream)
    ) or proxy.node.target in [
        device_interface.current_stream
        for _, device_interface in get_registered_device_interfaces()
    ]:
        set_example_value(proxy.node, example_value)
        return StreamVariable(proxy, example_value, example_value.device, **options)
    elif (
        inspect.isclass(proxy.node.target)
        and issubclass(proxy.node.target, torch.Event)
    ) or proxy.node.target in [
        device_interface.Event
        for _, device_interface in get_registered_device_interfaces()
    ]:
        set_example_value(proxy.node, example_value)
        return EventVariable(proxy, example_value, **options)
    elif proxy.node.target == "query" and proxy.node.op == "call_method":
        set_example_value(proxy.node, example_value)
        return ConstantVariable(example_value, **options)
    elif (
        example_value is not None
        and isinstance(example_value, torch.Event)
        and proxy.node.target == "record_event"
        and proxy.node.op == "call_method"
    ):
        set_example_value(proxy.node, example_value)
        return EventVariable(proxy, example_value, **options)
    elif isinstance(example_value, int) and (
        proxy.node.target
        in [
            torch.sym_int,
            getattr,
            operator.getitem,
            torch._utils._element_size,
            torch.seed,
            operator.mod,
            torch._functorch.vmap._validate_and_get_batch_size,
            # some mac builds are missing torch.distributed.get_rank()
            getattr(torch.distributed, "get_rank", _missing),
            getattr(torch.distributed, "get_world_size", _missing),
            # This always wants to be in the graph, even if the constraint
            # results in a constant int
            torch._constrain_as_size,
        ]
        or (
            # TODO: this is a little sus, because we didn't check what the self is
            proxy.node.op == "call_method" and proxy.node.target in ["bit_length"]
        )
    ):
        set_example_value(proxy.node, example_value)
        return ConstantVariable.create(example_value, **options)
    elif isinstance(example_value, torch.backends.cuda.SDPAParams):
        from .sdpa import SDPAParamsVariable

        set_example_value(proxy.node, example_value)
        return SDPAParamsVariable(proxy, **options)
    elif isinstance(example_value, bool) and (
        proxy.node.target
        in [
            torch._C._are_functorch_transforms_active,
            torch._C._functorch.is_batchedtensor,
            torch.backends.cuda.is_flash_attention_available,
            torch.backends.cuda.can_use_flash_attention,
            torch.backends.cuda.can_use_efficient_attention,
            "is_integer",
        ]
        + list(supported_const_comparison_op_values.keys())
    ):
        set_example_value(proxy.node, example_value)
        return ConstantVariable.create(example_value, **options)
    elif (
        isinstance(example_value, (int, float, bool))
        and proxy.node.target is call_torchbind
    ):
        set_example_value(proxy.node, example_value)
        return ConstantVariable.create(example_value, **options)
    elif isinstance(example_value, float) or proxy.node.target in ["hex", "__round__"]:
        set_example_value(proxy.node, example_value)
        return ConstantVariable.create(example_value, **options)
    else:
        unimplemented_v2(
            gb_type="torch.* op returned non-Tensor",
            context=f"example_value type: {typestr(example_value)}; op: {proxy.node.op}; target: {proxy.node.target}",
            explanation="torch.* ops that return a non-Tensor cannot be traced into the Dynamo FX graph output",
            hints=[],
        )


def construct_tensor_variable(
    target_cls, tx, proxy, example_value, subclass_type, options
):
    """
    Actually construct a tensor variable after all the pre-processing from
    wrapping a pre-existing or newly created tensor value.
    """
    # NB: In most (all?) cases, this does not actually do a clone.
    # (WARNING: this means that if we mutate metadata on the fake
    # tensor, the stored example value will update too!)
    example_value = _clone_input(example_value, tx.fake_mode)
    set_example_value(proxy.node, example_value)
    # We bind the unbacked symints in sizes/trdies of tensor lazily.
    # So that subgraphs can access the unbacked symbol's proxy in parent graph
    # when lifting unbacked symbols of input tensors to subgraph inputs.
    # We do it lazily because the tensor may not be used in subgraphs.
    tx.output.current_tracer.track_unbacked_symbols(example_value, proxy)
    specialized_props = target_cls.specialize(example_value)
    # TODO: not sure about this fake mode test
    if (
        isinstance(example_value, torch._subclasses.fake_tensor.FakeTensor)
        and example_value.fake_mode is tx.fake_mode
    ):
        if subclass_type:
            tensor_type = subclass_type
        elif isinstance(example_value, torch.nn.Parameter):
            tensor_type = torch.nn.Parameter
        elif isinstance(example_value, torch.nn.Buffer):
            tensor_type = torch.nn.Buffer
        else:
            tensor_type = torch.Tensor
        specialized_props["class_type"] = tensor_type

    options.update(specialized_props)
    return target_cls(proxy, **options)


def get_automatic_dynamic_shapes_mark_as():
    if config.automatic_dynamic_shapes_mark_as == "dynamic":
        return DimDynamic.DYNAMIC
    elif config.automatic_dynamic_shapes_mark_as == "unbacked":
        return DimDynamic.SIZE_LIKE_UNBACKED
    elif config.automatic_dynamic_shapes_mark_as == "oblivious":
        return DimDynamic.OBLIVIOUS_SIZE
    else:
        raise ValueError(
            f"invalid automatic_dynamic_shapes_mark_as = {config.automatic_dynamic_shapes_mark_as}"
        )


_DYNAMIC_SOURCES: Optional[set[str]] = None
_DYNAMIC_SOURCES_CONFIG_HASH: Optional[int] = None


def get_dynamic_sources() -> set[str]:
    global _DYNAMIC_SOURCES, _DYNAMIC_SOURCES_CONFIG_HASH

    current_hash = hash(torch.compiler.config.dynamic_sources)

    # If we have already calculated the sources and the config hasn't changed, return cached result
    if _DYNAMIC_SOURCES is not None and _DYNAMIC_SOURCES_CONFIG_HASH == current_hash:
        return _DYNAMIC_SOURCES

    # Config has changed or first time, (re)calculate the sources
    _DYNAMIC_SOURCES = {
        s
        for s in torch.compiler.config.dynamic_sources.replace(" ", "").split(",")
        if s
    }
    _DYNAMIC_SOURCES_CONFIG_HASH = current_hash

    return _DYNAMIC_SOURCES


def is_dynamic_source(source_name: str) -> bool:
    dynamic_sources = get_dynamic_sources()
    for pattern in dynamic_sources:
        if pattern == source_name or re.match(pattern, source_name):
            log.debug(
                "%s was marked dynamic due to dynamic source allowlist pattern: %s",
                source_name,
                pattern,
            )
            return True
    return False


<<<<<<< HEAD
_UNBACKED_SOURCES: Optional[set[str]] = None
_UNBACKED_SOURCES_CONFIG_HASH: Optional[int] = None


def get_unbacked_sources() -> set[str]:
    global _UNBACKED_SOURCES, _UNBACKED_SOURCES_CONFIG_HASH

    current_hash = hash(torch.compiler.config.unbacked_sources)

    # If we have already calculated the sources and the config hasn't changed, return cached result
    if _UNBACKED_SOURCES is not None and _UNBACKED_SOURCES_CONFIG_HASH == current_hash:
        return _UNBACKED_SOURCES

    # Config has changed or first time, (re)calculate the sources
    _UNBACKED_SOURCES = {
        s
        for s in torch.compiler.config.unbacked_sources.replace(" ", "").split(",")
        if s
    }
    _UNBACKED_SOURCES_CONFIG_HASH = current_hash

    return _UNBACKED_SOURCES


def is_unbacked_source(source_name: str) -> bool:
    unbacked_sources = get_unbacked_sources()
    for pattern in unbacked_sources:
        if pattern == source_name or re.match(pattern, source_name):
            log.debug(
                "%s was marked unbacked due to unbacked source allowlist pattern: %s",
                source_name,
                pattern,
            )
            return True
    return False


# Tracks the sources of all fake tensors we wrap in Dynamo.
# Used by shape guard computation.
@dataclasses.dataclass
class TrackedFake:
    fake: Union[FakeTensor, SymInt]
    source: Source
    symbolic_context: Optional[SymbolicContext]

    def __hash__(self) -> int:
        return hash((self.fake, self.source.name()))

    def __eq__(self, other: object) -> bool:
        if isinstance(other, TrackedFake):
            return self.fake is other.fake and self.source.name() == other.source.name()
        return False


=======
>>>>>>> 8d319607
# Performs automatic dynamic dim determination.
# Returns a SymbolicContext
def _automatic_dynamic(
    e, tx, source, static_shapes, outer_only=False
) -> SymbolicContext:
    # strided NT not supported
    if e.is_nested and not isinstance(
        e, torch.nested._internal.nested_tensor.NestedTensor
    ):
        unimplemented_v2(
            gb_type="Encountered strided NestedTensor in automatic dynamic dim determination",
            context="",
            explanation="torch.compile does not support strided NestedTensor",
            hints=[],
        )

    name = source.name()
    prior_policy = tx.output.tracing_context.tensor_to_context.get(e, None)
    shape_env_to_source_to_symbol_cache = (
        prior_policy.shape_env_to_source_to_symbol_cache if prior_policy else None
    )

    # Get base context if the tensor is a view
    view_base_context: Optional[SymbolicContext] = None
    if e._is_view():
        base_source = AttrSource(source, "_base")
        view_base_context = _automatic_dynamic(e._base, tx, base_source, static_shapes)

    if is_traceable_wrapper_subclass(e) and not outer_only:
        # Get symbolic context for outer tensor
        outer_context = _automatic_dynamic(
            e, tx, source, static_shapes, outer_only=True
        )

        # Get symbolic contexts for inner tensors
        inner_contexts = {}  # mapping from attr -> symbolic context
        attrs, _ = type(e).__tensor_flatten__(e)
        for attr in attrs:
            inner_tensor = getattr(e, attr)
            inner_source = AttrSource(source, attr)
            inner_contexts[attr] = _automatic_dynamic(
                inner_tensor, tx, inner_source, static_shapes
            )

        return SubclassSymbolicContext(
            dynamic_sizes=outer_context.dynamic_sizes,
            dynamic_strides=outer_context.dynamic_strides,
            constraint_sizes=outer_context.constraint_sizes,
            constraint_strides=outer_context.constraint_strides,
            view_base_context=view_base_context,
            tensor_source=outer_context.tensor_source,
            shape_env_to_source_to_symbol_cache=outer_context.shape_env_to_source_to_symbol_cache,
            inner_contexts=inner_contexts,
        )

    if static_shapes and not is_dynamic_source(name):
        return StatefulSymbolicContext(
            dynamic_sizes=[DimDynamic.STATIC] * e.dim(),
            dynamic_strides=[DimDynamic.INFER_STRIDE] * e.dim(),
            constraint_sizes=[None] * e.dim(),
            constraint_strides=[None] * e.dim(),
            view_base_context=view_base_context,
            tensor_source=source,
            shape_env_to_source_to_symbol_cache=shape_env_to_source_to_symbol_cache,
        )

    # We preserve the dynamism of inputs. For example, when users call
    # make_fx(torch.cond, tracing_mode="symbolic")(*args), inputs have SymInt sizes.
    from torch.fx.experimental.symbolic_shapes import is_nested_int

    if any(isinstance(s, SymInt) and not is_nested_int(s) for s in e.size()):
        return StatefulSymbolicContext(
            dynamic_sizes=[
                DimDynamic.DYNAMIC if isinstance(s, SymInt) else DimDynamic.STATIC
                for s in e.size()
            ],
            dynamic_strides=[DimDynamic.INFER_STRIDE] * e.dim(),
            constraint_sizes=[None] * e.dim(),
            constraint_strides=[None] * e.dim(),
            view_base_context=view_base_context,
            tensor_source=source,
            shape_env_to_source_to_symbol_cache=shape_env_to_source_to_symbol_cache,
        )

    # Prep for automatic dynamic

    # This mimics stride inference algorithm in _create_symbolic_sizes_strides_storage_offset
    ex_size = e.size()
    if not is_sparse_any(e):
        ex_stride = e.stride()
        dim = e.dim()

        stride = [None] * dim
        pending = [(ex_stride[i], -i) for i in range(dim)]
        pending.sort(key=_nested_int_aware_sort)
        candidates = {}
        for i_stride, neg_i in pending:
            i = -neg_i
            stride[i] = candidates.get(i_stride, i_stride)
            candidates.setdefault(i_stride * ex_size[i], InferStride(i))
    else:
        stride = []

    frame_state_entry = process_automatic_dynamic(
        tx, name, FrameStateSizeEntry.make_tensor(tuple(ex_size), tuple(stride))
    )

    # TODO: index export_constraints ahead of time so we don't have to
    # do a linear scan every time here
    t_id = id(e)
    dim2constraint = {}

    def update_dim2constraint(dim, constraint_range, name):
        if dim in dim2constraint:
            from torch.fx.experimental.symbolic_shapes import StrictMinMaxConstraint

            old_constraint_range, old_name = dim2constraint[dim]
            new_constraint_range = StrictMinMaxConstraint(
                vr=constraint_range.vr & old_constraint_range.vr,
                warn_only=False,
            )
            # It is possible for (non-None) old_name and name to be different
            # but this will only happen the corresponding Dims can be derived equal.
            new_name = old_name or name
            dim2constraint[dim] = new_constraint_range, new_name
        else:
            dim2constraint[dim] = constraint_range, name

    from torch.export.dynamic_shapes import _RelaxedConstraint

    if tx.output.export_constraints:
        for constraint in tx.output.export_constraints:
            if isinstance(constraint, _RelaxedConstraint):
                continue
            if constraint.t_id == t_id:
                update_dim2constraint(
                    constraint.dim, constraint.constraint_range, constraint.name
                )

    dynamic_sizes = []
    dynamic_strides = []
    constraint_sizes = []
    constraint_strides = []
    for i in range(e.dim()):
        # NB: mark dynamic has precedence over static
        marked_strict_unbacked = i in getattr(
            e, "_dynamo_strict_unbacked_indices", set()
        )
        marked_unbacked = i in getattr(e, "_dynamo_unbacked_indices", set())
        marked_dynamic = i in getattr(e, "_dynamo_dynamic_indices", set())
        marked_weak_dynamic = i in getattr(e, "_dynamo_weak_dynamic_indices", set())
        marked_static = i in getattr(e, "_dynamo_static_indices", set())

        # Reflect the user directive in the frame_state
        # For dynamic, apply None always

        normalized_source_name = normalize_source_name(source.name())
        base_source = source
        if isinstance(base_source, ChainedSource):
            base_source = base_source.get_base()

        if marked_dynamic or (
            isinstance(base_source, LocalSource)
            and base_source.dynamism is not None
            and dict(base_source.dynamism).get(normalized_source_name, {i: False})[i]
        ):
            # TODO: This can be batched
            # TODO: Doing this here is kind of sus, maybe better to set this
            # up when we initially created the FrameStateSizeEntry to bong
            # into the mutable state
            log.debug("automatic dynamic %s marked dynamic", name)
            mark_size = [auto_unset] * e.dim()
            mark_size[i] = auto_dynamic
            frame_state_entry |= FrameStateSizeEntry.make_size(size=mark_size)

        # NB: both static and dynamic have precedence over
        automatic_dynamic_size = (
            config.automatic_dynamic_shapes and frame_state_entry.is_size_dynamic(i)
        )
        # NB: previously, if size was dynamic, we wouldn't make its stride
        # dynamic.  But now, because of InferStride concept, we will properly
        # not make stride dynamic even if it's wobbling
        automatic_dynamic_stride = (
            config.automatic_dynamic_shapes and frame_state_entry.is_stride_dynamic(i)
        )

        if is_dynamic_source(name):
            log.debug("%s marked dynamic via source whitelist", name)
            automatic_dynamic_size = True
            automatic_dynamic_stride = True

        if is_unbacked_source(name):
            log.debug("%s marked unbacked via source whitelist", name)
            automatic_dynamic_size = True
            automatic_dynamic_stride = True

        automatic_dynamic = automatic_dynamic_size or automatic_dynamic_stride

        # We will process constraints first, as they will imply that we
        # have a dynamic dimension
        # Precedence: export constraints > eager constraints
        constraint = dim2constraint.get(i)
        if constraint is None:
            constraint_size = None
            constraint_stride = None
            if marked_dynamic and not config.allow_ignore_mark_dynamic:
                # constraint_stride is deliberaly kept None because no easy way to provide value ranges for mark dynamic
                constraint_stride = None
                if hasattr(e, "_dynamo_dynamic_range"):
                    dim_range = [
                        dr for dr in e._dynamo_dynamic_range if dr.dim == i
                    ].pop()
                    if dim_range.min is None and dim_range.max is None:
                        constraint_size = RelaxedUnspecConstraint(warn_only=False)
                    else:
                        from torch.fx.experimental.symbolic_shapes import (
                            StrictMinMaxConstraint,
                        )

                        constraint_size = StrictMinMaxConstraint(
                            vr=ValueRanges(lower=dim_range.min, upper=dim_range.max),
                            warn_only=False,
                        )
                else:
                    constraint_size = RelaxedUnspecConstraint(warn_only=False)
            elif marked_strict_unbacked:
                constraint_size = RelaxedUnspecConstraint(warn_only=False)
            elif not marked_static and automatic_dynamic:
                set_feature_use("dynamo.automatic_dynamic_shapes", True)
                if automatic_dynamic_size:
                    constraint_size = RelaxedUnspecConstraint(warn_only=True)
                if automatic_dynamic_stride:
                    constraint_stride = RelaxedUnspecConstraint(warn_only=True)
            else:
                if not marked_static and not config.automatic_dynamic_shapes:
                    set_feature_use("dynamo.automatic_dynamic_shapes", False)
                constraint_size = None
                constraint_stride = None
        else:
            constraint_size, name_ = constraint
            constraint_stride = None
            dim_name = f"{name}.size()[{i}]"
            tx.output.shape_env.source_name_to_debug_name[dim_name] = name_
        constraint_sizes.append(constraint_size)
        constraint_strides.append(constraint_stride)

        if marked_unbacked or is_unbacked_source(name):
            dynamic_size = DimDynamic.SIZE_LIKE_UNBACKED
        elif (
            constraint_size is not None
            or marked_dynamic
            or marked_weak_dynamic
            or is_nested_int(e.size()[i])
        ):
            # NB: We could assert static_shapes is False here, but it
            # seems better to allow the user to override symbolic_context in this
            # case
            if automatic_dynamic:
                dynamic_size = get_automatic_dynamic_shapes_mark_as()
            else:
                dynamic_size = DimDynamic.DYNAMIC
        elif static_shapes or config.assume_static_by_default or marked_static:
            dynamic_size = DimDynamic.STATIC
        else:
            # TODO: When does this show up?
            dynamic_size = DimDynamic.DUCK

        if constraint_stride is not None:
            dynamic_stride = DimDynamic.DYNAMIC
        else:
            dynamic_stride = DimDynamic.INFER_STRIDE

        dynamic_sizes.append(dynamic_size)
        dynamic_strides.append(dynamic_stride)

    return StatefulSymbolicContext(
        dynamic_sizes=dynamic_sizes,
        dynamic_strides=dynamic_strides,
        constraint_sizes=constraint_sizes,
        constraint_strides=constraint_strides,
        view_base_context=view_base_context,
        tensor_source=source,
        shape_env_to_source_to_symbol_cache=shape_env_to_source_to_symbol_cache,
    )


# See note [Tensor Fakification and Symbol Caching]
def wrap_to_fake_tensor_and_record(
    e, tx, *, source: Optional[Source], is_tensor: bool, parent_context=None
):
    if (
        type(e) in (torch.Tensor, torch.nn.Parameter, FakeTensor)
        or isinstance(e, torch.Tensor)
        or is_traceable_wrapper_subclass(e)
    ):
        assert source is not None
        static_shapes, _reason = tensor_always_has_static_shape(
            e,
            is_tensor,
            tensor_source=source,
        )

        if not parent_context:
            symbolic_context = _automatic_dynamic(e, tx, source, static_shapes)
        else:
            # Parent contexts are passed in when we are recursively creating
            # fake tensors for subclasses. A better design would be not to create a
            # parent/child relationship, but to recursively call _automatic_dynamic
            # as we recursively call wrap_to_fake_tensor_and_record. This runs
            # into bugs around how meta_utils knows and works to create fake tensors
            # with tensor subclasses. Ideally, dynamo would drive both the recursive
            # wrap_to_fake_tensor_and_record and _automatic_dynamic policy creation.
            assert isinstance(source, AttrSource)
            inner_context_name = source.member
            symbolic_context = parent_context.inner_contexts[inner_context_name]

        log.debug(
            "wrap_to_fake %s %s %s %s",
            source.name(),
            tuple(e.shape),
            symbolic_context,
            type(e),
        )

        fake_e = wrap_fake_exception(
            lambda: tx.fake_mode.from_tensor(
                e,
                source=source,
                symbolic_context=symbolic_context,
            )
        )
        if (
            source is not None
            and isinstance(fake_e, FakeTensor)
            and (sym_val := fake_e.item_memo) is not None
        ):
            tx.output.tracked_fakes.append(
                TrackedFake(sym_val, CallMethodItemSource(source), symbolic_context)
            )

        if is_traceable_wrapper_subclass(fake_e):
            attrs, _ = fake_e.__tensor_flatten__()
            for attr in attrs:
                fake_inner = getattr(fake_e, attr)
                inner = getattr(e, attr)
                inner_source = AttrSource(source, attr)
                wrap_to_fake_tensor_and_record(
                    inner,
                    tx,
                    source=inner_source,
                    is_tensor=isinstance(fake_inner, torch.Tensor),
                    parent_context=symbolic_context,
                )

        tx.output.tracing_context.tensor_to_context[e] = symbolic_context
        if is_sparse_any(fake_e):
            # TODO: for TensorGuards, this eventually may need more
            #       fields for the size/stride of any other constituents
            values = fake_e._values() if fake_e.is_sparse else fake_e.values()
            tx.output.input_source_to_sizes_strides[source] = {
                "size": fake_e.size(),
                # TODO: revise this, but for now this stride instead of ()
                #       avoids SegFault with PYTORCH_TEST_WITH_DYNAMO=1
                "stride": (1,) * fake_e.ndim,
                "values_size": values.size(),
                "values_stride": values.stride(),
            }
        else:
            tx.output.input_source_to_sizes_strides[source] = {
                "size": fake_e.size(),
                "stride": fake_e.stride(),
            }

        if (
            is_tensor
            and not (static_shapes and source.is_specialized_nn_module())
            and not is_constant_source(source)
        ):
            tx.output.tracked_fakes.append(
                TrackedFake(fake_e, source, symbolic_context)
            )
            tx.output.tracked_fakes_id_to_source[id(e)].append(source)

        return fake_e
    else:
        return e


class SourcelessBuilder:
    """
    Like builder, but stateless and does not require a source. Useful for simple type->VT objects, or objects
    that are being created/evaporated during inlining (ex: consider a locally made list of tensors we then iterate over
    .), such a list should not show up as an artifact from inputs, nor in reconstruction, nor in the graph. However,
    there may be reasons to represent it as a ListVariable internally.

    NOTE - Objects produced here are born UNGUARDED due to the nature of sources!

    NOTE - This class is very new! It will have some rough edges, but it was created to stem the bleeding of giant
    if/else type->VariableTracker trees that were cropping up all over dynamo.
    """

    def __init__(self) -> None:
        raise AssertionError("Use SourcelessBuilder.create()")

    @staticmethod
    def create(tx: "InstructionTranslator", value) -> VariableTracker:
        value_type = type(value)
        fast_handler = SourcelessBuilder._type_handlers.get(value_type)
        if fast_handler:
            return fast_handler(tx, value)

        if isinstance(value, VariableTracker):
            # This is always valid to call, and useful for recursive calls.
            return value
        elif isinstance(value, dataclasses._HAS_DEFAULT_FACTORY_CLASS):
            return UserDefinedObjectVariable(value)
        elif ConstantVariable.is_literal(value):
            return ConstantVariable.create(value)
        elif callable(value) and trace_rules.lookup_callable(value) is not None:
            if trace_rules.is_callable_allowed(value):
                tx.output.has_user_defined_allowed_in_graph = True
            return trace_rules.lookup_callable(value)(value)
        elif is_function_or_wrapper(value):
            return trace_rules.lookup(value)(value)
        elif isinstance(
            value, (enum.Enum, torch.DispatchKey, torch._C._functorch.TransformType)
        ):
            return EnumVariable(value)
        elif isinstance(value, (type, abc.ABCMeta)):
            return UserDefinedClassVariable(value)
        elif isinstance(value, types.MethodWrapperType):
            return MethodWrapperVariable(value)
        elif (
            isinstance(value, types.MethodType)
            # We only want to support sourceless class objects here
            # An instance variable is not allowed and it should have source
            and isinstance(value.__self__, (type, abc.ABCMeta))
        ):
            # value is a classmethod
            assert getattr(value.__self__, value.__func__.__name__) == value
            cls_obj_vt = SourcelessBuilder.create(tx, value.__self__)
            try:
                return cls_obj_vt.var_getattr(tx, value.__func__.__name__)
            except NotImplementedError:
                pass  # failthrough to unimplemented branch
        elif isinstance(value, torch.fx.graph_module.GraphModule):
            return SourcelessGraphModuleVariable(value)
        elif isinstance(
            value, (torch.utils._pytree.TreeSpec, torch.utils._pytree.LeafSpec)
        ):
            return UserDefinedObjectVariable(value)
        elif PlacementVariable.is_placement(value):
            return PlacementVariable(value)
        elif DeviceMeshVariable.is_device_mesh(value):
            return DeviceMeshVariable(value)
        elif value is functools.wraps:
            return FunctoolsWrapsVariable(value)
        elif isinstance(value, re.Pattern):
            return RegexPatternVariable(value)
        elif isinstance(value, torch._dynamo.variables.lazy.LazySymNodeFormatString):
            return ConstantVariable.create(str(value))
        elif isinstance(value, type(torch._higher_order_ops.flex_attention_backward)):
            return torch._dynamo.variables.higher_order_ops.FlexAttentionBackwardHighOrderVariable(
                value
            )
        elif isinstance(value, types.GenericAlias):
            return TypingVariable(value)
        elif is_namedtuple(value):
            output = [
                SourcelessBuilder.create(tx, getattr(value, name))
                for name in namedtuple_fields(type(value))
            ]
            return NamedTupleVariable(output, tuple_cls=type(value))
        unimplemented_v2(
            gb_type="Unexpected type in sourceless builder",
            context=f"{value_type.__module__}.{value_type.__qualname__}",
            explanation=f"SourcelessBuilder.create does not know how to wrap {value_type}",
            hints=[*graph_break_hints.DYNAMO_BUG],
        )

    @staticmethod
    def wrap_constant_literal(value):
        assert ConstantVariable.is_literal(value)
        return ConstantVariable.create(value=value)

    @staticmethod
    def make_type_handlers():
        create = SourcelessBuilder.create
        handlers = {}
        for t in common_constant_types:
            handlers[t] = lambda tx, value: ConstantVariable(value)
        handlers[set] = lambda tx, value: SetVariable(
            [create(tx, x) for x in value], mutation_type=ValueMutationNew()
        )
        handlers[dict] = lambda tx, value: ConstDictVariable(
            {create(tx, k): create(tx, v) for k, v in value.items()},
            type(value),
            mutation_type=ValueMutationNew(),
        )
        handlers[list] = lambda tx, value: ListVariable(
            [create(tx, x) for x in value], mutation_type=ValueMutationNew()
        )
        handlers[tuple] = lambda tx, value: TupleVariable(
            [create(tx, x) for x in value]
        )
        handlers[torch.Size] = lambda tx, value: SizeVariable(
            [create(tx, x) for x in value]
        )
        handlers[collections.OrderedDict] = handlers[dict]
        handlers[immutable_dict] = handlers[dict]
        handlers[immutable_list] = handlers[list]
        handlers[random.Random] = lambda tx, value: RandomClassVariable()
        handlers[types.ModuleType] = lambda tx, value: PythonModuleVariable(value)

        handlers[torch.DispatchKeySet] = lambda tx, value: DispatchKeySetVariable(
            value, mutation_type=ValueMutationNew()
        )
        handlers[torch._functorch.pyfunctorch.FuncTorchInterpreter] = (
            lambda tx, value: FuncTorchInterpreterVariable(
                value, mutation_type=ValueMutationNew()
            )
        )

        handlers[torch.distributions.constraints._Real] = (
            lambda tx, value: UserDefinedObjectVariable(
                value, mutation_type=ValueMutationNew()
            )
        )
        handlers[torch.distributions.constraints._Interval] = (
            lambda tx, value: UserDefinedObjectVariable(
                value, mutation_type=ValueMutationNew()
            )
        )
        handlers[torch.distributions.constraints.Constraint] = (
            lambda tx, value: UserDefinedObjectVariable(
                value, mutation_type=ValueMutationNew()
            )
        )

        def passthrough(tx: "InstructionTranslator", value):
            return value

        for cls in VariableTrackerMeta.all_subclasses:
            handlers[cls] = passthrough
        return handlers


SourcelessBuilder._type_handlers = SourcelessBuilder.make_type_handlers()


class SourcelessUserDefinedObjectBuilder:
    """
    SourceLessBuilder does not return a UserDefinedObjectVariable, but in some
    cases it might be ok to return UserDefinedObjects. In such case, use this
    builder.
    """

    def __init__(self) -> None:
        raise AssertionError("Use SourcelessUserDefinedObjectBuilder.create()")

    @staticmethod
    def create(tx: "InstructionTranslator", value) -> VariableTracker:
        value_type = type(value)
        if issubclass(value_type, MutableMapping):
            return MutableMappingVariable(value, mutation_type=ValueMutationNew())
        elif isinstance(value, torch.nn.Module):
            return UnspecializedNNModuleVariable(
                value, mutation_type=ValueMutationNew()
            )
        else:
            return UserDefinedObjectVariable(value, mutation_type=ValueMutationNew())<|MERGE_RESOLUTION|>--- conflicted
+++ resolved
@@ -2938,63 +2938,6 @@
     return False
 
 
-<<<<<<< HEAD
-_UNBACKED_SOURCES: Optional[set[str]] = None
-_UNBACKED_SOURCES_CONFIG_HASH: Optional[int] = None
-
-
-def get_unbacked_sources() -> set[str]:
-    global _UNBACKED_SOURCES, _UNBACKED_SOURCES_CONFIG_HASH
-
-    current_hash = hash(torch.compiler.config.unbacked_sources)
-
-    # If we have already calculated the sources and the config hasn't changed, return cached result
-    if _UNBACKED_SOURCES is not None and _UNBACKED_SOURCES_CONFIG_HASH == current_hash:
-        return _UNBACKED_SOURCES
-
-    # Config has changed or first time, (re)calculate the sources
-    _UNBACKED_SOURCES = {
-        s
-        for s in torch.compiler.config.unbacked_sources.replace(" ", "").split(",")
-        if s
-    }
-    _UNBACKED_SOURCES_CONFIG_HASH = current_hash
-
-    return _UNBACKED_SOURCES
-
-
-def is_unbacked_source(source_name: str) -> bool:
-    unbacked_sources = get_unbacked_sources()
-    for pattern in unbacked_sources:
-        if pattern == source_name or re.match(pattern, source_name):
-            log.debug(
-                "%s was marked unbacked due to unbacked source allowlist pattern: %s",
-                source_name,
-                pattern,
-            )
-            return True
-    return False
-
-
-# Tracks the sources of all fake tensors we wrap in Dynamo.
-# Used by shape guard computation.
-@dataclasses.dataclass
-class TrackedFake:
-    fake: Union[FakeTensor, SymInt]
-    source: Source
-    symbolic_context: Optional[SymbolicContext]
-
-    def __hash__(self) -> int:
-        return hash((self.fake, self.source.name()))
-
-    def __eq__(self, other: object) -> bool:
-        if isinstance(other, TrackedFake):
-            return self.fake is other.fake and self.source.name() == other.source.name()
-        return False
-
-
-=======
->>>>>>> 8d319607
 # Performs automatic dynamic dim determination.
 # Returns a SymbolicContext
 def _automatic_dynamic(
@@ -3183,11 +3126,6 @@
 
         if is_dynamic_source(name):
             log.debug("%s marked dynamic via source whitelist", name)
-            automatic_dynamic_size = True
-            automatic_dynamic_stride = True
-
-        if is_unbacked_source(name):
-            log.debug("%s marked unbacked via source whitelist", name)
             automatic_dynamic_size = True
             automatic_dynamic_stride = True
 
@@ -3241,7 +3179,7 @@
         constraint_sizes.append(constraint_size)
         constraint_strides.append(constraint_stride)
 
-        if marked_unbacked or is_unbacked_source(name):
+        if marked_unbacked:
             dynamic_size = DimDynamic.SIZE_LIKE_UNBACKED
         elif (
             constraint_size is not None
