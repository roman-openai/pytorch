# mypy: ignore-errors

"""
Dictionary-related variable tracking classes for PyTorch Dynamo.

This module implements variable tracking for different types of dictionary-like objects:
- Regular Python dictionaries (dict)
- Ordered dictionaries (collections.OrderedDict)
- Default dictionaries (collections.defaultdict)
- Dictionary views (keys and values)
- Sets and frozensets (implemented internally using dictionaries)

These classes are responsible for tracking dictionary operations during graph compilation,
maintaining proper guards for dictionary mutations and key existence checks. They handle
dictionary creation, modification, key/value access, and view operations while ensuring
correct behavior in the compiled code through appropriate guard installation.

The implementation uses a special _HashableTracker wrapper to handle dictionary keys
while preserving proper aliasing semantics. Sets are implemented as dictionaries with
None values for efficiency and code reuse.
"""

import collections
import functools
import inspect
import operator
import types
from collections.abc import Hashable as py_Hashable
from typing import Optional, TYPE_CHECKING

from torch._subclasses.fake_tensor import is_fake

from .. import polyfills, variables
from ..bytecode_transformation import create_call_function, create_instruction
from ..exc import raise_observed_exception, unimplemented
from ..guards import GuardBuilder, install_guard
from ..source import is_from_local_source
from ..utils import (
    cmp_name_to_op_mapping,
    dict_items,
    dict_keys,
    dict_values,
    istype,
    specialize_symnode,
)
from .base import ValueMutationNew, VariableTracker
from .constant import ConstantVariable


if TYPE_CHECKING:
    from torch._dynamo.codegen import PyCodegen
    from torch._dynamo.symbolic_convert import InstructionTranslator


# [Adding a new supported class within the keys of ConstDictVarialble]
# - Add its tracker type to is_hashable
# - (perhaps) Define how it is compared in _HashableTracker._eq_impl


def raise_args_mismatch(tx, name):
    raise_observed_exception(
        TypeError,
        tx,
        args=[ConstantVariable(f"wrong number of arguments for {name}() call")],
    )


def was_instancecheck_override(obj):
    return type(obj).__dict__.get("__instancecheck__", False)


def raise_unhashable(arg, tx=None):
    if tx is None:
        from torch._dynamo.symbolic_convert import InstructionTranslator

        tx = InstructionTranslator.current_tx()
    raise_observed_exception(
        TypeError, tx, args=[ConstantVariable(f"unhashable type: {type(arg)}")]
    )


def is_hashable(x):
    # NB - performing isinstance check on a LazVT realizes the VT, accidentally
    # inserting the guard. To avoid this, lazyVT `is_hashable` methods looks at
    # the underlying value without realizing the VT. Consider updating the
    # lazyVT `is_hashable` method if you see unnecessary guarding for a key VT.
    if (
        isinstance(x, variables.LazyVariableTracker)
        and not x.is_realized()
        and x.is_hashable()
    ):
        return True

    if isinstance(x, variables.TensorVariable):
        # Tensors are hashable if they have an example_value (a fake tensor)
        # Most VT's should have one.
        # It'd be nice if at some point we could assert that they all have one
        return x.as_proxy().node.meta.get("example_value") is not None
    elif isinstance(x, variables.TupleVariable):
        return all(is_hashable(e) for e in x.items)
    elif (
        isinstance(x, variables.UserDefinedObjectVariable)
        and not was_instancecheck_override(x.value)
        and inspect.getattr_static(x.value, "__hash__") is int.__hash__
        and isinstance(x.value, int)
    ):
        return isinstance(x.value, py_Hashable)
    else:
        return isinstance(
            x,
            (
                variables.BuiltinVariable,
                variables.SymNodeVariable,
                variables.ConstantVariable,
                variables.EnumVariable,
                variables.FrozensetVariable,
                variables.UserDefinedClassVariable,
                variables.UserFunctionVariable,
                variables.SkipFunctionVariable,
                variables.misc.NumpyVariable,
                variables.NNModuleVariable,
                variables.UnspecializedNNModuleVariable,
                variables.MethodWrapperVariable,
                variables.TorchInGraphFunctionVariable,
                variables.TypingVariable,
                variables.FunctoolsPartialVariable,
                variables.WeakRefVariable,
            ),
        )


class ConstDictVariable(VariableTracker):
    CONTAINS_GUARD = GuardBuilder.DICT_CONTAINS

    _nonvar_fields = {
        "user_cls",
        *VariableTracker._nonvar_fields,
    }

    class _HashableTracker:
        """
        Auxiliary opaque internal class that wraps a VariableTracker and makes it hashable
        This should not be seen or touched by anything outside of ConstDictVariable and its children
        Note that it's also fine to put VTs into dictionaries and sets, but doing so does not take into account aliasing
        """

        def __init__(self, vt) -> None:
            # We specialize SymNodes
            vt = specialize_symnode(vt)
            # TODO Temorarily remove to figure out what keys are we breaking on
            # and add proper support for them
            if not is_hashable(vt):
                raise_unhashable(vt)
            self.vt = vt

        @property
        def underlying_value(self):
            if (
                isinstance(self.vt, variables.LazyVariableTracker)
                and not self.vt.is_realized()
                and self.vt.is_hashable()
            ):
                return self.vt.original_value()
            if isinstance(self.vt, variables.TensorVariable):
                x = self.vt.as_proxy().node.meta["example_value"]
            elif isinstance(self.vt, variables.TupleVariable):
                Hashable = ConstDictVariable._HashableTracker
                x = tuple(Hashable(e).underlying_value for e in self.vt.items)
            elif isinstance(self.vt, variables.NNModuleVariable):
                return self.vt.value
            elif isinstance(self.vt, variables.UnspecializedNNModuleVariable):
                return self.vt.value
            elif isinstance(self.vt, variables.UserFunctionVariable):
                return self.vt.get_function()
            elif isinstance(self.vt, variables.WeakRefVariable):
                # Access the underlying value inside the referent_vt for the key representation
                Hashable = ConstDictVariable._HashableTracker
                return Hashable(self.vt.referent_vt).underlying_value
            elif isinstance(self.vt, variables.UserDefinedObjectVariable):
                # The re module in Python 3.13+ has a dictionary (_cache2) with
                # an object as key (`class _ZeroSentinel(int): ...`):
                # python test/dynamo/test_unittest.py CPythonTestLongMessage.test_baseAssertEqual
                return self.vt.value
            else:
                x = self.vt.as_python_constant()
            return x

        def __hash__(self):
            return hash(self.underlying_value)

        @staticmethod
        def _eq_impl(a, b):
            # TODO: Put this in utils and share it between variables/builtin.py and here
            if type(a) != type(b):
                return False
            elif isinstance(a, tuple):
                Hashable = ConstDictVariable._HashableTracker
                return len(a) == len(b) and all(
                    Hashable._eq_impl(u, v) for u, v in zip(a, b)
                )
            elif is_fake(a):
                return a is b
            else:
                return a == b

        def __eq__(self, other: "ConstDictVariable._HashableTracker") -> bool:
            Hashable = ConstDictVariable._HashableTracker
            assert isinstance(other, Hashable) or ConstantVariable.is_literal(other), (
                type(other)
            )
            if isinstance(other, Hashable):
                return Hashable._eq_impl(self.underlying_value, other.underlying_value)

            # constant
            return Hashable._eq_impl(self.underlying_value, other)

    def __init__(
        self,
        items: dict[VariableTracker, VariableTracker],
        user_cls=dict,
        **kwargs,
    ) -> None:
        # .clone() pass these arguments in kwargs but they're recreated a few
        # lines below
        if "original_items" in kwargs:
            kwargs.pop("original_items")
        if "should_reconstruct_all" in kwargs:
            kwargs.pop("should_reconstruct_all")

        super().__init__(**kwargs)

        Hashable = ConstDictVariable._HashableTracker

        # Keys will just be HashableTrackers when cloning, in any other case they'll be VariableTrackers
        assert all(
            isinstance(x, (VariableTracker, Hashable))
            and isinstance(v, VariableTracker)
            for x, v in items.items()
        )

        def make_hashable(key):
            return key if isinstance(key, Hashable) else Hashable(key)

        self.items = {make_hashable(x): v for x, v in items.items()}
        # need to reconstruct everything if the dictionary is an intermediate value
        # or if a pop/delitem was executed
        self.should_reconstruct_all = not is_from_local_source(self.source)
        self.original_items = items.copy()
        self.user_cls = user_cls

    def as_proxy(self):
        return {k.vt.as_proxy(): v.as_proxy() for k, v in self.items.items()}

    def debug_repr(self):
        return (
            "{"
            + ", ".join(
                f"{k.vt.debug_repr()}: {v.debug_repr()}" for k, v in self.items.items()
            )
            + "}"
        )

    def as_python_constant(self):
        return {
            k.vt.as_python_constant(): v.as_python_constant()
            for k, v in self.items.items()
        }

    def keys_as_python_constant(self):
        self.install_dict_keys_match_guard()
        return {k.vt.as_python_constant(): v for k, v in self.items.items()}

    def python_type(self):
        return self.user_cls

    def __contains__(self, vt) -> bool:
        assert isinstance(vt, VariableTracker)
        Hashable = ConstDictVariable._HashableTracker
        return (
            is_hashable(vt)
            and Hashable(vt) in self.items
            and not isinstance(self.items[Hashable(vt)], variables.DeletedVariable)
        )

    def len(self):
        return len(
            [
                x
                for x in self.items.values()
                if not isinstance(x, variables.DeletedVariable)
            ]
        )

    def has_new_items(self):
        if self.should_reconstruct_all:
            return True
        return any(
            self.is_new_item(self.original_items.get(key.vt), value)
            for key, value in self.items.items()
        )

    def is_new_item(self, value, other):
        # compare the id of the realized values if both values are not lazy VTs
        if value and value.is_realized() and other.is_realized():
            return id(value.realize()) != id(other.realize())
        return id(value) != id(other)

    def reconstruct(self, codegen: "PyCodegen"):
        # instructions to load collections.OrderedDict if necessary
        if self.user_cls is collections.OrderedDict:
            codegen.add_push_null(
                lambda: codegen.extend_output(
                    [
                        codegen.create_load_python_module(collections),
                        codegen.create_load_attr("OrderedDict"),
                    ]
                )
            )
        # instructions to build the dict keys and values
        num_args = 0
        for key, value in self.items.items():
            # We can safely call realize() here as it won't introduce any new guards
            item = self.original_items.get(key.vt)
            if self.is_new_item(item, value) or self.should_reconstruct_all:
                codegen(key.vt)
                codegen(value)
                num_args += 1

        # BUILD_MAP and calling collections.OrderedDict if necessary
        if self.user_cls is collections.OrderedDict:
            codegen.extend_output(
                [
                    create_instruction("BUILD_MAP", arg=num_args),
                    *create_call_function(1, False),
                ]
            )
        # BUILD_MAP only if user_cls is dict
        else:
            codegen.append_output(create_instruction("BUILD_MAP", arg=num_args))

    def getitem_const_raise_exception_if_absent(
        self, tx: "InstructionTranslator", arg: VariableTracker
    ):
        key = ConstDictVariable._HashableTracker(arg)
        if key not in self.items:
            raise_observed_exception(KeyError, tx)
        return self.items[key]

    def getitem_const(self, tx: "InstructionTranslator", arg: VariableTracker):
        key = ConstDictVariable._HashableTracker(arg)
        if key not in self.items:
            unimplemented(f"dict KeyError: {arg.value}")
        return self.items[key]

    def maybe_getitem_const(self, arg: VariableTracker):
        key = ConstDictVariable._HashableTracker(arg)
        if key not in self.items:
            return None
        return self.items[key]

    def realize_key_vt(self, arg: VariableTracker):
        # Realize the LazyVT on a particular index
        assert arg in self
        key = ConstDictVariable._HashableTracker(arg)
        index = tuple(self.items.keys()).index(key)
        original_key_vt = tuple(self.original_items.keys())[index]
        if isinstance(original_key_vt, variables.LazyVariableTracker):
            original_key_vt.realize()

    def install_dict_keys_match_guard(self):
        if self.source:
            install_guard(self.make_guard(GuardBuilder.DICT_KEYS_MATCH))

    def install_dict_contains_guard(self, tx, args):
        # Key guarding - These are the cases to consider
        # 1) The dict has been mutated. In this case, we would have already
        # inserted a DICT_KEYS_MATCH guard, so we can skip.
        #
        # 2) args[0].source is None. This happens for const keys. Here, we
        # have to insert the DICT_CONTAINS guard.
        #
        # 3) args[0].source is not None. This can happen for non-const VTs.
        #   3a) contains=True. In this case, we can access the lazyVT from
        #   original_items and selectively realize it.
        #   3b) contains=False. There is no easy way to selectively apply this
        #   DICT_NOT_CONTAINS guard because our guard are represented via trees.
        #   Be conservative and add DICT_KEYS_MATCH guard.
        from . import ConstantVariable

        if not self.source:
            return

        if tx.output.side_effects.is_modified(self):
            return

        contains = args[0] in self
        if args[0].source is None and isinstance(args[0], ConstantVariable):
            install_guard(
                self.make_guard(
                    functools.partial(
                        type(self).CONTAINS_GUARD,
                        key=args[0].value,
                        invert=not contains,
                    )
                )
            )
        elif args[0].source:
            if contains:
                self.realize_key_vt(args[0])
            else:
                self.install_dict_keys_match_guard()

    def call_method(
        self,
        tx,
        name,
        args: "list[VariableTracker]",
        kwargs: "dict[str, VariableTracker]",
    ) -> "VariableTracker":
        # NB - Both key and value are LazyVariableTrackers in the beginning. So,
        # we have to insert guards when a dict method is accessed. For this to
        # be simple, we are conservative and overguard. We skip guard only for
        # get/__getitem__ because the key guard will be inserted by the
        # corresponding value VT. For __contains__, we add a DICT_CONTAINS
        # guard. But for all the other methods, we insert the DICT_KEYS_MATCH
        # guard to be conservative.
        from . import BuiltinVariable, ConstantVariable

        Hashable = ConstDictVariable._HashableTracker

        arg_hashable = args and is_hashable(args[0])

        if name == "__init__":
            temp_dict_vt = variables.BuiltinVariable(dict).call_dict(
                tx, *args, **kwargs
            )
            tx.output.side_effects.mutation(self)
            self.items.update(temp_dict_vt.items)
            return ConstantVariable.create(None)
        elif name == "__getitem__":
            # Key guarding - Nothing to do. LazyVT for value will take care.
            assert len(args) == 1
            return self.getitem_const_raise_exception_if_absent(tx, args[0])
        elif name == "items":
            assert not (args or kwargs)
            self.install_dict_keys_match_guard()
            if self.source:
                tx.output.guard_on_key_order.add(self.source)
            return DictItemsVariable(self)
        elif name == "keys":
            self.install_dict_keys_match_guard()
            if self.source:
                tx.output.guard_on_key_order.add(self.source)
            assert not (args or kwargs)
            return DictKeysVariable(self)
        elif name == "values":
            self.install_dict_keys_match_guard()
            if self.source:
                tx.output.guard_on_key_order.add(self.source)
            assert not (args or kwargs)
            return DictValuesVariable(self)
        elif name == "copy":
            self.install_dict_keys_match_guard()
            assert not (args or kwargs)
            return self.clone(
                items=self.items.copy(), mutation_type=ValueMutationNew(), source=None
            )
        elif name == "__len__":
            assert not (args or kwargs)
            self.install_dict_keys_match_guard()
            return ConstantVariable.create(len(self.items))
        elif name == "__setitem__" and self.is_mutable():
            if not arg_hashable:
                raise_unhashable(args[0])

            self.install_dict_keys_match_guard()
            assert not kwargs and len(args) == 2
            tx.output.side_effects.mutation(self)
            self.items[Hashable(args[0])] = args[1]
            return ConstantVariable.create(None)
        elif name == "__delitem__" and arg_hashable and self.is_mutable():
            self.install_dict_keys_match_guard()
            self.should_reconstruct_all = True
            tx.output.side_effects.mutation(self)
            self.items.__delitem__(Hashable(args[0]))
            return ConstantVariable.create(None)
        elif name in ("pop", "get") and len(args) in (1, 2) and args[0] not in self:
            # missing item, return the default value. Install no DICT_CONTAINS guard.
            self.install_dict_contains_guard(tx, args)
            if len(args) == 1:
                if name == "pop":
                    raise_observed_exception(KeyError, tx)
                return ConstantVariable(None)
            else:
                return args[1]
        elif name == "pop" and arg_hashable and self.is_mutable():
            self.should_reconstruct_all = True
            tx.output.side_effects.mutation(self)
            return self.items.pop(Hashable(args[0]))
        elif name == "clear":
            self.should_reconstruct_all = True
            tx.output.side_effects.mutation(self)
            self.items.clear()
            return ConstantVariable.create(None)
        elif name == "update" and self.is_mutable():
            # In general, this call looks like `a.update(b, x=1, y=2, ...)`.
            # Either `b` or the kwargs is omittable, but not both.
            self.install_dict_keys_match_guard()
            has_arg = len(args) == 1
            has_kwargs = len(kwargs) > 0
            if has_arg or has_kwargs:
                tx.output.side_effects.mutation(self)
                if has_arg:
                    if isinstance(args[0], ConstDictVariable):
                        # NB - Guard on all the keys of the other dict to ensure
                        # correctness.
                        args[0].install_dict_keys_match_guard()
                        dict_vt = args[0]
                    else:
                        dict_vt = BuiltinVariable.call_custom_dict(tx, dict, args[0])
                    self.items.update(dict_vt.items)
                if has_kwargs:
                    # Handle kwargs
                    kwargs = {
                        Hashable(ConstantVariable.create(k)): v
                        for k, v in kwargs.items()
                    }
                    self.items.update(kwargs)
                return ConstantVariable.create(None)
            else:
                return super().call_method(tx, name, args, kwargs)
        elif name in ("get", "__getattr__") and args[0] in self:
            # Key guarding - Nothing to do.
            return self.getitem_const(tx, args[0])
        elif name == "__contains__" and len(args) == 1:
            if not arg_hashable:
                raise_unhashable(args[0])

            self.install_dict_contains_guard(tx, args)
            contains = args[0] in self
            return ConstantVariable.create(contains)
        elif name == "setdefault" and arg_hashable and self.is_mutable():
            self.install_dict_keys_match_guard()
            assert not kwargs
            assert len(args) <= 2
            value = self.maybe_getitem_const(args[0])
            if value is not None:
                return value
            else:
                if len(args) == 1:
                    x = ConstantVariable.create(None)
                else:
                    x = args[1]
                tx.output.side_effects.mutation(self)
                self.items[Hashable(args[0])] = x
                return x
        elif name == "move_to_end":
            self.install_dict_keys_match_guard()
            assert not kwargs and len(args) == 1
            tx.output.side_effects.mutation(self)
            key = Hashable(args[0])
            val = self.items[key]
            self.items.pop(key)
            self.items[key] = val
            return ConstantVariable.create(None)
        elif name == "__or__":
            assert len(args) == 1
<<<<<<< HEAD
            if not isinstance(
                args[0], (ConstDictVariable, variables.UserDefinedObjectVariable)
            ):
=======
            if not isinstance(args[0], ConstDictVariable):
>>>>>>> 3ce0f650
                msg = (
                    f"unsupported operand type(s) for |: '{self.python_type().__name__}'"
                    f"and '{args[0].python_type().__name__}'"
                )
                raise_observed_exception(TypeError, tx, args=[msg])

            self.install_dict_keys_match_guard()
            new_dict_vt = self.clone(
                items=self.items.copy(), mutation_type=ValueMutationNew(), source=None
            )

            # NB - Guard on all the keys of the other dict to ensure
            # correctness.
            args[0].install_dict_keys_match_guard()
            new_dict_vt.items.update(args[0].items)
            return new_dict_vt
        elif name == "__ior__":
            self.call_method(tx, "update", args, kwargs)
            return self
        else:
            return super().call_method(tx, name, args, kwargs)

    def unpack_var_sequence(self, tx):
        self.install_dict_keys_match_guard()
        return [x.vt for x in self.items.keys()]

    def call_obj_hasattr(self, tx, name):
        # dict not allow setting arbitrary attributes. To check for hasattr, we can just check the __dict__ of the dict.
        # OrderedDict though requires side effects tracking because it supports arbitrary setattr.
        if self.user_cls is dict:
            if name in self.user_cls.__dict__:
                return ConstantVariable.create(True)
            return ConstantVariable.create(False)
        unimplemented(f"hasattr on {self.user_cls} is not supported")

    def clone(self, **kwargs):
        self.install_dict_keys_match_guard()
        return super().clone(**kwargs)


class MappingProxyVariable(VariableTracker):
    # proxies to the original dict_vt
    def __init__(self, dv_dict: ConstDictVariable, **kwargs) -> None:
        super().__init__(**kwargs)
        assert isinstance(dv_dict, ConstDictVariable)
        self.dv_dict = dv_dict

    def unpack_var_sequence(self, tx):
        return self.dv_dict.unpack_var_sequence(tx)

    def reconstruct(self, codegen: "PyCodegen"):
        # load types.MappingProxyType
        if self.source:
            unimplemented(
                "Can't reconstruct an existing mapping variable because"
                " the connection to the original dict will be lost"
            )
        codegen.add_push_null(
            lambda: codegen.extend_output(
                [
                    codegen.create_load_python_module(types),
                    codegen.create_load_attr("MappingProxyType"),
                ]
            )
        )
        codegen(self.dv_dict)
        codegen.extend_output(create_call_function(1, False))

    def call_method(
        self,
        tx,
        name,
        args: list["VariableTracker"],
        kwargs: dict[str, "VariableTracker"],
    ) -> "VariableTracker":
        if self.source and tx.output.side_effects.has_existing_dict_mutation():
            unimplemented(
                "A dict has been modified while we have an existing mappingproxy object. "
                "A mapping proxy object, as the name suggest, proxies a mapping "
                "object (usually a dict). If the original dict object mutates, it "
                "is reflected in the proxy object as well. For an existing proxy "
                "object, we do not know the original dict it points to. Therefore, "
                "for correctness we graph break when there is dict mutation and we "
                "are trying to access a proxy object."
            )
        return self.dv_dict.call_method(tx, name, args, kwargs)


class NNModuleHooksDictVariable(ConstDictVariable):
    # Special class to avoid adding any guards on the nn module hook ids.
    def install_dict_keys_match_guard(self):
        pass

    def install_dict_contains_guard(self, tx, args):
        pass


class DefaultDictVariable(ConstDictVariable):
    def __init__(self, items, user_cls, default_factory=None, **kwargs) -> None:
        super().__init__(items, user_cls, **kwargs)
        assert user_cls is collections.defaultdict
        self.default_factory = default_factory

    def is_python_constant(self):
        # Return false for unsupported defaults. This ensures that a bad handler
        # path is not taken in BuiltinVariable for getitem.
        if self.default_factory not in [list, tuple, dict] and not self.items:
            return False
        return super().is_python_constant()

    def debug_repr(self):
        return (
            f"defaultdict({self.default_factory.debug_repr()}, {super().debug_repr()})"
        )

    @staticmethod
    def is_supported_arg(arg):
        if isinstance(arg, variables.BuiltinVariable):
            return arg.fn in (list, tuple, dict, set)
        else:
            return isinstance(arg, variables.functions.BaseUserFunctionVariable)

    def call_method(
        self,
        tx,
        name,
        args: "list[VariableTracker]",
        kwargs: "dict[str, VariableTracker]",
    ) -> "VariableTracker":
        if name == "__getitem__":
            assert len(args) == 1

            if args[0] in self:
                return self.getitem_const(tx, args[0])
            else:
                if self.default_factory is None:
                    raise KeyError(f"{args[0]}")
                else:
                    default_var = self.default_factory.call_function(tx, [], {})
                    super().call_method(
                        tx, "__setitem__", (args[0], default_var), kwargs
                    )
                    return default_var
        else:
            return super().call_method(tx, name, args, kwargs)


# TODO: Implementing this via inheritance rather than composition is a
# footgun, because self method calls in dict will route back to the set
# implementation, which is almost assuredly wrong
class SetVariable(ConstDictVariable):
    """We model a sets as dictonary with None values"""

    CONTAINS_GUARD = GuardBuilder.SET_CONTAINS

    def __init__(
        self,
        items: list[VariableTracker],
        **kwargs,
    ) -> None:
        items = dict.fromkeys(items, SetVariable._default_value())
        super().__init__(items, **kwargs)

    def debug_repr(self):
        if not self.items:
            return "set()"
        else:
            return "{" + ",".join(k.vt.debug_repr() for k in self.items.keys()) + "}"

    @property
    def set_items(self):
        return set(self.items.keys())

    @staticmethod
    def _default_value():
        # Variable to fill in he keys of the dictinary
        return ConstantVariable.create(None)

    def as_proxy(self):
        return {k.vt.as_proxy() for k in self.set_items}

    def python_type(self):
        return set

    def as_python_constant(self):
        return {k.vt.as_python_constant() for k in self.set_items}

    def reconstruct(self, codegen: "PyCodegen"):
        codegen.foreach([x.vt for x in self.set_items])
        codegen.append_output(create_instruction("BUILD_SET", arg=len(self.set_items)))

    def call_method(
        self,
        tx,
        name,
        args: list[VariableTracker],
        kwargs: dict[str, VariableTracker],
    ) -> "VariableTracker":
        # We forward the calls to the dictionary model
        if name == "__init__":
            temp_set_vt = variables.BuiltinVariable(set).call_set(tx, *args, *kwargs)
            tx.output.side_effects.mutation(self)
            self.items.clear()
            self.items.update(temp_set_vt.items)
            return ConstantVariable.create(None)
        elif name == "add":
            assert not kwargs
            if len(args) != 1:
                raise_args_mismatch(tx, name)
            name = "__setitem__"
            args = (args[0], SetVariable._default_value())
        elif name == "pop":
            assert not kwargs
            assert not args
            # Choose an item at random and pop it via the Dict.pop method
            try:
                result = self.set_items.pop().vt
            except KeyError as e:
                raise_observed_exception(
                    KeyError, tx, args=list(map(ConstantVariable.create, e.args))
                )
            super().call_method(tx, name, (result,), kwargs)
            return result
        elif name == "isdisjoint":
            assert not kwargs
            assert len(args) == 1
            return variables.UserFunctionVariable(
                polyfills.set_isdisjoint
            ).call_function(tx, [self, args[0]], {})
        elif name == "intersection":
            assert not kwargs
            return variables.UserFunctionVariable(
                polyfills.set_intersection
            ).call_function(tx, [self, *args], {})
        elif name == "intersection_update":
            assert not kwargs
            return variables.UserFunctionVariable(
                polyfills.set_intersection_update
            ).call_function(tx, [self, *args], {})
        elif name == "union":
            assert not kwargs
            return variables.UserFunctionVariable(polyfills.set_union).call_function(
                tx, [self, *args], {}
            )
        elif name == "difference":
            assert not kwargs
            return variables.UserFunctionVariable(
                polyfills.set_difference
            ).call_function(tx, [self, *args], {})
        elif name == "difference_update":
            assert not kwargs
            return variables.UserFunctionVariable(
                polyfills.set_difference_update
            ).call_function(tx, [self, *args], {})
        elif name == "symmetric_difference":
            if len(args) != 1:
                raise_args_mismatch(tx, name)
            assert not kwargs
            return variables.UserFunctionVariable(
                polyfills.set_symmetric_difference
            ).call_function(tx, [self, *args], {})
        elif name == "symmetric_difference_update":
            if len(args) != 1:
                raise_args_mismatch(tx, name)
            assert not kwargs
            return variables.UserFunctionVariable(
                polyfills.set_symmetric_difference_update
            ).call_function(tx, [self, *args], {})
        elif name == "update" and self.is_mutable():
            assert not kwargs
            return variables.UserFunctionVariable(polyfills.set_update).call_function(
                tx, [self, *args], {}
            )
        elif name == "remove":
            assert not kwargs
            assert len(args) == 1
            if args[0] not in self:
                raise_observed_exception(KeyError, tx, args=args)
            return super().call_method(tx, "pop", args, kwargs)
        elif name == "discard":
            assert not kwargs
            assert len(args) == 1
            if args[0] in self:
                return super().call_method(tx, "pop", args, kwargs)
            else:
                return ConstantVariable.create(value=None)
        elif name in ("issubset", "issuperset"):
            op = {
                "issubset": operator.le,
                "issuperset": operator.ge,
            }
            other = args[0].realize()
            if not istype(other, SetVariable):
                other = variables.BuiltinVariable(set).call_function(tx, [other], {})
            return variables.BuiltinVariable(op.get(name)).call_function(
                tx, [self, other], {}
            )
        elif name in ("__iand__", "__ior__", "__ixor__", "__isub__"):
            if not isinstance(args[0], (SetVariable, variables.UserDefinedSetVariable)):
                msg = ConstantVariable.create(
                    f"unsupported operand type(s) for {name}: '{self.python_type_name()}' and '{args[0].python_type_name()}'"
                )
                raise_observed_exception(TypeError, tx, args=[msg])
            m = {
                "__iand__": "intersection_update",
                "__ior__": "update",
                "__ixor__": "symmetric_difference_update",
                "__isub__": "difference_update",
            }.get(name)
            self.call_method(tx, m, args, kwargs)
            return self
        elif name == "__eq__":
            if not isinstance(args[0], (SetVariable, variables.UserDefinedSetVariable)):
                return ConstantVariable.create(False)
            r = self.call_method(tx, "symmetric_difference", args, kwargs)
            return ConstantVariable.create(len(r.set_items) == 0)
        elif name == "__sub__":
            if not isinstance(args[0], (SetVariable, variables.UserDefinedSetVariable)):
                raise_observed_exception(
                    TypeError,
                    tx,
                    args=[
                        ConstantVariable.create(
                            f"unsupported operand type(s) for -: '{self.python_type_name()}' and '{args[0].python_type_name()}'"
                        )
                    ],
                )
            return self.call_method(tx, "difference", args, kwargs)
        return super().call_method(tx, name, args, kwargs)

    def __str__(self):
        return f"SetVariable({self.as_python_constant()})"

    __repr__ = __str__

    def getitem_const(self, tx: "InstructionTranslator", arg: VariableTracker):
        raise RuntimeError("Illegal to getitem on a set")

    def install_dict_keys_match_guard(self):
        # Already EQUALS_MATCH guarded
        pass


class FrozensetVariable(SetVariable):
    def __init__(
        self,
        items: list[VariableTracker],
        **kwargs,
    ) -> None:
        super().__init__(items, **kwargs)

    def debug_repr(self):
        if not self.items:
            return "frozenset()"
        else:
            return "{" + ",".join(k.vt.debug_repr() for k in self.items.keys()) + "}"

    @property
    def set_items(self):
        return self.items.keys()

    def python_type(self):
        return frozenset

    def as_python_constant(self):
        return frozenset({k.vt.as_python_constant() for k in self.set_items})

    def reconstruct(self, codegen: "PyCodegen"):
        codegen.foreach([x.vt for x in self.set_items])
        codegen.add_push_null(
            lambda: codegen.extend_output(
                [
                    codegen.create_load_global("frozenset"),
                ]
            )
        )
        codegen.extend_output(create_call_function(0, False))

    def call_method(
        self,
        tx,
        name,
        args: list[VariableTracker],
        kwargs: dict[str, VariableTracker],
    ) -> "VariableTracker":
        if name in ["add", "pop", "update", "remove", "discard", "clear"]:
            raise RuntimeError(f"Illegal call_method {name} on a frozenset")
        elif name == "__init__":
            # frozenset is immutable. Calling __init__ again shouldn't have any effect
            # In[1]: s = frozenset([1, 2])
            #
            # In[2]: s.__init__([3, 4])
            #
            # In[3]: s
            # frozenset({1, 2})
            return ConstantVariable.create(None)
        elif name in (
            "copy",
            "difference",
            "intersection",
            "symmetric_difference",
        ):
            r = super().call_method(tx, name, args, kwargs)
            return FrozensetVariable(r.items)
        return super().call_method(tx, name, args, kwargs)


class DictKeySetVariable(SetVariable):
    def __init__(
        self,
        items: list[VariableTracker],
        **kwargs,
    ) -> None:
        super().__init__(items, **kwargs)

    def debug_repr(self):
        if not self.items:
            return "dict_keys([])"
        else:
            return (
                "dict_keys(["
                + ",".join(k.vt.debug_repr() for k in self.items.keys())
                + "])"
            )

    def install_dict_keys_match_guard(self):
        # Already EQUALS_MATCH guarded
        pass

    def install_dict_contains_guard(self, tx, args):
        # Already EQUALS_MATCH guarded
        pass

    @property
    def set_items(self):
        return self.items

    def python_type(self):
        return dict_keys

    def as_python_constant(self):
        return dict.fromkeys(
            {k.vt.as_python_constant() for k in self.set_items}, None
        ).keys()

    def call_method(
        self,
        tx,
        name,
        args: list[VariableTracker],
        kwargs: dict[str, VariableTracker],
    ) -> "VariableTracker":
        if name in ["add", "pop", "update", "remove", "discard", "clear"]:
            raise RuntimeError(f"Illegal call_method {name} on a dict_keys")
        return super().call_method(tx, name, args, kwargs)


class DictViewVariable(VariableTracker):
    """
    Models _PyDictViewObject

    This is an "abstract" class. Subclasses will override kv and the items method
    """

    kv: Optional[str] = None

    def __init__(self, dv_dict: ConstDictVariable, **kwargs) -> None:
        super().__init__(**kwargs)
        assert self.kv in ("keys", "values", "items")
        assert isinstance(dv_dict, ConstDictVariable)
        self.dv_dict = dv_dict

    @property
    def view_items(self):
        return getattr(self.dv_dict.items, self.kv)()

    @property
    def view_items_vt(self):
        # Returns an iterable of the unpacked items
        # Implement in the subclasses
        raise NotImplementedError

    def unpack_var_sequence(self, tx):
        return self.view_items_vt

    def reconstruct(self, codegen: "PyCodegen"):
        codegen(self.dv_dict)
        codegen.load_method(self.kv)
        codegen.call_method(0)

    def call_method(
        self,
        tx,
        name,
        args: list["VariableTracker"],
        kwargs: dict[str, "VariableTracker"],
    ) -> "VariableTracker":
        if name == "__len__":
            return self.dv_dict.call_method(tx, name, args, kwargs)
        return super().call_method(tx, name, args, kwargs)


class DictKeysVariable(DictViewVariable):
    kv = "keys"

    @property
    def set_items(self):
        return set(self.view_items)

    @property
    def view_items_vt(self):
        # Returns an iterable of the unpacked items
        return [x.vt for x in self.view_items]

    def python_type(self):
        return dict_keys

    def call_method(
        self,
        tx,
        name,
        args: list["VariableTracker"],
        kwargs: dict[str, "VariableTracker"],
    ) -> "VariableTracker":
        if name == "__contains__":
            return self.dv_dict.call_method(tx, name, args, kwargs)
        elif name in (
            "__and__",
            "__iand__",
            "__or__",
            "__ior__",
            "__sub__",
            "__isub__",
            "__xor__",
            "__ixor__",
        ):
            # These methods always returns a set
            m = getattr(self.set_items, name)
            r = m(args[0].set_items)
            return SetVariable(r)
        if name in cmp_name_to_op_mapping:
            if not isinstance(args[0], (SetVariable, DictKeysVariable)):
                return ConstantVariable.create(NotImplemented)
            return ConstantVariable.create(
                cmp_name_to_op_mapping[name](self.set_items, args[0].set_items)
            )
        return super().call_method(tx, name, args, kwargs)


class DictValuesVariable(DictViewVariable):
    # DictValuesVariable is an iterable but cannot be compared.
    kv = "values"

    @property
    def view_items_vt(self):
        return list(self.view_items)

    def python_type(self):
        return dict_values


class DictItemsVariable(DictViewVariable):
    kv = "items"

    @property
    def view_items_vt(self):
        # Returns an iterable of the unpacked items
        return [variables.TupleVariable([k.vt, v]) for k, v in self.view_items]

    def python_type(self):
        return dict_items<|MERGE_RESOLUTION|>--- conflicted
+++ resolved
@@ -565,13 +565,7 @@
             return ConstantVariable.create(None)
         elif name == "__or__":
             assert len(args) == 1
-<<<<<<< HEAD
-            if not isinstance(
-                args[0], (ConstDictVariable, variables.UserDefinedObjectVariable)
-            ):
-=======
             if not isinstance(args[0], ConstDictVariable):
->>>>>>> 3ce0f650
                 msg = (
                     f"unsupported operand type(s) for |: '{self.python_type().__name__}'"
                     f"and '{args[0].python_type().__name__}'"
@@ -588,9 +582,6 @@
             args[0].install_dict_keys_match_guard()
             new_dict_vt.items.update(args[0].items)
             return new_dict_vt
-        elif name == "__ior__":
-            self.call_method(tx, "update", args, kwargs)
-            return self
         else:
             return super().call_method(tx, name, args, kwargs)
 
@@ -869,43 +860,7 @@
             return variables.BuiltinVariable(op.get(name)).call_function(
                 tx, [self, other], {}
             )
-        elif name in ("__iand__", "__ior__", "__ixor__", "__isub__"):
-            if not isinstance(args[0], (SetVariable, variables.UserDefinedSetVariable)):
-                msg = ConstantVariable.create(
-                    f"unsupported operand type(s) for {name}: '{self.python_type_name()}' and '{args[0].python_type_name()}'"
-                )
-                raise_observed_exception(TypeError, tx, args=[msg])
-            m = {
-                "__iand__": "intersection_update",
-                "__ior__": "update",
-                "__ixor__": "symmetric_difference_update",
-                "__isub__": "difference_update",
-            }.get(name)
-            self.call_method(tx, m, args, kwargs)
-            return self
-        elif name == "__eq__":
-            if not isinstance(args[0], (SetVariable, variables.UserDefinedSetVariable)):
-                return ConstantVariable.create(False)
-            r = self.call_method(tx, "symmetric_difference", args, kwargs)
-            return ConstantVariable.create(len(r.set_items) == 0)
-        elif name == "__sub__":
-            if not isinstance(args[0], (SetVariable, variables.UserDefinedSetVariable)):
-                raise_observed_exception(
-                    TypeError,
-                    tx,
-                    args=[
-                        ConstantVariable.create(
-                            f"unsupported operand type(s) for -: '{self.python_type_name()}' and '{args[0].python_type_name()}'"
-                        )
-                    ],
-                )
-            return self.call_method(tx, "difference", args, kwargs)
         return super().call_method(tx, name, args, kwargs)
-
-    def __str__(self):
-        return f"SetVariable({self.as_python_constant()})"
-
-    __repr__ = __str__
 
     def getitem_const(self, tx: "InstructionTranslator", arg: VariableTracker):
         raise RuntimeError("Illegal to getitem on a set")
@@ -1098,20 +1053,6 @@
     ) -> "VariableTracker":
         if name == "__contains__":
             return self.dv_dict.call_method(tx, name, args, kwargs)
-        elif name in (
-            "__and__",
-            "__iand__",
-            "__or__",
-            "__ior__",
-            "__sub__",
-            "__isub__",
-            "__xor__",
-            "__ixor__",
-        ):
-            # These methods always returns a set
-            m = getattr(self.set_items, name)
-            r = m(args[0].set_items)
-            return SetVariable(r)
         if name in cmp_name_to_op_mapping:
             if not isinstance(args[0], (SetVariable, DictKeysVariable)):
                 return ConstantVariable.create(NotImplemented)
