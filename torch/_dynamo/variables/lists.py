# mypy: ignore-errors

"""
Variable tracking implementations for list-like data structures in Dynamo.

This module provides specialized variable tracking for various collection types:
- Lists and list subclasses (including torch.nn.ModuleList, ParameterList)
- Tuples and named tuples
- Ranges and slices
- Collections.deque
- torch.Size with special proxy handling

The implementations support both mutable and immutable collections, iteration,
and common sequence operations. Each collection type has a dedicated Variable
class that handles its unique behaviors while integrating with Dynamo's
variable tracking system.
"""

import collections
import inspect
import operator
from typing import Optional, TYPE_CHECKING

import torch
import torch.fx

from .. import graph_break_hints, polyfills, variables
from ..bytecode_transformation import create_call_function, create_instruction
from ..exc import raise_observed_exception, unimplemented_v2
from ..source import AttrSource
from ..utils import (
    cmp_name_to_op_mapping,
    cmp_name_to_op_str_mapping,
    get_fake_value,
    guard_if_dyn,
    iter_contains,
    Lit,
    namedtuple_fields,
    odict_values,
    raise_args_mismatch,
    set_example_value,
)
from .base import ValueMutationNew, VariableTracker
from .constant import ConstantVariable
from .functions import UserFunctionVariable, UserMethodVariable
from .iter import IteratorVariable


if TYPE_CHECKING:
    from torch._dynamo.codegen import PyCodegen
    from torch._dynamo.symbolic_convert import InstructionTranslator


class BaseListVariable(VariableTracker):
    @staticmethod
    def cls_for_instance(obj):
        return BaseListVariable.cls_for(type(obj))

    @staticmethod
    def cls_for(obj):
        return {
            iter: ListIteratorVariable,
            list: ListVariable,
            slice: SliceVariable,
            torch.Size: SizeVariable,
            tuple: TupleVariable,
            odict_values: ListVariable,
            torch.nn.ParameterList: ListVariable,
            torch.nn.ModuleList: ListVariable,
            collections.deque: DequeVariable,
        }[obj]

    def __init__(
        self,
        items: list[VariableTracker],
        **kwargs,
    ) -> None:
        super().__init__(**kwargs)
        assert isinstance(items, list)
        assert all(isinstance(x, VariableTracker) for x in items)
        self.items: list[VariableTracker] = items

    def _as_proxy(self):
        return [x.as_proxy() for x in self.items]

    def modified(self, items, **kwargs):
        return type(self)(items, **kwargs)

    @property
    def value(self):
        return self.as_python_constant()

    def debug_repr_helper(self, prefix, suffix):
        return prefix + ", ".join(i.debug_repr() for i in self.items) + suffix

    def as_python_constant(self):
        return self.python_type()([x.as_python_constant() for x in self.items])

    def as_proxy(self):
        assert self.python_type() is not SizeVariable
        return self.python_type()(self._as_proxy())

    def getitem_const(self, tx: "InstructionTranslator", arg: VariableTracker):
        from .tensor import SymNodeVariable

        if isinstance(arg, SymNodeVariable):
            index = arg.sym_num
        else:
            index = arg.as_python_constant()

        if isinstance(index, slice):
            if index.step == 0:
                msg = ConstantVariable.create("slice step cannot be zero")
                raise_observed_exception(ValueError, tx, args=[msg])
            # Set source to None because slicing a list gives a new local
            return self.clone(
                items=self.items[index],
                source=None,
                mutation_type=ValueMutationNew() if self.mutation_type else None,
            )
        else:
            assert isinstance(index, (int, torch.SymInt))
<<<<<<< HEAD

            if index >= len(self.items) or index < -len(self.items):
                msg = ConstantVariable.create("list index out of range")
                raise_observed_exception(IndexError, tx, args=[msg])

            return self.items[index]
=======
            try:
                return self.items[index]
            except IndexError:
                raise_observed_exception(
                    IndexError, tx, args=["list index out of range"]
                )
>>>>>>> 318afe48

    def unpack_var_sequence(self, tx):
        return list(self.items)

    def call_method(
        self,
        tx,
        name,
        args: list["VariableTracker"],
        kwargs: dict[str, "VariableTracker"],
    ) -> "VariableTracker":
        if name == "__getitem__":
            from .tensor import TensorVariable

            if len(args) != 1:
                msg = ConstantVariable.create(
                    f"{name} takes exactly one argument ({len(args)} given)"
                )
                raise_observed_exception(TypeError, tx, args=[msg])

            assert not kwargs and len(args) == 1
            if isinstance(args[0], TensorVariable):
                value = get_fake_value(args[0].as_proxy().node, tx)
                if value.constant is not None and value.constant.numel() == 1:
                    value = variables.ConstantVariable.create(value.constant.item())
                else:
                    unimplemented_v2(
                        gb_type="Indexing list with non-scalar tensor",
                        context=f"call_method {self} {name} {args} {kwargs}",
                        explanation=(
                            "Attempted to index list-like object with tensor with > 1 element."
                        ),
                        hints=[*graph_break_hints.USER_ERROR],
                    )
            else:
                value = args[0]

            if value.python_type() not in (int, slice):
                msg = f"indices must be integers or slices, not {value.python_type()}"
                raise_observed_exception(TypeError, tx, args=[ConstantVariable(msg)])

            return self.getitem_const(tx, value)
        elif name == "__contains__":
            if len(args) != 1 or kwargs:
                raise_args_mismatch(tx, name)
            return iter_contains(self.unpack_var_sequence(tx), args[0], tx)
        elif name == "index":
            if not len(args):
                raise_args_mismatch(tx, name)

            return tx.inline_user_function_return(
                VariableTracker.build(tx, polyfills.index),
                [self] + list(args),
                kwargs,
            )
        elif name == "count":
            if len(args) != 1:
                raise_args_mismatch(tx, name)
            return VariableTracker.build(tx, operator.countOf).call_function(
                tx,
                [self, args[0]],
                kwargs,
            )
        elif name in cmp_name_to_op_mapping:
            if len(args) != 1:
                raise_args_mismatch(tx, name)

            left = self
            right = args[0]
            # TODO this type check logic mirrors the following
            # https://github.com/python/cpython/blob/a1c52d1265c65bcf0d9edf87e143843ad54f9b8f/Objects/object.c#L991-L1007
            # But we should probably move it up the stack to so that we don't
            # need to duplicate it for different VTs.
            if not isinstance(left, BaseListVariable) or not isinstance(
                right, BaseListVariable
            ):
                if name == "__eq__":
                    return variables.BuiltinVariable(operator.is_).call_function(
                        tx, (left, right), {}
                    )
                elif name == "__ne__":
                    return variables.BuiltinVariable(operator.is_not).call_function(
                        tx, (left, right), {}
                    )
                else:
                    op_str = cmp_name_to_op_str_mapping[name]
                    left_ty = left.python_type_name()
                    right_ty = right.python_type_name()
                    msg = f"{op_str} not supported between instances of '{left_ty}' and '{right_ty}'"
                    raise_observed_exception(TypeError, tx, args=[msg])

            return variables.UserFunctionVariable(polyfills.list_cmp).call_function(
                tx,
                [variables.BuiltinVariable(cmp_name_to_op_mapping[name]), left, right],
                {},
            )

        return super().call_method(tx, name, args, kwargs)


class RangeVariable(BaseListVariable):
    def __init__(self, items, **kwargs) -> None:
        items_to_map = items
        start = variables.ConstantVariable.create(0)
        stop = None
        step = variables.ConstantVariable.create(1)

        if len(items_to_map) == 1:
            (stop,) = items_to_map
        elif len(items_to_map) == 2:
            start, stop = items_to_map
        elif len(items_to_map) == 3:
            start, stop, step = items_to_map
        else:
            raise AssertionError

        assert stop is not None
        super().__init__([start, stop, step], **kwargs)

    def debug_repr(self):
        return self.debug_repr_helper("range(", ")")

    def python_type(self):
        return range

    def start(self):
        return self.items[0].as_python_constant()

    def stop(self):
        return self.items[1].as_python_constant()

    def step(self):
        return self.items[2].as_python_constant()

    def range_length(self):
        lo = self.start()
        hi = self.stop()
        step = self.step()

        assert step != 0
        if step > 0 and lo < hi:
            return 1 + (hi - 1 - lo) // step
        elif step < 0 and lo > hi:
            return 1 + (lo - 1 - hi) // (0 - step)
        else:
            return 0

    def _get_slice_indices(self, length, slice):
        step_is_negative = 0

        if slice.step is None:
            step = 1
            step_is_negative = False
        else:
            step = slice.step
            step_is_negative = slice.step < 0

        # Find lower and upper bounds for start and stop.
        if step_is_negative:
            lower = -1
            upper = length + lower
        else:
            lower = 0
            upper = length

        # Compute start
        if slice.start is None:
            start = upper if step_is_negative else lower
        else:
            start = slice.start

        if start < 0:
            start += length
            if start < lower:
                start = lower
        else:
            if start > upper:
                start = upper

        # Compute stop.
        if slice.stop is None:
            stop = lower if step_is_negative else upper

        else:
            stop = slice.stop

            if stop < 0:
                stop += length
                if stop < lower:
                    stop = lower
            else:
                if stop > upper:
                    stop = upper

        return [start, stop, step]

    def apply_index(self, index):
        length = self.range_length()
        if index < 0:
            index = length + index

        if index < 0 or index >= length:
            raise IndexError(f"index {index} is out of range")

        return variables.ConstantVariable.create(self.start() + (index * self.step()))

    def apply_slice(self, slice):
        (slice_start, slice_stop, slice_step) = self._get_slice_indices(
            self.range_length(), slice
        )

        def compute_item(index):
            return self.start() + (index * self.step())

        sub_step = self.step() * slice_step
        sub_start = compute_item(slice_start)
        sub_stop = compute_item(slice_stop)

        result = RangeVariable(
            [
                variables.ConstantVariable.create(x)
                for x in [sub_start, sub_stop, sub_step]
            ],
            mutation_type=ValueMutationNew() if self.mutation_type else None,
        )
        return result

    def as_python_constant(self):
        return range(*[x.as_python_constant() for x in self.items])

    def getitem_const(self, tx: "InstructionTranslator", arg: VariableTracker):
        # implementations mimics https://github.com/python/cpython/blob/main/Objects/rangeobject.c
        index = arg.as_python_constant()

        if isinstance(index, slice):
            return self.apply_slice(index)
        else:
            return self.apply_index(index)

    def as_proxy(self):
        return self.python_type()(*self._as_proxy())

    def unpack_var_sequence(self, tx=None):
        return [variables.ConstantVariable.create(x) for x in self.as_python_constant()]

    def reconstruct(self, codegen: "PyCodegen") -> None:
        assert "range" not in codegen.tx.f_globals
        codegen.add_push_null(
            lambda: codegen.append_output(codegen.create_load_python_module(range))
        )
        codegen.foreach(self.items)
        codegen.extend_output(create_call_function(3, False))

    def var_getattr(self, tx: "InstructionTranslator", name):
        fields = ["start", "stop", "step"]
        if name not in fields:
            unimplemented_v2(
                gb_type="Unsupported attribute for range() object",
                context=f"var_getattr {self} {name}",
                explanation=f"Expected attribute to be one of {','.join(fields)} "
                f"but got {name}",
                hints=[*graph_break_hints.USER_ERROR],
            )
        return self.items[fields.index(name)]


class CommonListMethodsVariable(BaseListVariable):
    """
    Implement methods common to List and other List-like things
    """

    def call_method(
        self,
        tx,
        name,
        args: list["VariableTracker"],
        kwargs: dict[str, "VariableTracker"],
    ) -> "VariableTracker":
        from .tensor import SymNodeVariable

        if name == "append" and self.is_mutable():
            assert not kwargs
            if len(args) != 1:
                raise_args_mismatch(tx, name)
            (arg,) = args
            tx.output.side_effects.mutation(self)
            self.items.append(arg)
            return ConstantVariable.create(None)
        elif name == "extend" and self.is_mutable():
            if len(args) != 1 or kwargs:
                raise_args_mismatch(tx, name)

            if not args[0].has_force_unpack_var_sequence(tx):
                msg = ConstantVariable.create(f"{type(args[0])} object is not iterable")
                raise_observed_exception(TypeError, tx, args=[msg])

            (arg,) = args
            arg.force_apply_to_var_sequence(
                tx, lambda item: self.call_method(tx, "append", [item], {})
            )
            return ConstantVariable.create(None)
        elif name == "insert" and self.is_mutable():
            if kwargs or len(args) != 2:
                raise_args_mismatch(tx, name)
            idx, value = args
            if isinstance(idx, SymNodeVariable):
                const_idx = idx.evaluate_expr()
            else:
                const_idx = idx.as_python_constant()
            tx.output.side_effects.mutation(self)
            self.items.insert(const_idx, value)
            return ConstantVariable.create(None)
        elif name == "pop" and self.is_mutable():
            assert not kwargs
            if kwargs or len(args) > 1:
                raise_args_mismatch(tx, name)

            if len(self.items) == 0:
                msg = ConstantVariable.create("pop from empty list")
                raise_observed_exception(IndexError, tx, args=[msg])

            if len(args):
                idx = args[0].as_python_constant()
                if idx > len(self.items):
                    msg = ConstantVariable.create("pop index out of range")
                    raise_observed_exception(IndexError, tx, args=[msg])
            tx.output.side_effects.mutation(self)
            return self.items.pop(*[a.as_python_constant() for a in args])
        elif name == "clear" and self.is_mutable():
            if args or kwargs:
                raise_observed_exception(TypeError, tx)
            tx.output.side_effects.mutation(self)
            self.items.clear()
            return ConstantVariable.create(None)
        elif (
            name == "__setitem__"
            and self.is_mutable()
            and args
            and args[0].is_python_constant()
        ):
            assert not kwargs
            key, value = args
            tx.output.side_effects.mutation(self)
            if isinstance(key, SliceVariable):
                self.items[key.as_python_constant()] = list(value.items)
            else:
                self.items[key.as_python_constant()] = value
            return ConstantVariable.create(None)
        elif name == "copy":
            # List copy() doesn't have args and kwargs
            if args or kwargs:
                raise_args_mismatch(tx, name)
            items = list(self.items)
            return self.modified(items, mutation_type=ValueMutationNew())
        elif name == "reverse" and self.is_mutable():
            if args or kwargs:
                raise_args_mismatch(tx, name)
            self.items.reverse()
            tx.output.side_effects.mutation(self)
            return ConstantVariable.create(None)
        else:
            return super().call_method(tx, name, args, kwargs)


class ListVariable(CommonListMethodsVariable):
    def python_type(self):
        return list

    def __repr__(self) -> str:
        return f"{self.__class__.__name__}(length={len(self.items)})"

    def debug_repr(self):
        return self.debug_repr_helper("[", "]")

    def reconstruct(self, codegen: "PyCodegen") -> None:
        codegen.foreach(self.items)
        codegen.append_output(create_instruction("BUILD_LIST", arg=len(self.items)))

    def call_method(
        self,
        tx,
        name,
        args: list["VariableTracker"],
        kwargs: dict[str, "VariableTracker"],
    ) -> "VariableTracker":
        if name == "__setitem__" and self.is_mutable():
            if kwargs or len(args) != 2:
                raise_args_mismatch(tx, name)
            key, value = args

            if not key.is_python_constant():
                # probably will graph-break
                super().call_method(tx, name, args, kwargs)

            tx.output.side_effects.mutation(self)
            if isinstance(key, SliceVariable):
                if not value.has_force_unpack_var_sequence(tx):
                    msg = ConstantVariable.create("can only assign an iterable")
                    raise_observed_exception(TypeError, tx, args=[msg])

                key = key.as_python_constant()
                if key.step == 0:
                    msg = ConstantVariable.create("slice step cannot be zero")
                    raise_observed_exception(ValueError, tx, args=[msg])

                value = value.force_unpack_var_sequence(tx)
                try:
                    self.items[key] = value
                except Exception as exc:
                    raise_observed_exception(
                        type(exc),
                        tx,
                        args=list(map(ConstantVariable.create, exc.args)),
                    )
            else:
                key = key.as_python_constant()
                if key >= len(self.items) or key < -len(self.items):
                    msg = ConstantVariable.create("list index out of range")
                    raise_observed_exception(IndexError, tx, args=[msg])
                self.items[key] = value
            return ConstantVariable.create(None)

        if name == "sort" and self.is_mutable():
            assert len(args) == 0
            key_fn_var = kwargs.pop("key", ConstantVariable.create(None))
            reverse = kwargs.pop(
                "reverse", ConstantVariable.create(False)
            ).as_python_constant()
            assert len(kwargs) == 0

            if (
                key_fn_var.is_python_constant()
                and key_fn_var.as_python_constant() is None
            ):
                keys = self.items.copy()
            else:
                keys = [key_fn_var.call_function(tx, [x], {}) for x in self.items]

            if not all(k.is_python_constant() for k in keys):
                first_non_constant_key = None
                for k in keys:
                    if not k.is_python_constant():
                        first_non_constant_key = k
                assert first_non_constant_key is not None

                try:
                    python_type = first_non_constant_key.python_type()
                except NotImplementedError:
                    python_type = "unknown"

                unimplemented_v2(
                    gb_type="sort with non-constant keys",
                    context=str(first_non_constant_key),
                    explanation=(
                        f"Cannot perform sort with non-constant key. "
                        f"First non-constant key type: {python_type}. "
                        f"Most notably, we cannot sort with Tensor or SymInt keys, but we can "
                        f"sort ints."
                    ),
                    hints=["Use something else as the key."],
                )

            tx.output.side_effects.mutation(self)
            sorted_items_with_keys = sorted(
                (
                    (
                        x,
                        k.as_python_constant(),
                        -i if reverse else i,  # extra key to ensure stable sort
                    )
                    for i, (k, x) in enumerate(zip(keys, self.items))
                ),
                key=operator.itemgetter(1, 2),
                reverse=reverse,
            )
            self.items[:] = [x for x, *_ in sorted_items_with_keys]
            return ConstantVariable.create(None)

        if name == "__init__" and self.is_mutable():
            assert not kwargs
            if len(args) == 0:
                return ConstantVariable.create(None)
            elif len(args) == 1 and args[0].has_force_unpack_var_sequence(tx):
                (arg,) = args
                tx.output.side_effects.mutation(self)
                self.items[:] = arg.force_unpack_var_sequence(tx)
                return ConstantVariable.create(None)

        return super().call_method(tx, name, args, kwargs)

    def var_getattr(self, tx, name):
        if name == "__class__":
            source = AttrSource(self.source, name) if self.source else None
            class_type = self.python_type()
            if class_type is list:
                return variables.BuiltinVariable(class_type, source=source)
            else:
                return variables.UserDefinedClassVariable(class_type, source=source)
        return super().var_getattr(tx, name)

    def call_obj_hasattr(
        self, tx: "InstructionTranslator", name: str
    ) -> "VariableTracker":
        if self.python_type() is not list:
            return super().call_obj_hasattr(tx, name)
        return variables.ConstantVariable.create(hasattr([], name))


class DequeVariable(CommonListMethodsVariable):
    def __init__(self, items, maxlen=None, **kwargs) -> None:
        if maxlen is None:
            maxlen = ConstantVariable.create(None)
        assert maxlen.is_python_constant(), (
            f"maxlen must be a constant, got: {maxlen.debug_repr()}"
        )
        self.maxlen = maxlen
        items = list(items)
        if self.maxlen.as_python_constant() is not None:
            items = items[-maxlen.as_python_constant() :]
        super().__init__(items, **kwargs)

    def python_type(self):
        return collections.deque

    def debug_repr(self):
        if self.maxlen.as_python_constant() is None:
            return self.debug_repr_helper(
                "deque([", "], maxlen=" + self.maxlen.debug_repr() + ")"
            )
        return self.debug_repr_helper("deque([", "])")

    def as_python_constant(self):
        return self.python_type()(
            [x.as_python_constant() for x in self.items],
            maxlen=self.maxlen.as_python_constant(),
        )

    def reconstruct(self, codegen: "PyCodegen") -> None:
        codegen.add_push_null(
            lambda: codegen.append_output(
                codegen.create_load_python_module(collections.deque)
            )
        )
        codegen.foreach(self.items)
        codegen.extend_output([create_instruction("BUILD_LIST", arg=len(self.items))])
        codegen(self.maxlen)
        codegen.extend_output(codegen.create_call_function_kw(2, ("maxlen",), False))

    def var_getattr(self, tx: "InstructionTranslator", name):
        if name == "maxlen":
            return self.maxlen
        return super().var_getattr(tx, name)

    def call_method(
        self,
        tx,
        name,
        args: list["VariableTracker"],
        kwargs: dict[str, "VariableTracker"],
    ) -> "VariableTracker":
        if (
            name == "__setitem__"
            and self.is_mutable()
            and args
            and args[0].is_python_constant()
        ):
            assert len(args) == 2
            assert not kwargs
            key, value = args
            assert key.is_python_constant()
            assert isinstance(key.as_python_constant(), int)
            tx.output.side_effects.mutation(self)
            self.items[key.as_python_constant()] = value
            return ConstantVariable.create(None)

        maxlen = self.maxlen.as_python_constant()
        if maxlen is not None:
            slice_within_maxlen = slice(-maxlen, None)
        else:
            slice_within_maxlen = None

        if (
            name == "extendleft"
            and self.is_mutable()
            and len(args) > 0
            and args[0].has_force_unpack_var_sequence(tx)
        ):
            assert len(args) == 1
            assert not kwargs
            # NOTE this is inefficient, but the alternative is to represent self.items
            # as a deque, which is a more intrusive change.
            args[0].force_apply_to_var_sequence(
                tx, lambda item: self.call_method(tx, "appendleft", [item], {})
            )
            slice_within_maxlen = slice(None, maxlen)
            result = ConstantVariable.create(None)
        elif name == "popleft" and self.is_mutable():
            assert not args
            assert not kwargs
            tx.output.side_effects.mutation(self)
            result, *self.items[:] = self.items
        elif name == "appendleft" and len(args) > 0 and self.is_mutable():
            assert len(args) == 1
            assert not kwargs
            tx.output.side_effects.mutation(self)
            self.items[:] = [args[0], *self.items]
            slice_within_maxlen = slice(None, maxlen)
            result = ConstantVariable.create(None)
        elif name == "insert" and len(args) > 0 and self.is_mutable():
            assert len(args) == 2
            assert not kwargs
            if maxlen is not None and len(self.items) == maxlen:
                raise_observed_exception(
                    IndexError, tx, args=["deque already at its maximum size"]
                )
            result = super().call_method(tx, name, args, kwargs)
        else:
            result = super().call_method(tx, name, args, kwargs)

        if (
            slice_within_maxlen is not None
            and maxlen is not None
            and len(self.items) > maxlen
        ):
            self.items[:] = self.items[slice_within_maxlen]
        return result


class TupleVariable(BaseListVariable):
    def python_type(self):
        return tuple

    def __repr__(self) -> str:
        return f"{self.__class__.__name__}(length={len(self.items)})"

    def debug_repr(self):
        return self.debug_repr_helper("(", ")")

    def reconstruct(self, codegen: "PyCodegen") -> None:
        codegen.foreach(self.items)
        codegen.append_output(create_instruction("BUILD_TUPLE", arg=len(self.items)))

    def call_method(
        self,
        tx,
        name,
        args: list["VariableTracker"],
        kwargs: dict[str, "VariableTracker"],
    ) -> "VariableTracker":
        return super().call_method(tx, name, args, kwargs)

    def var_getattr(self, tx, name):
        if name == "__class__":
            source = AttrSource(self.source, name) if self.source else None
            class_type = self.python_type()
            if class_type is tuple:
                return variables.BuiltinVariable(class_type, source=source)
            else:
                return variables.UserDefinedClassVariable(class_type, source=source)
        return super().var_getattr(tx, name)

    def call_obj_hasattr(
        self, tx: "InstructionTranslator", name: str
    ) -> "VariableTracker":
        if self.python_type() is not tuple:
            return super().call_obj_hasattr(tx, name)
        return variables.ConstantVariable.create(hasattr((), name))


class SizeVariable(TupleVariable):
    """torch.Size(...)"""

    _nonvar_fields = {
        "proxy",
        *TupleVariable._nonvar_fields,
    }

    def __init__(
        self,
        items: list[VariableTracker],
        proxy: Optional[torch.fx.Proxy] = None,
        **kwargs,
    ) -> None:
        self.proxy = proxy
        super().__init__(items, **kwargs)

    def debug_repr(self):
        return self.debug_repr_helper("torch.Size([", "])")

    def python_type(self):
        return torch.Size

    def as_proxy(self):
        if self.proxy is not None:
            return self.proxy

        # torch.Size needs special handling.  Normally, we pun a list-like
        # container to directly contain Proxy/Node objects from FX, and FX
        # knows to look inside containers (via map_aggregate).  But torch.Size
        # is weird; although it subclasses from tuple, it doesn't allow
        # members which aren't int-like (rejecting Proxy and Node).  This
        # means we can't use the normal representation trick
        # torch.Size([proxy0, proxy1]).  I looked into seeing if I could
        # relax torch.Size in PyTorch proper, but if torch.Size constructor
        # sees a type that it doesn't recognize, it will try to call
        # __index__() on it, so there is no BC way to actually change this
        # behavior (though it occurs to me that I could have just added a
        # YOLO no checking alternate constructor.)
        #
        # To work around this problem, I represent a torch.Size proxy as
        # a straight up proxy, that would have been constructed by taking
        # the constituent proxies as arguments.  This trick can be generally
        # used for any construct that we need a proxy for but we can't
        # directly represent as an aggregate; I don't see very many examples
        # of this in torchdynamo though!

        # Look for a proxy.  If there are none, do the legacy behavior
        tracer = None
        proxies = self._as_proxy()
        for proxy in proxies:
            if isinstance(proxy, torch.fx.Proxy):
                tracer = proxy.tracer
                break

        if tracer is None:
            return torch.Size(proxies)

        proxy = tracer.create_proxy("call_function", torch.Size, (proxies,), {})
        set_example_value(
            proxy.node,
            torch.Size(
                [
                    p.node.meta["example_value"] if not isinstance(p, int) else p
                    for p in proxies
                ]
            ),
        )
        return proxy

    def reconstruct(self, codegen: "PyCodegen") -> None:
        codegen.add_push_null(lambda: codegen.load_import_from("torch", "Size"))
        codegen.foreach(self.items)
        build_torch_size = [
            create_instruction("BUILD_TUPLE", arg=len(self.items)),
        ] + create_call_function(1, False)
        codegen.extend_output(build_torch_size)

    def unpack_var_sequence(self, tx):
        return list(self.items)

    def numel(self, tx):
        from .builtin import BuiltinVariable
        from .tensor import SymNodeVariable

        const_result = 1
        sym_sizes = []

        for v in self.items:
            if isinstance(v, ConstantVariable):
                const_result *= v.value
            else:
                assert isinstance(v, SymNodeVariable), type(v)
                # Delay proxy calls  until we know it will be necessary
                sym_sizes.append(v)

        result = ConstantVariable.create(const_result)
        if sym_sizes and const_result == 1:
            # Skip multiplying by 1
            result, *sym_sizes = sym_sizes

        if not sym_sizes or const_result == 0:
            return result

        mul = BuiltinVariable(operator.mul)
        for v in sym_sizes:
            result = mul.call_function(tx, [result, v], {})
        return result

    def call_method(
        self,
        tx,
        name,
        args: list["VariableTracker"],
        kwargs: dict[str, "VariableTracker"],
    ) -> "VariableTracker":
        if name == "__getitem__":
            assert not kwargs and len(args) == 1
            out = self.get_item_dyn(tx, args[0])
            return out
        elif name == "numel":
            assert not args and not kwargs
            return self.numel(tx)

        return super().call_method(tx, name, args, kwargs)

    def get_item_dyn(self, tx: "InstructionTranslator", arg: VariableTracker):
        from .tensor import SymNodeVariable

        if isinstance(arg, SymNodeVariable):
            index = arg.sym_num
        else:
            index = arg.as_python_constant()

        if isinstance(index, slice):
            return SizeVariable(self.items[index])
        else:
            assert isinstance(index, (int, torch.SymInt))
            return self.items[index]

    def call_obj_hasattr(
        self, tx: "InstructionTranslator", name: str
    ) -> "VariableTracker":
        return variables.ConstantVariable.create(hasattr(torch.Size, name))


class NamedTupleVariable(TupleVariable):
    _nonvar_fields = {
        "tuple_cls",
        "dynamic_attributes",
        *TupleVariable._nonvar_fields,
    }

    def __init__(self, items, tuple_cls, **kwargs) -> None:
        super().__init__(items, **kwargs)
        self.tuple_cls = tuple_cls
        self.dynamic_attributes = {}

    def is_namedtuple(self):
        return isinstance(getattr(self.tuple_cls, "_fields", None), tuple) and callable(
            getattr(self.tuple_cls, "_make", None)
        )

    def is_structseq(self):
        return not self.is_namedtuple()

    def fields(self):
        return namedtuple_fields(self.tuple_cls)

    def debug_repr(self):
        if self.is_structseq():
            # StructSequenceType(iterable)
            return repr(self.tuple_cls([Lit(x.debug_repr()) for x in self.items]))
        # NamedTupleType(*iterable)
        return repr(self.tuple_cls(*(Lit(x.debug_repr()) for x in self.items)))

    def python_type(self):
        return self.tuple_cls

    def as_python_constant(self):
        if self.is_structseq():
            # StructSequenceType(iterable)
            return self.python_type()([x.as_python_constant() for x in self.items])
        # NamedTupleType(*iterable)
        return self.python_type()(*[x.as_python_constant() for x in self.items])

    def as_proxy(self):
        assert self.python_type() is not SizeVariable
        if self.is_structseq():
            # StructSequenceType(iterable)
            return self.python_type()(self._as_proxy())
        # NamedTupleType(*iterable)
        return self.python_type()(*self._as_proxy())

    def reconstruct(self, codegen: "PyCodegen") -> None:
        # Constructors:
        #   StructSequenceType(iterable)
        #   NamedTupleType(*iterable)
        #   NamedTupleType._make(iterable)
        create_fn = self.tuple_cls if self.is_structseq() else self.tuple_cls._make
        codegen.add_push_null(
            lambda: codegen.append_output(
                codegen.create_load_const_unchecked(create_fn)
            )
        )
        codegen.foreach(self.items)
        codegen.extend_output(
            [
                create_instruction("BUILD_TUPLE", arg=len(self.items)),
            ]
            + create_call_function(1, False)
        )

    def call_method(
        self,
        tx,
        name,
        args: list[VariableTracker],
        kwargs: dict[str, VariableTracker],
    ) -> VariableTracker:
        if name == "__setattr__":
            assert len(args) == 2
            assert len(kwargs) == 0
            attr, value = args
            attr = attr.as_python_constant()
            if (
                # structseq is immutable
                self.is_structseq()
                # namedtuple directly created by `collections.namedtuple` is immutable
                or self.tuple_cls.__bases__ == (tuple,)
                # fields are immutable
                or attr in self.fields()
            ):
                raise_observed_exception(AttributeError, tx)
            # Subclass of namedtuple type can have dynamic attributes
            tx.output.side_effects.mutation(self)
            self.dynamic_attributes[attr] = value
            return ConstantVariable.create(None)
        return super().call_method(tx, name, args, kwargs)

    def var_getattr(self, tx: "InstructionTranslator", name):
        def check_and_create_method():
            method = inspect.getattr_static(self.tuple_cls, name, None)
            if isinstance(method, classmethod):
                # We need the unbounded cls method to avoid the inline __self__
                return UserMethodVariable(
                    method.__func__,
                    variables.UserDefinedClassVariable(self.tuple_cls),
                )
            elif isinstance(method, staticmethod):
                return UserFunctionVariable(method.__func__)
            elif inspect.isfunction(method):
                return UserMethodVariable(method, self)
            else:
                return None

        if name in self.dynamic_attributes:
            return self.dynamic_attributes[name]

        fields = self.fields()
        if name not in fields:
            method = check_and_create_method()
            if not method:
                return super().var_getattr(tx, name)
            return method
        return self.items[fields.index(name)]

    def call_obj_hasattr(
        self, tx: "InstructionTranslator", name: str
    ) -> "VariableTracker":
        return variables.ConstantVariable.create(
            name in self.dynamic_attributes or hasattr(self.tuple_cls, name)
        )


class SliceVariable(VariableTracker):
    def __init__(self, items, **kwargs) -> None:
        items_to_map = items
        start, stop, step = [variables.ConstantVariable.create(None)] * 3

        if len(items_to_map) == 1:
            (stop,) = items_to_map
        elif len(items_to_map) == 2:
            start, stop = items_to_map
        elif len(items_to_map) == 3:
            start, stop, step = items_to_map
        else:
            raise AssertionError

        if isinstance(start, variables.TensorVariable) or isinstance(
            stop, variables.TensorVariable
        ):
            unimplemented_v2(
                gb_type="Dynamic slicing with Tensor arguments",
                context=f"SliceVariable start: {start}, stop: {stop}, step: {step}",
                explanation="Creating slices with Tensor arguments is not supported. "
                "e.g. `l[:x]`, where `x` is a 1-element tensor.",
                hints=[
                    *graph_break_hints.SUPPORTABLE,
                ],
            )
        self.items = (start, stop, step)

        super().__init__(**kwargs)

    def debug_repr(self):
        return self.debug_repr_helper("slice(", ")")

    def as_proxy(self):
        return slice(*[x.as_proxy() for x in self.items])

    def python_type(self):
        return slice

    def as_python_constant(self):
        return slice(*[guard_if_dyn(x) for x in self.items])

    def reconstruct(self, codegen: "PyCodegen") -> None:
        codegen.foreach(self.items)
        codegen.append_output(create_instruction("BUILD_SLICE", arg=len(self.items)))

    def var_getattr(self, tx: "InstructionTranslator", name):
        if name in cmp_name_to_op_mapping:
            return variables.GetAttrVariable(self, name)
        fields = ["start", "stop", "step"]
        if name not in fields:
            unimplemented_v2(
                gb_type="Unsupported attribute for slice() object",
                context=f"var_getattr {self} {name}",
                explanation=f"Expected attribute to be one of {','.join(fields)} "
                f"but got {name}",
                hints=[*graph_break_hints.USER_ERROR],
            )
        return self.items[fields.index(name)]


class ListIteratorVariable(IteratorVariable):
    _nonvar_fields = {
        "index",
        *IteratorVariable._nonvar_fields,
    }

    def __init__(self, items, index: int = 0, **kwargs) -> None:
        super().__init__(**kwargs)
        assert isinstance(items, list)
        # Removing this check as it slows things down too much
        # https://github.com/pytorch/pytorch/pull/87533#issuecomment-1287574492

        # assert all(isinstance(x, VariableTracker) for x in items)
        self.items = items
        self.index = index

    def __repr__(self) -> str:
        return f"{self.__class__.__name__}(length={len(self.items)}, index={repr(self.index)})"

    def next_variable(self, tx):
        assert self.is_mutable()
        old_index = self.index
        if old_index >= len(self.items):
            raise_observed_exception(StopIteration, tx)

        tx.output.side_effects.mutation(self)
        self.index += 1
        return self.items[old_index]

    def call_method(
        self,
        tx,
        name,
        args: "list[VariableTracker]",
        kwargs: "dict[str, VariableTracker]",
    ):
        if name == "__contains__":
            assert len(args) == 1
            assert not kwargs
            return iter_contains(self.items[self.index :], args[0], tx)

        return super().call_method(tx, name, args, kwargs)

    def python_type(self):
        return type(iter([]))

    def as_python_constant(self):
        if self.index > 0:
            raise NotImplementedError
        return iter([x.as_python_constant() for x in self.items])

    def unpack_var_sequence(self, tx):
        return list(self.items[self.index :])

    def force_unpack_var_sequence(self, tx) -> list[VariableTracker]:
        return self.unpack_var_sequence(tx)

    def reconstruct(self, codegen: "PyCodegen") -> None:
        remaining_items = self.items[self.index :]
        codegen.foreach(remaining_items)
        codegen.extend_output(
            [
                create_instruction("BUILD_TUPLE", arg=len(remaining_items)),
                create_instruction("GET_ITER"),
            ]
        )


class TupleIteratorVariable(ListIteratorVariable):
    pass<|MERGE_RESOLUTION|>--- conflicted
+++ resolved
@@ -120,21 +120,12 @@
             )
         else:
             assert isinstance(index, (int, torch.SymInt))
-<<<<<<< HEAD
-
-            if index >= len(self.items) or index < -len(self.items):
-                msg = ConstantVariable.create("list index out of range")
-                raise_observed_exception(IndexError, tx, args=[msg])
-
-            return self.items[index]
-=======
             try:
                 return self.items[index]
             except IndexError:
                 raise_observed_exception(
                     IndexError, tx, args=["list index out of range"]
                 )
->>>>>>> 318afe48
 
     def unpack_var_sequence(self, tx):
         return list(self.items)
