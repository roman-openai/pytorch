--- conflicted
+++ resolved
@@ -389,13 +389,6 @@
         ) and name == "fromkeys":
             from .builtin import BuiltinVariable
 
-<<<<<<< HEAD
-            return BuiltinVariable.call_custom_dict_fromkeys(
-                tx, self.value, *args, **kwargs
-            )
-        elif self.value is collections.OrderedDict and name == "move_to_end":
-            return args[0].call_method(tx, name, [*args[1:]], kwargs)
-=======
             if is_subclass:
                 if isinstance(self.value, collections.defaultdict):
                     user_cls = collections.defaultdict
@@ -414,7 +407,8 @@
                 return BuiltinVariable.call_custom_dict_fromkeys(
                     tx, self.value, *args, **kwargs
                 )
->>>>>>> b0eb6759
+        elif self.value is collections.OrderedDict and name == "move_to_end":
+            return args[0].call_method(tx, name, [*args[1:]], kwargs)
         elif name == "__eq__" and len(args) == 1 and hasattr(args[0], "value"):
             return variables.ConstantVariable(self.value == args[0].value)
         elif name == "__ne__" and len(args) == 1 and hasattr(args[0], "value"):
