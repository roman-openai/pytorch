--- conflicted
+++ resolved
@@ -2093,17 +2093,11 @@
         obj_ref = None
         # Not necessary to have weakref for Enum type, but there is a bug that
         # makes hasattr(guarded_object.__class__, "__weakref__") return True.
-<<<<<<< HEAD
         supports_weakref = (
             getattr(guarded_object.__class__, "__weakrefoffset__", 0) != 0
         )
-        if supports_weakref and not isinstance(guarded_object, enum.Enum):
-=======
         # See D64140537 for why we are checking for tuple.
-        if hasattr(guarded_object.__class__, "__weakref__") and not isinstance(
-            guarded_object, (enum.Enum, tuple)
-        ):
->>>>>>> 96b30dcb
+        if supports_weakref and not isinstance(guarded_object, (enum.Enum, tuple)):
             obj_ref = weakref.ref(guarded_object)
 
         guard.set_export_info(
