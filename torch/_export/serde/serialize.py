# mypy: allow-untyped-defs
import base64
import copy
import copyreg
import dataclasses
import heapq
import inspect
import io
import json
import keyword
import logging
import math
import operator
import traceback
import typing
from collections import namedtuple, OrderedDict
from collections.abc import Iterable, Iterator
from contextlib import contextmanager
from dataclasses import dataclass, field
from enum import Enum
from typing import Annotated, Any, Callable, cast, final, Optional, Union

import sympy

import torch
import torch.export.exported_program as ep
from torch._export.non_strict_utils import _enable_graph_inputs_of_type_nn_module
from torch._export.verifier import load_verifier
from torch._subclasses.fake_tensor import FakeTensor, FakeTensorMode
from torch.fx._symbolic_trace import _ConstantAttributeType
from torch.fx.experimental import symbolic_shapes
from torch.utils import _pytree as pytree
from torch.utils._pytree import treespec_dumps, treespec_loads
from torch.utils._sympy.numbers import int_oo
from torch.utils._sympy.symbol import prefix_str, SymT
from torch.utils._sympy.value_ranges import ValueRanges
from torch.utils._traceback import CapturedTraceback

from ..utils import remove_proxy_from_state_dict
from .schema import (  # type: ignore[attr-defined]
    Argument,
    ArgumentKind,
    BufferMutationSpec,
    ConstantValue,
    CustomObjArgument,
    Device,
    ExportedProgram,
    GradientToParameterSpec,
    GradientToUserInputSpec,
    Graph,
    GraphArgument,
    GraphModule,
    GraphSignature,
    InputSpec,
    InputToBufferSpec,
    InputToConstantInputSpec,
    InputToCustomObjSpec,
    InputTokenSpec,
    InputToParameterSpec,
    InputToTensorConstantSpec,
    Layout,
    LossOutputSpec,
    MemoryFormat,
    ModuleCallEntry,
    ModuleCallSignature,
    NamedArgument,
    NamedTupleDef,
    Node,
    OptionalTensorArgument,
    OutputSpec,
    OutputTokenSpec,
    RangeConstraint,
    ScalarType,
    SCHEMA_VERSION,
    SchemaVersion,
    SymBool,
    SymBoolArgument,
    SymExpr,
    SymExprHint,
    SymFloat,
    SymFloatArgument,
    SymInt,
    SymIntArgument,
    TensorArgument,
    TensorMeta,
    TokenArgument,
    TREESPEC_VERSION,
    UserInputMutationSpec,
    UserInputSpec,
    UserOutputSpec,
)
from .union import _Union


__all__ = [
    "serialize",
    "GraphModuleSerializer",
    "ExportedProgramSerializer",
    "GraphModuleDeserializer",
    "ExportedProgramDeserializer",
]

log = logging.getLogger(__name__)


class SerializeError(RuntimeError):
    pass


def _reverse_map(d: dict[Any, Enum]):
    return {v.value: k for k, v in d.items()}


MetaType = Union[
    FakeTensor,
    int,
    torch.SymInt,
    float,
    torch.SymFloat,
    bool,
    torch.SymBool,
    ep.CustomObjArgument,
]

DEFAULT_PICKLE_PROTOCOL = 2

ST_DELIMITER = ";"

_TORCH_TO_SERIALIZE_DTYPE = {
    torch.uint8: ScalarType.BYTE,
    torch.int8: ScalarType.CHAR,
    torch.uint16: ScalarType.UINT16,
    torch.int16: ScalarType.SHORT,
    torch.int32: ScalarType.INT,
    torch.int64: ScalarType.LONG,
    torch.float16: ScalarType.HALF,
    torch.float32: ScalarType.FLOAT,
    torch.float64: ScalarType.DOUBLE,
    torch.complex32: ScalarType.COMPLEXHALF,
    torch.complex64: ScalarType.COMPLEXFLOAT,
    torch.complex128: ScalarType.COMPLEXDOUBLE,
    torch.bool: ScalarType.BOOL,
    torch.bfloat16: ScalarType.BFLOAT16,
    torch.float8_e4m3fn: ScalarType.FLOAT8E4M3FN,
    torch.float8_e5m2: ScalarType.FLOAT8E5M2,
}


_SERIALIZE_TO_TORCH_DTYPE = _reverse_map(_TORCH_TO_SERIALIZE_DTYPE)  # type: ignore[arg-type]


_TORCH_TO_SERIALIZE_LAYOUT = {
    torch.sparse_coo: Layout.SparseCoo,
    torch.sparse_csr: Layout.SparseCsr,
    torch.sparse_csc: Layout.SparseCsc,
    torch.sparse_bsr: Layout.SparseBsr,
    torch.sparse_bsc: Layout.SparseBsc,
    torch._mkldnn: Layout._mkldnn,  # type: ignore[attr-defined]
    torch.strided: Layout.Strided,
}


_SERIALIZE_TO_TORCH_LAYOUT = _reverse_map(_TORCH_TO_SERIALIZE_LAYOUT)  # type: ignore[arg-type]


_TORCH_TO_SERIALIZE_MEMORY_FORMAT = {
    torch.contiguous_format: MemoryFormat.ContiguousFormat,
    torch.channels_last: MemoryFormat.ChannelsLast,
    torch.channels_last_3d: MemoryFormat.ChannelsLast3d,
    torch.preserve_format: MemoryFormat.PreserveFormat,
}


_SERIALIZE_TO_TORCH_MEMORY_FORMAT = _reverse_map(_TORCH_TO_SERIALIZE_MEMORY_FORMAT)  # type: ignore[arg-type]

_SYM_OPS = {
    operator.eq,
    operator.ne,
    operator.le,
    operator.ge,
    operator.lt,
    operator.gt,
    operator.neg,
    operator.pos,
    operator.and_,
    operator.or_,
    math.trunc,
    torch.sym_not,
    operator.mul,
    operator.add,
    operator.sub,
    operator.floordiv,
    operator.mod,
    operator.pow,
    torch.sym_int,
    torch.sym_float,
    torch.sym_ite,
    torch.sym_max,
    torch.sym_min,
    torch.sym_sqrt,
    operator.truediv,
    operator.and_,
}


assert not any(isinstance(op, torch._ops.OpOverload) for op in _SYM_OPS)


@dataclass
class SerializedArtifact:
    exported_program: bytes
    state_dict: bytes
    constants: bytes
    example_inputs: bytes


@dataclass
class _SerializedProgram:
    exported_program: ExportedProgram
    state_dict: bytes
    constants: bytes
    example_inputs: bytes


def deserialize_device(d: Device) -> torch.device:
    if d.index is None:
        return torch.device(type=d.type)  # type: ignore[call-overload]
    return torch.device(type=d.type, index=d.index)


def _print_sympy(s: Union[torch.SymInt, torch.SymBool, torch.SymFloat, sympy.Expr]):
    if isinstance(s, (torch.SymInt, torch.SymBool, torch.SymFloat)):
        s = s.node.expr
    return sympy.printing.repr.srepr(s)


def serialize_sym_int(s: Union[int, torch.SymInt]) -> SymInt:
    if isinstance(s, (torch.SymInt, sympy.Symbol, int)):
        if symbolic_shapes.is_concrete_int(s):
            return SymInt.create(as_int=int(s))
        else:
            assert isinstance(s, (torch.SymInt, sympy.Symbol))
            if s.node.hint is None:
                return SymInt.create(as_expr=SymExpr(_print_sympy(s)))
            else:
                return SymInt.create(
                    as_expr=SymExpr(
                        _print_sympy(s),
                        hint=SymExprHint.create(as_int=s.node.hint),
                    )
                )
    else:
        raise SerializeError(
            f"SymInt should be either symbol or int, got `{s}` of type `{type(s)}`"
        )


def serialize_sym_float(s: Union[float, torch.SymFloat]) -> SymFloat:
    if isinstance(s, (torch.SymFloat, sympy.Symbol, float)):
        if symbolic_shapes.is_concrete_float(s):
            return SymFloat.create(as_float=float(s))
        else:
            assert isinstance(s, (torch.SymFloat, sympy.Symbol))
            if s.node.hint is None:
                return SymFloat.create(as_expr=SymExpr(_print_sympy(s)))
            else:
                return SymFloat.create(
                    as_expr=SymExpr(
                        _print_sympy(s),
                        hint=SymExprHint.create(as_float=s.node.hint),
                    )
                )
    else:
        raise SerializeError(
            f"SymFloat should be either symbol or float, got `{s}` of type `{type(s)}`"
        )


def serialize_sym_bool(s: Union[bool, torch.SymBool]) -> SymBool:
    if isinstance(s, (torch.SymBool, bool)):
        if symbolic_shapes.is_concrete_bool(s):
            return SymBool.create(as_bool=bool(s))
        else:
            return SymBool.create(as_expr=SymExpr(expr_str=_print_sympy(s)))
    else:
        raise SerializeError(
            f"SymBool should be either symbol or bool, got `{s}` of type `{type(s)}`"
        )


def serialize_tensor_meta(t: torch.Tensor) -> TensorMeta:
    """
    Extract a TensorMeta describing `t`.
    """
    return TensorMeta(
        dtype=_TORCH_TO_SERIALIZE_DTYPE[t.dtype],
        sizes=[serialize_sym_int(s) for s in t.shape],
        requires_grad=t.requires_grad,
        device=Device(type=t.device.type, index=t.device.index),
        strides=[serialize_sym_int(s) for s in t.stride()],
        storage_offset=serialize_sym_int(0),  # TODO needs to be fixed.
        layout=_TORCH_TO_SERIALIZE_LAYOUT[t.layout],
    )


_CURRENT_DESERIALIZER: Optional["GraphModuleDeserializer"] = None


def _reduce_fake_tensor(fake_tensor: FakeTensor):
    is_parameter = isinstance(fake_tensor, torch.nn.Parameter)
    tensor_meta = serialize_tensor_meta(fake_tensor)
    tensor_meta_bytes = json.dumps(
        _dataclass_to_dict(tensor_meta), cls=EnumEncoder
    ).encode("utf-8")
    return _reconstruct_fake_tensor, (tensor_meta_bytes, is_parameter)


def _reconstruct_fake_tensor(
    serialized_tensor_meta: bytes, is_parameter: bool
) -> FakeTensor:
    # Deserialize the bytes into a TensorMeta
    json_tensor_meta = json.loads(serialized_tensor_meta.decode("utf-8"))
    tensor_meta = _dict_to_dataclass(TensorMeta, json_tensor_meta)
    # Find the current fake mode
    assert (
        _CURRENT_DESERIALIZER is not None
    ), "Need access to current deserializer state"
    fake_tensor = _CURRENT_DESERIALIZER.deserialize_tensor_meta(tensor_meta)
    if is_parameter:
        fake_tensor = torch.nn.Parameter(fake_tensor)  # type: ignore[assignment]
    return fake_tensor


def serialize_torch_artifact(
    artifact: Optional[Any], pickle_protocol: int = DEFAULT_PICKLE_PROTOCOL
) -> bytes:
    if artifact is None:
        return b""

    assert (
        FakeTensor not in copyreg.dispatch_table
    ), "Refusing to stomp on existing FakeTensor reducer"
    try:
        copyreg.pickle(FakeTensor, _reduce_fake_tensor)
        buffer = io.BytesIO()
        # This is a workaround for backend's tensor deserialization problem:
        # unpickleTensor() always create a tensor on the device where it was originally saved
        # This behavior is bad for multi-gpu training, as we wish to directly load the tensor
        # on the designated device.
        # For now, we simply move the tensor to cpu before saving.
        # TODO: this should be fixed by deserialization instead.
        torch.save(artifact, buffer, pickle_protocol=pickle_protocol)
        return buffer.getvalue()
    finally:
        del copyreg.dispatch_table[FakeTensor]


def deserialize_torch_artifact(
    serialized: Union[dict[str, Any], tuple[Any, ...], bytes]
):
    if isinstance(serialized, (dict, tuple)):
        return serialized
    if len(serialized) == 0:
        return {}
    buffer = io.BytesIO(serialized)
    buffer.seek(0)
    # weights_only=False as we want to load custom objects here (e.g. ScriptObject)
    artifact = torch.load(buffer, weights_only=False)
    assert isinstance(artifact, (tuple, dict))
    return artifact


def _sympy_int_to_int(val: sympy.Expr, adjust: str) -> Optional[int]:
    # Convert simple sympy Integers into concrete int
    if val in (sympy.oo, int_oo):
        return None
    if val in (-sympy.oo, -int_oo):
        return None
    if isinstance(val, sympy.Integer):
        return int(val)

    # TODO: Remove this adjustment when Ed gets rid of fractional ranges
    log.warning(
        "Export constraints cannot be non-integer expressions. Found "
        "type %s, and value %s. We will attempt to %s "
        "this value.",
        type(val),
        val,
        adjust,
    )

    if adjust == "floor":
        return math.floor(val)
    elif adjust == "ceil":
        return math.ceil(val)
    else:
        raise RuntimeError(f"Got invalid adjustment {adjust}")


def _int_to_sympy_int(val: Optional[int], default) -> sympy.Expr:
    # Convert concrete int into simple sympy Integers
    if val is None:
        return default
    if val in [-int_oo, int_oo]:
        return val
    if val == math.inf:
        return int_oo
    if val == -math.inf:
        return -int_oo
    return sympy.Integer(val)


def _symbol_index(sym: sympy.Symbol, sym_type: SymT):
    return int(str(sym)[len(prefix_str[sym_type]) :])


def serialize_range_constraints(
    range_constraints: dict[sympy.Symbol, ValueRanges]
) -> dict[str, RangeConstraint]:
    return {
        str(k): RangeConstraint(
            _sympy_int_to_int(v.lower, "ceil"),  # type: ignore[arg-type]
            _sympy_int_to_int(v.upper, "floor"),  # type: ignore[arg-type]
        )
        for k, v in range_constraints.items()
    }


def _get_schema_from_target(target):
    if isinstance(target, torch._ops.OpOverload):
        return target._schema
    elif type(target) in _serialization_registry:
        return _serialization_registry[type(target)].op_schema(target)
    raise RuntimeError(f"Cannot find schema for {type(target)}")


@dataclass
class GraphState:
    inputs: list[Argument] = field(default_factory=list)
    outputs: list[Argument] = field(default_factory=list)
    nodes: list[Node] = field(default_factory=list)
    tensor_values: dict[str, TensorMeta] = field(default_factory=dict)
    sym_int_values: dict[str, SymInt] = field(default_factory=dict)
    sym_bool_values: dict[str, SymBool] = field(default_factory=dict)
    sym_float_values: dict[str, SymFloat] = field(default_factory=dict)
    is_single_tensor_return: bool = False
    custom_obj_values: dict[str, CustomObjArgument] = field(default_factory=dict)


class Final(type):
    def __new__(metacls, name, bases, classdict):
        for b in bases:
            if isinstance(b, Final):
                raise TypeError(f"type '{b.__name__}' is not an acceptable base type")
        return type.__new__(metacls, name, bases, dict(classdict))


@final
class GraphModuleSerializer(metaclass=Final):
    def __init__(
        self,
        graph_signature: ep.ExportGraphSignature,
        module_call_graph: list[ep.ModuleCallEntry],
    ):
        self.graph_state = GraphState()
        self.graph_signature = graph_signature
        self.module_call_graph = module_call_graph
        self.custom_objs: dict[str, torch._C.ScriptObject] = {}
        self.duplicate_getitem_nodes: dict[str, str] = {}
        self.treespec_namedtuple_fields: dict[str, NamedTupleDef] = {}

    @contextmanager
    def save_graph_state(self):
        saved = self.graph_state
        self.graph_state = GraphState()
        try:
            yield
        finally:
            self.graph_state = saved

    def handle_placeholder(self, node: torch.fx.Node):
        assert node.op == "placeholder"
        val = node.meta["val"]
        log.debug("[handle_placeholder] %s: %s", node.name, val)
        if isinstance(val, torch.Tensor):
            graph_input = Argument.create(
                as_tensor=self.serialize_tensor_output(node.name, val)
            )
        elif isinstance(val, torch.SymInt):
            graph_input = Argument.create(
                as_sym_int=self.serialize_sym_int_output(node.name, val)
            )
        elif isinstance(val, torch.SymFloat):
            raise AssertionError("SymFloat graph input is not implemented yet.")
        elif isinstance(val, (int, bool, str, float, type(None))):
            graph_input = self.serialize_input(val)
        elif isinstance(val, ep.CustomObjArgument):
            class_fqn = val.class_fqn
            graph_input = Argument.create(
                as_custom_obj=CustomObjArgument(name=node.name, class_fqn=class_fqn)
            )
            self.graph_state.custom_obj_values[
                node.name
            ] = self.serialize_script_obj_meta(val)
        else:
            raise AssertionError(f"Unimplemented graph input type: {node.meta['val']}")
        self.graph_state.inputs.append(graph_input)

    def handle_output(self, node: torch.fx.Node):
        assert node.op == "output"
        assert len(node.args) == 1, "FX.Node's args should have one arg"
        node_args = node.args[0]
        log.debug("[handle_output] %s: %s", node.name, node_args)
        if isinstance(node_args, torch.fx.Node):
            # For singleton tensor returns
            self.graph_state.is_single_tensor_return = True
            self.graph_state.outputs = [self.serialize_input(node_args)]
        else:
            assert isinstance(node_args, (tuple, list))
            self.graph_state.outputs = [self.serialize_input(arg) for arg in node_args]

    def serialize_operator(self, target) -> str:
        if isinstance(target, str):
            return target
        elif target.__module__.startswith("torch._ops"):
            # TODO(zhxchen17) Maybe provide a function name helper in FX.
            # From torch.fx.node._get_qualified_name
            module = target.__module__.replace("torch._ops", "torch.ops")
            return f"{module}.{target.__name__}"
        else:  # TODO(zhxchen17) Don't catch all here.
            return f"{target.__module__}.{target.__name__}"

    def handle_call_function(self, node: torch.fx.Node):
        assert node.op == "call_function"
        meta_val = node.meta.get("val")
        log.debug(
            "[handle_call_function] %s: %s(%s, {%s}) -> %s",
            node.name,
            node.target,
            node.args,
            node.kwargs,
            meta_val,
        )

        # getitem has been handled in the producer node, skip it here
        if node.target is operator.getitem:
            return

        if node.target in _SYM_OPS or (
            meta_val is not None
            and isinstance(meta_val, (torch.SymInt, torch.SymBool, torch.SymFloat))
        ):
            assert len(node.kwargs) == 0
            ex_node = Node(
                target=self.serialize_operator(node.target),
                inputs=self.serialize_sym_op_inputs(node.target, node.args),
                outputs=[self.serialize_output(node.name, meta_val)],
                metadata=self.serialize_metadata(node),
            )
        elif isinstance(node.target, torch._ops.OpOverload):
            ex_node = Node(
                target=self.serialize_operator(node.target),
                inputs=self.serialize_inputs(node.target, node.args, node.kwargs),
                outputs=self.serialize_outputs(node),
                # TODO: create a new tensor_values here, meta might have faketensor info
                metadata=self.serialize_metadata(node),
            )
        elif isinstance(node.target, torch._ops.HigherOrderOperator):

            def _is_hop_single_tensor_return(node) -> bool:
                assert isinstance(node.target, torch._ops.HigherOrderOperator)
                # HOP schema is not always available, so we look at node.meta["val"]
                meta_val = node.meta.get("val", None)
                return meta_val is not None and isinstance(meta_val, torch.Tensor)

            # Special handle serialization for aoti_call_delegate
            if node.target is torch._higher_order_ops.aoti_call_delegate:
                serializable_args = list(node.args)

                # AOTI lowered module is not serializable, serialize the aoti_path instead
                lowered_module_name: str = node.args[0].name  # type: ignore[assignment, no-untyped-def, union-attr]
                assert hasattr(node.graph.owning_module, lowered_module_name)
                lowered_module = getattr(node.graph.owning_module, lowered_module_name)  # type: ignore[no-untyped-def]
                serializable_args[0] = lowered_module.aoti_path

                # AOTI compiled graph module in node.args[0] is stateful, and will fail the verifier check
                # Skip serializing original_gm as a workaround
                serializable_args[1] = None

                serializable_weight_nodes = []
                if serializable_args[2] is not None and isinstance(
                    serializable_args[2], Iterable
                ):
                    for weight_node in serializable_args[2]:
                        # skip passing custom obj into the weight arg as an hack
                        # The schema of weight input is a list of Tensors.
                        # Downstream runtime is not actively consuming the weighs arg for anything meaningful.
                        if isinstance(weight_node, torch.fx.Node) and isinstance(
                            weight_node.meta.get("val", None), ep.CustomObjArgument
                        ):
                            continue
                        serializable_weight_nodes.append(weight_node)
                    serializable_args[2] = serializable_weight_nodes

                def serialize_tensor_list_output(node):
                    meta_val = node.meta.get("val", None)
                    tensor_args = []
                    for idx, meta in enumerate(meta_val):
                        name = self._output_node_name_at_index(node, idx)
                        tensor_args.append(self.serialize_tensor_output(name, meta))
                    return [Argument.create(as_tensors=tensor_args)]

                ex_node = Node(
                    target=self.serialize_operator(node.target),
                    inputs=self.serialize_hoo_inputs(serializable_args, node.kwargs),
                    outputs=serialize_tensor_list_output(node),
                    metadata=self.serialize_metadata(node),
                    is_hop_single_tensor_return=False,
                )
            else:
                ex_node = Node(
                    target=self.serialize_operator(node.target),
                    inputs=self.serialize_hoo_inputs(node.args, node.kwargs),
                    outputs=self.serialize_hoo_outputs(node),
                    metadata=self.serialize_metadata(node),
                    is_hop_single_tensor_return=_is_hop_single_tensor_return(node),
                )
        elif type(node.target) in _serialization_registry:
            # Sanity check for unhandled serialization.
            assert (
                type(node.target) in _serialization_registry
            ), f"{type(node.target)} is not supported in export serialization."

            handler = _serialization_registry[type(node.target)]
            namespace = handler.namespace()
            op_name = handler.to_op_name(node.target)
            assert isinstance(namespace, str) and isinstance(op_name, str)
            assert ":" not in namespace and ":" not in op_name
            ex_node = Node(
                target=f"#{namespace}:{op_name}",
                inputs=self.serialize_inputs(node.target, node.args, node.kwargs),
                outputs=self.serialize_outputs(node),
                metadata=self.serialize_metadata(node),
            )
        else:
            raise SerializeError(f"Serializing {node.target} is not supported")

        self.graph_state.nodes.append(ex_node)

    def handle_get_attr(self, node):
        log.debug("[handle_get_attr] %s", node.name)

    def _output_node_at_index(self, node, index) -> Optional[torch.fx.Node]:
        user_node = None
        for user in node.users:
            assert user.target is operator.getitem, f"{user} is not a getitem node"
            if index == user.args[1]:
                if user_node is None:
                    user_node = user
                else:
                    # We want to deduplicate getitem nodes that are trying to
                    # index to the same index
                    self.duplicate_getitem_nodes[user.name] = user_node.name
        return user_node

    def _output_node_name_at_index(self, node, index) -> str:
        user_node = self._output_node_at_index(node, index)
        if user_node is None:
            return f"{node.name}_unused_{index}"
        else:
            return user_node.name

    def serialize_metadata(self, node: torch.fx.Node) -> dict[str, str]:
        ret = {}

        if stack_trace := node.meta.get("stack_trace"):
            ret["stack_trace"] = stack_trace

        if nn_module_stack := node.meta.get("nn_module_stack"):

            def export_nn_module_stack(val):
                assert isinstance(val, tuple) and len(val) == 2
                path, ty = val

                assert isinstance(path, str)
                assert isinstance(ty, str)

                return path + "," + ty

            # Serialize to "key,orig_path,type_str"
            nn_module_list = [
                f"{k},{export_nn_module_stack(v)}" for k, v in nn_module_stack.items()
            ]
            ret["nn_module_stack"] = ST_DELIMITER.join(nn_module_list)

        if source_fn_st := node.meta.get("source_fn_stack"):
            source_fn_list = [
                f"{source_fn[0]},{self.serialize_operator(source_fn[1])}"
                for source_fn in source_fn_st
            ]
            ret["source_fn_stack"] = ST_DELIMITER.join(source_fn_list)

        if torch_fn := node.meta.get("torch_fn"):
            ret["torch_fn"] = ST_DELIMITER.join(list(torch_fn))

        if custom := node.meta.get("custom"):
            try:
                ret["custom"] = json.dumps(custom)
            except Exception as e:
                raise SerializeError(
                    f"Failed to serialize custom metadata for node {node.name} with error {e}"
                ) from e

        return ret

    def serialize_script_obj_meta(
        self, script_obj_meta: ep.CustomObjArgument
    ) -> CustomObjArgument:
        log.debug("[serialize_script_obj_meta] %s", script_obj_meta)
        return CustomObjArgument(
            name=script_obj_meta.name,
            class_fqn=script_obj_meta.class_fqn,
        )

    def serialize_sym_op_inputs(self, op, args) -> list[NamedArgument]:
        if isinstance(op, torch._ops.OpOverload):
            args_names = [arg.name for arg in op._schema.arguments]
        else:
            assert op in _SYM_OPS
            args_names = list(inspect.signature(op).parameters.keys())
        serialized_args = []
        for args_name, arg in zip(args_names, args):
            serialized_args.append(
                NamedArgument(
                    name=args_name,
                    arg=self.serialize_input(arg),
                    kind=ArgumentKind.POSITIONAL,
                )
            )
        return serialized_args

    def serialize_inputs(
        self,
        target: Any,  # torch._ops.OpOverload and other custom operator types.
        args,
        kwargs=None,
    ) -> list[NamedArgument]:
        schema = None
        serialized_args = []

        if isinstance(target, torch._higher_order_ops.torchbind.CallTorchBind):
            obj = args[0]
            method = args[1]
            schema = target.schema(obj, method)
        else:
            assert isinstance(
                target, (torch._ops.OpOverload, *_registered_extension_types())
            )
            schema = _get_schema_from_target(target)
        assert schema is not None
        kwargs = kwargs or {}

        for i, schema_arg in enumerate(schema.arguments):
            if schema_arg.name in kwargs:
                serialized_args.append(
                    NamedArgument(
                        name=schema_arg.name,
                        arg=self.serialize_input(
                            kwargs[schema_arg.name], schema_arg.type
                        ),
                        kind=ArgumentKind.KEYWORD,
                    )
                )
            elif not schema_arg.kwarg_only and i < len(args):
                serialized_args.append(
                    NamedArgument(
                        name=schema_arg.name,
                        arg=self.serialize_input(args[i], schema_arg.type),
                        kind=ArgumentKind.POSITIONAL,
                    )
                )
            else:
                # We intentionally don't serialize the missing arguments
                # with default values
                pass

        return serialized_args

    def serialize_hoo_inputs(self, args, kwargs) -> list[NamedArgument]:
        """
        For serializing HOO inputs since HOOs do not have a schema.
        """
        inputs = [
            NamedArgument(
                name="", arg=self.serialize_input(a), kind=ArgumentKind.POSITIONAL
            )
            for a in args
        ]
        inputs.extend(
            [
                NamedArgument(
                    name=name,
                    arg=self.serialize_input(a),
                    kind=ArgumentKind.KEYWORD,
                )
                for name, a in kwargs.items()
            ]
        )
        return inputs

    def is_inductor_sym_int_arg(self, arg) -> bool:
        # This is a special branch for handling SymInt args in inductor's
        # ExternalFallbackNode.
        # For regular FX graph, SymInt arg should be a fx.Node and should be
        # verified with is_sym_int_arg()
        return type(arg) is int or isinstance(arg, torch.SymInt)

    def is_sym_int_arg(self, arg) -> bool:
        return type(arg) is int or (
            isinstance(arg, torch.fx.Node)
            and arg.name in self.graph_state.sym_int_values
        )

    def is_sym_float_arg(self, arg) -> bool:
        return isinstance(arg, float) or (
            isinstance(arg, torch.fx.Node)
            and arg.name in self.graph_state.sym_float_values
        )

    def is_sym_bool_arg(self, arg) -> bool:
        return isinstance(arg, bool) or (
            isinstance(arg, torch.fx.Node)
            and arg.name in self.graph_state.sym_bool_values
        )

    # should be torch._C.JitType but that annotation is busted
    def serialize_input(self, arg, arg_type: Optional[Any] = None) -> Argument:
        import torch._inductor.ir as inductor_ir

        inductor_tensor_buffers = (
            inductor_ir.Buffer,
            inductor_ir.ReinterpretView,
        )

        if isinstance(arg, torch.fx.Node):
            if arg.op == "get_attr":
                assert isinstance(arg.target, str)
                attr = getattr(arg.graph.owning_module, arg.target)

                if isinstance(attr, torch.Tensor):
                    raise SerializeError(
                        "getattr nodes containing tensors should not appear in the graph"
                    )
                elif isinstance(attr, torch.fx.GraphModule):
                    with self.save_graph_state():
                        graph = self.serialize_graph(attr)
                    return Argument.create(
                        as_graph=GraphArgument(name=arg.target, graph=graph)
                    )
                else:
                    raise SerializeError(
                        f"Unsupported getattr attribute {arg.target} with type: {type(attr)}"
                    )
            elif self.is_sym_int_arg(arg):
                return Argument.create(
                    as_sym_int=SymIntArgument.create(as_name=arg.name)
                )
            elif self.is_sym_float_arg(arg):
                return Argument.create(
                    as_sym_float=SymFloatArgument.create(as_name=arg.name)
                )
            elif self.is_sym_bool_arg(arg):
                return Argument.create(
                    as_sym_bool=SymBoolArgument.create(as_name=arg.name)
                )
            elif isinstance(arg.meta["val"], ep.CustomObjArgument):
                return Argument.create(
                    as_custom_obj=CustomObjArgument(
                        name=arg.name, class_fqn=arg.meta["val"].class_fqn
                    )
                )
            elif arg.name in self.duplicate_getitem_nodes:
                dedup_name = self.duplicate_getitem_nodes[arg.name]
                return Argument.create(as_tensor=TensorArgument(name=dedup_name))
            else:
                return Argument.create(as_tensor=TensorArgument(name=arg.name))
        elif isinstance(arg, inductor_tensor_buffers):
            # Other branches are for arguments in fx node.
            # This is a special branch for handling buffers (representing tensor arguments)
            # for inductor's ExternalFallbackNode
            # export_extern_kernel_node() is using this function to serialize arguments
            arg_name = arg.get_name()
            assert arg_name is not None, "Buffer must have valid name"
            return Argument.create(as_tensor=TensorArgument(name=arg_name))
        elif isinstance(arg, inductor_ir.TorchBindObject):
            # This is a special branch for handling TorchBindObject
            # for inductor's ExternalFallbackNode
            # export_extern_kernel_node() is using this function to serialize arguments
            arg_name = arg.get_name()
            assert arg_name is not None, "Buffer must have valid name"
            arg_val = arg.get_real_obj()
            class_fqn = arg_val._type().qualified_name()
            self.custom_objs[arg_name] = arg_val
            return Argument.create(as_custom_obj=CustomObjArgument(arg_name, class_fqn))
        elif isinstance(arg, torch.SymInt):
            # This is a special branch for handling SymInt args in inductor's
            # ExternalFallbackNode.
            # For regular FX graph, SymInt arg should be a fx.Node with
            # self.is_sym_int_arg(arg) being true
            return Argument.create(as_sym_int=SymIntArgument.create(as_name=str(arg)))
        elif isinstance(arg, torch.SymFloat):
            # This is a special branch for handling SymFloat args in inductor's
            # ExternalFallbackNode.
            # For regular FX graph, SymInt arg should be a fx.Node with
            # self.is_sym_float_arg(arg) being true
            return Argument.create(
                as_sym_float=SymFloatArgument.create(as_name=str(arg))
            )
        elif type(arg) is bool:
            return Argument.create(as_bool=arg)
        elif type(arg) is str:
            return Argument.create(as_string=arg)
        elif type(arg) is int:
            return Argument.create(as_int=arg)
        elif type(arg) is float:
            return Argument.create(as_float=arg)
        elif arg is None:
            return Argument.create(as_none=True)
        elif isinstance(arg, (list, tuple)):
            if len(arg) == 0:
                if arg_type is not None:
                    if isinstance(arg_type, torch.OptionalType):
                        arg_type = arg_type.getElementType()  # type: ignore[assignment]
                    assert isinstance(arg_type, torch.ListType)
                    elem_type = arg_type.getElementType()
                    if isinstance(elem_type, torch.OptionalType):
                        elem_type = elem_type.getElementType()

                    if isinstance(elem_type, torch.BoolType):
                        return Argument.create(as_bools=[])
                    elif isinstance(elem_type, torch.IntType):
                        return Argument.create(as_ints=[])
                    elif isinstance(elem_type, torch.FloatType):
                        return Argument.create(as_floats=[])
                    elif isinstance(elem_type, torch.StringType):
                        return Argument.create(as_strings=[])
                    elif isinstance(elem_type, torch.TensorType):
                        return Argument.create(as_tensors=[])
                    else:
                        # I believe empty symint lists default to ints, but
                        # please file an issue if this is not the case
                        raise SerializeError(f"Empty list with type {elem_type} nyi.")
                else:
                    # We could serialize this by default to a tensor list. This
                    # is needed in the HOO case
                    log.warning(
                        "Unsure how to serialize the given empty list, "
                        "as we don't know what is the type of this argument. "
                        "Serializing it as a tensor list by default."
                    )
                    return Argument.create(as_tensors=[])

            if all(type(a) is bool for a in arg):
                return Argument.create(as_bools=list(arg))
            elif all(type(a) is int for a in arg):
                return Argument.create(as_ints=list(arg))
            elif all(type(a) is float for a in arg):
                return Argument.create(as_floats=list(arg))
            elif all(type(a) is str for a in arg):
                return Argument.create(as_strings=list(arg))
            elif all(self.is_inductor_sym_int_arg(a) for a in arg):
                # This is a special branch for handling SymInt args in inductor's
                # ExternalFallbackNode.
                # For regular FX graph, SymInt arg should be a fx.Node
                values = []
                for a in arg:
                    if isinstance(a, torch.SymInt):
                        values.append(SymIntArgument.create(as_name=str(a)))
                    elif type(a) is int:
                        values.append(SymIntArgument.create(as_int=a))
                return Argument.create(as_sym_ints=values)
            elif all(isinstance(a, torch.SymFloat) for a in arg):
                return Argument.create(
                    as_sym_floats=[SymFloatArgument.create(as_name=str(a)) for a in arg]
                )
            elif all(self.is_sym_int_arg(a) for a in arg):
                # list of sym_ints
                values = []
                for a in arg:
                    if isinstance(a, torch.fx.Node):
                        values.append(SymIntArgument.create(as_name=a.name))
                    elif type(a) is int:
                        values.append(SymIntArgument.create(as_int=a))
                return Argument.create(as_sym_ints=values)
            elif all(self.is_sym_float_arg(a) for a in arg):
                # list of sym_float
                values = []
                for a in arg:
                    if isinstance(a, torch.fx.Node):
                        values.append(SymFloatArgument.create(as_name=a.name))
                    elif isinstance(a, float):
                        values.append(SymFloatArgument.create(as_float=a))
                return Argument.create(as_sym_floats=values)
            elif all(self.is_sym_bool_arg(a) for a in arg):
                # list of sym_bools
                values = []
                for a in arg:
                    if isinstance(a, torch.fx.Node):
                        values.append(SymBoolArgument.create(as_name=a.name))
                    elif isinstance(a, bool):
                        values.append(SymBoolArgument.create(as_bool=a))
                return Argument.create(as_sym_bools=values)
            elif all(isinstance(a, torch.fx.Node) for a in arg):
                # list of tensors
                arguments = []
                for a in arg:
                    if a.op == "get_attr":
                        raise SerializeError(
                            "getattr nodes containing tensors should not appear in the graph"
                        )
                    arguments.append(TensorArgument(name=a.name))
                return Argument.create(as_tensors=arguments)
            elif all(isinstance(a, (torch.fx.Node, type(None))) for a in arg):
                # list of optional tensors
                def serialize_optional_tensor_args(a):
                    if a is None:
                        return OptionalTensorArgument.create(as_none=True)
                    elif isinstance(a, torch.fx.Node):
                        return OptionalTensorArgument.create(
                            as_tensor=TensorArgument(name=a.name)
                        )
                    else:
                        raise SerializeError(f"Unsupported list/tuple argument: {a}")

                return Argument.create(
                    as_optional_tensors=list(map(serialize_optional_tensor_args, arg))
                )
            elif all(isinstance(a, inductor_tensor_buffers) for a in arg):
                # list of inductor buffers
                return Argument.create(
                    as_tensors=[TensorArgument(name=a.get_name()) for a in arg],
                )
            elif all(
                isinstance(a, (*inductor_tensor_buffers, type(None))) for a in arg
            ):
                # list of inductor buffers as optional tensors
                def serialize_optional_tensor_args(a):
                    if a is None:
                        return OptionalTensorArgument.create(as_none=True)
                    elif isinstance(a, inductor_tensor_buffers):
                        return OptionalTensorArgument.create(
                            as_tensor=TensorArgument(name=a.get_name())
                        )
                    else:
                        raise SerializeError(f"Unsupported list/tuple argument: {a}")

                return Argument.create(
                    as_optional_tensors=list(map(serialize_optional_tensor_args, arg))
                )
            else:
                raise SerializeError(
                    f"Unsupported list/tuple argument type: {[type(a) for a in arg]}"
                )
        elif isinstance(arg, torch.dtype):
            return Argument.create(as_scalar_type=_TORCH_TO_SERIALIZE_DTYPE[arg])
        elif isinstance(arg, torch.device):
            return Argument.create(as_device=Device(type=arg.type, index=arg.index))
        elif isinstance(arg, torch.memory_format):
            return Argument.create(
                as_memory_format=_TORCH_TO_SERIALIZE_MEMORY_FORMAT[arg]
            )
        elif isinstance(arg, torch.layout):
            return Argument.create(as_layout=_TORCH_TO_SERIALIZE_LAYOUT[arg])
        elif isinstance(arg, torch._C.ScriptObject):
            if not (
                arg._has_method("__getstate__")  # type: ignore[attr-defined]
                and arg._has_method("__setstate__")  # type: ignore[attr-defined]
            ):
                raise SerializeError(
                    f"Unable to serialize custom class {arg}. Please define "
                    "serialization methods via def_pickle()."
                )
            # Custom objects through torchind are serializable with pickle,
            # through implementing the .def_pickle function.  This should result
            # in the object containing a __getstate__ and __setstate__
            # serialize/deserialize function.
            custom_obj_name = f"_custom_obj_{len(self.custom_objs)}"
            self.custom_objs[custom_obj_name] = arg
            class_fqn = arg._type().qualified_name()  # type: ignore[attr-defined]
            return Argument.create(
                as_custom_obj=CustomObjArgument(custom_obj_name, class_fqn)
            )
        elif isinstance(arg, (torch._ops.OpOverload, torch._ops.HigherOrderOperator)):
            return Argument.create(as_operator=self.serialize_operator(arg))
        else:
            raise SerializeError(
                f"Unsupported argument type: {type(arg)} with schema arg_type {arg_type}"
            )

    def serialize_tensor_output(self, name, meta_val) -> TensorArgument:
        assert name not in self.graph_state.tensor_values
        self.graph_state.tensor_values[name] = serialize_tensor_meta(meta_val)
        return TensorArgument(name=name)

    def serialize_sym_int_output(self, name, meta_val) -> SymIntArgument:
        assert name not in self.graph_state.sym_int_values
        self.graph_state.sym_int_values[name] = serialize_sym_int(meta_val)
        return SymIntArgument.create(as_name=name)

    def serialize_sym_float_output(self, name, meta_val) -> SymFloatArgument:
        assert name not in self.graph_state.sym_float_values
        self.graph_state.sym_float_values[name] = serialize_sym_float(meta_val)
        return SymFloatArgument.create(as_name=name)

    def serialize_sym_bool_output(self, name, meta_val) -> SymIntArgument:
        assert name not in self.graph_state.sym_bool_values
        self.graph_state.sym_bool_values[name] = serialize_sym_bool(meta_val)
        return SymBoolArgument.create(as_name=name)

    def serialize_input_spec(self, spec: ep.InputSpec) -> InputSpec:
        log.debug("[serialize_input_spec] %s", spec)
        if spec.kind == ep.InputKind.USER_INPUT:
            if isinstance(spec.arg, ep.ConstantArgument):
                if type(spec.arg.value) is int:
                    constant_spec = ConstantValue.create(as_int=spec.arg.value)
                elif type(spec.arg.value) is bool:
                    constant_spec = ConstantValue.create(as_bool=spec.arg.value)
                elif type(spec.arg.value) is str:
                    constant_spec = ConstantValue.create(as_string=spec.arg.value)
                elif type(spec.arg.value) is float:
                    constant_spec = ConstantValue.create(as_float=spec.arg.value)
                elif spec.arg.value is None:
                    constant_spec = ConstantValue.create(as_none=True)
                else:
                    raise SerializeError(
                        f"Unhandled constant input {spec.arg.value} to serialize"
                    )
                return InputSpec.create(
                    constant_input=InputToConstantInputSpec(
                        name=spec.arg.name, value=constant_spec
                    )
                )
            else:
                return InputSpec.create(
                    user_input=UserInputSpec(arg=self.serialize_argument_spec(spec.arg))
                )
        elif spec.kind == ep.InputKind.PARAMETER:
            assert spec.target is not None
            assert isinstance(spec.arg, ep.TensorArgument)
            return InputSpec.create(
                parameter=InputToParameterSpec(
                    arg=TensorArgument(name=spec.arg.name),
                    parameter_name=spec.target,
                )
            )
        elif spec.kind == ep.InputKind.BUFFER:
            assert spec.target is not None
            assert isinstance(spec.arg, ep.TensorArgument)
            assert spec.persistent is not None
            return InputSpec.create(
                buffer=InputToBufferSpec(
                    arg=TensorArgument(name=spec.arg.name),
                    buffer_name=spec.target,
                    persistent=spec.persistent,
                )
            )
        elif spec.kind == ep.InputKind.CONSTANT_TENSOR:
            assert spec.target is not None
            assert isinstance(spec.arg, ep.TensorArgument)
            return InputSpec.create(
                tensor_constant=InputToTensorConstantSpec(
                    arg=TensorArgument(name=spec.arg.name),
                    tensor_constant_name=spec.target,
                )
            )
        elif spec.kind == ep.InputKind.CUSTOM_OBJ:
            assert spec.target is not None
            assert isinstance(spec.arg, ep.CustomObjArgument)
            return InputSpec.create(
                custom_obj=InputToCustomObjSpec(
                    arg=CustomObjArgument(
                        name=spec.arg.name, class_fqn=spec.arg.class_fqn
                    ),
                    custom_obj_name=spec.target,
                )
            )
        elif spec.kind == ep.InputKind.TOKEN:
            assert isinstance(spec.arg, ep.TokenArgument)
            return InputSpec.create(
                token=InputTokenSpec(
                    arg=TokenArgument(name=spec.arg.name),
                )
            )
        else:
            raise AssertionError(f"Unknown argument kind: {spec}")

    def serialize_output_spec(self, spec: ep.OutputSpec) -> OutputSpec:
        log.debug("[serialize_output_spec] %s", spec)
        if spec.kind == ep.OutputKind.USER_OUTPUT:
            return OutputSpec.create(
                user_output=UserOutputSpec(arg=self.serialize_argument_spec(spec.arg))
            )
        elif spec.kind == ep.OutputKind.LOSS_OUTPUT:
            assert isinstance(spec.arg, ep.TensorArgument)
            return OutputSpec.create(
                loss_output=LossOutputSpec(arg=TensorArgument(name=spec.arg.name))
            )
        elif spec.kind == ep.OutputKind.BUFFER_MUTATION:
            assert spec.target is not None
            assert isinstance(spec.arg, ep.TensorArgument)
            return OutputSpec.create(
                buffer_mutation=BufferMutationSpec(
                    arg=TensorArgument(name=spec.arg.name),
                    buffer_name=spec.target,
                )
            )
        elif spec.kind == ep.OutputKind.GRADIENT_TO_PARAMETER:
            assert spec.target is not None
            assert isinstance(spec.arg, ep.TensorArgument)
            return OutputSpec.create(
                gradient_to_parameter=GradientToParameterSpec(
                    arg=TensorArgument(name=spec.arg.name),
                    parameter_name=spec.target,
                )
            )
        elif spec.kind == ep.OutputKind.GRADIENT_TO_USER_INPUT:
            assert spec.target is not None
            assert isinstance(spec.arg, ep.TensorArgument)
            return OutputSpec.create(
                gradient_to_user_input=GradientToUserInputSpec(
                    arg=TensorArgument(name=spec.arg.name),
                    user_input_name=spec.target,
                )
            )
        elif spec.kind == ep.OutputKind.USER_INPUT_MUTATION:
            assert spec.target is not None
            assert isinstance(spec.arg, ep.TensorArgument)
            return OutputSpec.create(
                user_input_mutation=UserInputMutationSpec(
                    arg=TensorArgument(name=spec.arg.name),
                    user_input_name=spec.target,
                )
            )
        elif spec.kind == ep.OutputKind.TOKEN:
            assert isinstance(spec.arg, ep.TokenArgument)
            return OutputSpec.create(
                token=OutputTokenSpec(
                    arg=TokenArgument(name=spec.arg.name),
                )
            )
        else:
            raise AssertionError(f"Unknown argument kind: {spec}")

    def serialize_signature(self, sig: ep.ExportGraphSignature) -> GraphSignature:
        log.debug("\n[serialize_signature]")
        return GraphSignature(
            input_specs=[self.serialize_input_spec(s) for s in sig.input_specs],
            output_specs=[self.serialize_output_spec(s) for s in sig.output_specs],
        )

    def serialize_argument_spec(self, x: ep.ArgumentSpec) -> Argument:
        if isinstance(x, ep.TensorArgument):
            return Argument.create(as_tensor=TensorArgument(name=x.name))
        elif isinstance(x, ep.SymIntArgument):
            return Argument.create(as_sym_int=SymIntArgument.create(as_name=x.name))
        elif isinstance(x, ep.SymFloatArgument):
            return Argument.create(as_sym_float=SymFloatArgument.create(as_name=x.name))
        elif isinstance(x, ep.ConstantArgument):
            return self.serialize_input(x.value)
        elif isinstance(x, ep.CustomObjArgument):
            return Argument.create(
                as_custom_obj=CustomObjArgument(name=x.name, class_fqn=x.class_fqn)
            )
        else:
            raise AssertionError("TODO")

    def serialize_treespec(self, treespec):
        # We want to additionally save all the field names of the namedtuples in
        # case users want to check that the treespec types are equivalent
        def store_namedtuple_fields(ts):
            if ts.type is None:
                return
            if ts.type is namedtuple or pytree.is_namedtuple_class(ts.type):
                serialized_type_name = pytree.SUPPORTED_SERIALIZED_TYPES[
                    ts.context
                ].serialized_type_name
                if serialized_type_name in self.treespec_namedtuple_fields:
                    field_names = self.treespec_namedtuple_fields[
                        serialized_type_name
                    ].field_names
                    if field_names != ts.context._fields:
                        raise SerializeError(
                            f"The given TreeSpec's namedtuple type {ts.context} "
                            f"was found to have field names {ts.context._fields} "
                            f"but somehow previously was found to have field names {field_names}."
                        )
                else:
                    self.treespec_namedtuple_fields[
                        serialized_type_name
                    ] = NamedTupleDef(field_names=ts.context._fields)

            for child in ts.children_specs:
                store_namedtuple_fields(child)

        serialized_treespec = treespec_dumps(treespec, TREESPEC_VERSION)
        store_namedtuple_fields(treespec)
        return serialized_treespec

    def serialize_module_call_signature(
        self, module_call_signature: ep.ModuleCallSignature
    ) -> ModuleCallSignature:
        log.debug("[serialize_module_call_signature] %s", module_call_signature)
        return ModuleCallSignature(
            inputs=[
                self.serialize_argument_spec(x) for x in module_call_signature.inputs
            ],
            outputs=[
                self.serialize_argument_spec(x) for x in module_call_signature.outputs
            ],
            in_spec=self.serialize_treespec(module_call_signature.in_spec),
            out_spec=self.serialize_treespec(module_call_signature.out_spec),
            forward_arg_names=names
            if (names := module_call_signature.forward_arg_names)
            else None,
        )

    def serialize_module_call_graph(
        self, module_call_graph: list[ep.ModuleCallEntry]
    ) -> list[ModuleCallEntry]:
        log.debug("\n[serialize_module_call_graph]")
        return [
            ModuleCallEntry(
                fqn=entry.fqn,
                signature=(
                    self.serialize_module_call_signature(entry.signature)
                    if entry.signature
                    else None
                ),
            )
            for entry in module_call_graph
        ]

    def serialize_outputs(self, node: torch.fx.Node) -> list[Argument]:
        """For a given node, return the dataclass representing its output values.

        [NOTE: Multiple outputs] We handle aggregates differently than FX. For
        FX, it looks like:

            x = call_function("multiple_return", ...)
            element0 = call_function(getitem, x, 0)
            foo = call_function("use_output", element0)

        We do not want the intermediate `getitem` call, so our serialized thing looks like:

            element0, element1, element2 = call_function("multiple_return", ...)
            foo = call_function("use_output", element0)

        We want names to be consistent across these two schemes, so that we can
        mostly reuse the names coming from FX. This function computes a mapping from
        the FX representation to our representation, preserving the names.
        """

        def _is_single_tensor_list_return(target: Any) -> bool:
            schema = _get_schema_from_target(target)
            returns = schema.returns

            if len(returns) != 1:
                return False
            return_type = returns[0].real_type
            return isinstance(return_type, torch.ListType) and isinstance(
                return_type.getElementType(), torch.TensorType
            )

        assert node.op == "call_function" and isinstance(
            node.target, (torch._ops.OpOverload, *_registered_extension_types())
        )

        schema = _get_schema_from_target(node.target)
        returns = schema.returns

        if len(returns) == 0:
            return []

        meta_val = node.meta["val"]

        # Check single value return
        if _is_single_tensor_list_return(node.target):
            # e.g "-> Tensor[]"
            tensor_args = []
            for idx, meta in enumerate(meta_val):
                name = self._output_node_name_at_index(node, idx)
                tensor_args.append(self.serialize_tensor_output(name, meta))
            return [Argument.create(as_tensors=tensor_args)]
        elif len(returns) == 1:
            return [self.serialize_output(node.name, meta_val)]

        # There are a two possibilities at this point:
        # - This operator returns a tuple of Tensors, e.g. "-> (Tensor, Tensor)"
        # - This operator returns a tuple of mixed of Tensor and Tensors, e.g. "-> (Tensor, Tensor[])"
        #
        # Either way, start by gathering a list of TensorArguments with the correct names.
        # For consistent naming with FX, consult the downstream `getitem` node and
        # make sure our outputs have the same name.

        output_arguments = []
        for idx, (meta, return_schema) in enumerate(zip(meta_val, returns)):
            if meta is None:
                assert isinstance(
                    return_schema.real_type, (torch.OptionalType, torch.TensorType)
                )
                # When the return type is annoated as Tensor type, the op can also return an
                # undefined Tensor which will be implicitly converted to None in Python.
                output_arguments.append(Argument.create(as_none=True))
            elif isinstance(meta, FakeTensor):
                assert isinstance(
                    return_schema.real_type, (torch.OptionalType, torch.TensorType)
                )
                name = self._output_node_name_at_index(node, idx)
                output_arguments.append(self.serialize_output(name, meta))
            elif isinstance(meta, list):
                # for List[Tensor] return type
                assert isinstance(
                    return_schema.real_type, torch.ListType
                ) and isinstance(
                    return_schema.real_type.getElementType(), torch.TensorType
                )
                user_node = self._output_node_at_index(node, idx)
                assert user_node is not None

                args = []
                for i, m in enumerate(meta):
                    if m is None:
                        continue
                    sub_user_node_name = self._output_node_name_at_index(user_node, i)
                    args.append(self.serialize_tensor_output(sub_user_node_name, m))
                output_arguments.append(Argument.create(as_tensors=args))
            elif isinstance(meta, (int, SymInt, float, SymFloat)):
                user_node_name = self._output_node_name_at_index(node, idx)
                output_arguments.append(self.serialize_output(user_node_name, meta))
            else:
                raise ValueError(
                    f"Unhandled output type {type(meta)} from node {node.format_node()}"
                )

        return output_arguments

    def serialize_hoo_outputs(self, node: torch.fx.Node) -> list[Argument]:
        """
        For serializing HOO outputs since HOOs do not have a schema.
        """
        meta_val = node.meta["val"]

        if isinstance(meta_val, tuple):
            outputs = []
            for i, element_meta_val in enumerate(meta_val):
                user_node = self._output_node_at_index(node, i)
                if isinstance(element_meta_val, list):
                    # e.g "-> Tensor[]"
                    assert user_node is not None

                    tensors = []
                    for j, m in enumerate(element_meta_val):
                        if not isinstance(m, torch.Tensor):
                            raise SerializeError(
                                f"Serialize list output with type {type(m)} nyi"
                            )

                        name = self._output_node_name_at_index(user_node, j)
                        tensors.append(self.serialize_tensor_output(name, m))
                    outputs.append(Argument.create(as_tensors=tensors))

                else:
                    name = (
                        user_node.name
                        if user_node is not None
                        else f"{node.name}_unused_{i}"
                    )

                    outputs.append(self.serialize_output(name, element_meta_val))

            return outputs
        else:
            return [self.serialize_output(node.name, meta_val)]

    def serialize_output(self, name: str, meta_val: Any) -> Argument:
        # Check single value return
        if meta_val is None:
            return Argument.create(as_none=True)
        if isinstance(meta_val, torch.Tensor):
            # e.g "-> Tensor"
            return Argument.create(
                as_tensor=self.serialize_tensor_output(name, meta_val)
            )
        elif isinstance(meta_val, (bool, torch.SymBool)):
            # e.g "-> SymBool"
            return Argument.create(
                as_sym_bool=self.serialize_sym_bool_output(name, meta_val)
            )
        elif isinstance(meta_val, (int, torch.SymInt)):
            # e.g "-> SymInt"
            assert not isinstance(meta_val, bool)
            return Argument.create(
                as_sym_int=self.serialize_sym_int_output(name, meta_val)
            )
        elif isinstance(meta_val, (float, torch.SymFloat)):
            # e.g "-> SymFloat"
            return Argument.create(
                as_sym_float=self.serialize_sym_float_output(name, meta_val)
            )

        # list outputs should've been handled earlier
        raise SerializeError(f"Unable to serialize output {meta_val}")

    def _handle_getitem_users(self, node: torch.fx.Node) -> list[TensorArgument]:
        meta_val = node.meta["val"]

        idx_to_name = {}
        for user in node.users:
            assert (
                user.target is operator.getitem
            ), f"User node {user} of {node} is incorrect"
            idx_to_name[user.args[1]] = user.name

        for idx, _ in enumerate(meta_val):
            # FX does not emit a getitem node for any outputs that are unused.
            # However, we need a name for them so that the number of outputs will
            # correctly match the schema. Just assign a dummy name.
            if idx not in idx_to_name:
                idx_to_name[idx] = f"{node.name}_unused_{idx}"

        arg_list = []
        for i, element_meta_val in enumerate(meta_val):
            arg_list.append(
                self.serialize_tensor_output(idx_to_name[i], element_meta_val)
            )

        return arg_list

    def serialize_graph(self, graph_module: torch.fx.GraphModule) -> Graph:
        assert isinstance(graph_module, torch.fx.GraphModule)
        log.debug(
            "[serialize_graph]\n\n%s", graph_module.print_readable(print_output=False)
        )

        for node in graph_module.graph.nodes:
            try:
                getattr(self, f"handle_{node.op}")(node)
            except Exception as e:
                raise SerializeError(
                    f"Failed serializing node {node} in graph: {node.format_node()}\n Original exception {traceback.format_exc()}"
                ) from e

        return Graph(
            inputs=self.graph_state.inputs,
            nodes=self.graph_state.nodes,
            tensor_values=self.graph_state.tensor_values,
            sym_int_values=self.graph_state.sym_int_values,
            sym_float_values=self.graph_state.sym_float_values,
            sym_bool_values=self.graph_state.sym_bool_values,
            custom_obj_values=self.graph_state.custom_obj_values,
            outputs=self.graph_state.outputs,
            is_single_tensor_return=self.graph_state.is_single_tensor_return,
        )

    def serialize_graph_module_metadata(self, meta: dict[str, Any]):
        ret = {}
        if custom := meta.get("custom"):
            log.debug("\n[serialize_graph_module_metadata] %s", custom)
            try:
                ret["custom"] = json.dumps(custom)
            except Exception as e:
                raise SerializeError(
                    f"Failed to serialize custom metadata for graph with error {e}"
                ) from e

        return ret

    def serialize(self, graph_module: torch.fx.GraphModule) -> GraphModule:
        log.debug("\n[serialize]")
        graph = self.serialize_graph(graph_module)

        return GraphModule(
            graph=graph,
            signature=self.serialize_signature(self.graph_signature),
            module_call_graph=self.serialize_module_call_graph(self.module_call_graph),
            metadata=self.serialize_graph_module_metadata(graph_module.meta),
            treespec_namedtuple_fields=self.treespec_namedtuple_fields,
        )


@final
class ExportedProgramSerializer(metaclass=Final):
    def __init__(
        self,
        opset_version: Optional[dict[str, int]] = None,
        pickle_protocol: int = DEFAULT_PICKLE_PROTOCOL,
    ):
        self.opset_version: dict[str, int] = {}
        if opset_version:
            self.opset_version.update(opset_version)
        if "aten" not in self.opset_version:
            self.opset_version["aten"] = torch._C._get_max_operator_version()

        self.pickle_protocol = pickle_protocol

    def serialize(self, exported_program: ep.ExportedProgram) -> _SerializedProgram:
        """
        Args:
            exported_program: Exported Program to serialize
        """
        exported_program.validate()

        gm_serializer = GraphModuleSerializer(
            exported_program.graph_signature, exported_program.module_call_graph
        )
        serialized_graph_module = gm_serializer.serialize(exported_program.graph_module)
        serialized_range_constraints = serialize_range_constraints(
            exported_program.range_constraints
        )

        # TODO: Directly serialize exported_program.constants once
        # CustomClassHolders get stored in the ExportedProgram rather than in
        # the graph
        constants: dict[str, Any] = gm_serializer.custom_objs.copy()
        for n, t in exported_program.constants.items():
            assert n not in constants
            constants[n] = t

        serialized_ep = ExportedProgram(
            graph_module=serialized_graph_module,
            opset_version=self.opset_version,
            range_constraints=serialized_range_constraints,
            schema_version=SchemaVersion(
                major=SCHEMA_VERSION[0],
                minor=SCHEMA_VERSION[1],
            ),
            verifiers=[v.dialect for v in exported_program.verifiers],
            torch_version=torch.__version__,
        )

        # Test canonical form is well defined.
        canonicalize(serialized_ep, set(constants.keys()))

        # Proxy cannot be dumped, so we remove them.
        new_state_dict = remove_proxy_from_state_dict(
            exported_program.state_dict, in_place=False
        )
        return _SerializedProgram(
            serialized_ep,
            serialize_torch_artifact(new_state_dict, self.pickle_protocol),
            serialize_torch_artifact(constants, self.pickle_protocol),
            serialize_torch_artifact(
                exported_program.example_inputs, self.pickle_protocol
            ),
        )


@final
class GraphModuleDeserializer(metaclass=Final):
    @dataclasses.dataclass
    class Result:
        graph_module: torch.fx.GraphModule
        signature: ep.ExportGraphSignature
        module_call_graph: list[ep.ModuleCallEntry]
        names_to_symbols: dict[str, sympy.Symbol]
        state_dict: dict[str, Union[torch.Tensor, torch.nn.Parameter]]
        constants: dict[str, _ConstantAttributeType]
        example_inputs: Optional[tuple[tuple[torch.Tensor, ...], dict[str, Any]]]

    def __init__(self) -> None:
        self.serialized_name_to_node: dict[str, torch.fx.Node] = {}
        self.serialized_name_to_meta: dict[str, MetaType] = {}
        self.graph = torch.fx.Graph()
        self.module = torch.nn.Module()

    @contextmanager
    def save_graph_module(self) -> Iterator[None]:
        saved = (
            self.graph,
            self.module,
            self.serialized_name_to_node,
            self.serialized_name_to_meta,
<<<<<<< HEAD
=======
            self.unbacked_symbols,
>>>>>>> 6cb6da6e
        )
        self.graph = torch.fx.Graph()
        self.module = torch.nn.Module()
        self.serialized_name_to_node = {}
        self.serialized_name_to_meta = {}
        try:
            yield
        finally:
            (
                self.graph,
                self.module,
                self.serialized_name_to_node,
                self.serialized_name_to_meta,
<<<<<<< HEAD
=======
                self.unbacked_symbols,
>>>>>>> 6cb6da6e
            ) = saved

    def deserialize_extension_operator(self, serialized_target: str):
        namespace, op_name = serialized_target.split(":")
        namespace = namespace[1:]  # starting with #
        handler = _deserialization_registry[namespace]
        return handler.from_op_name(op_name)

    def deserialize_operator(self, serialized_target: str):
        if serialized_target.startswith(
            "_operator"
        ):  # TODO(zhxchen17) Follow up on this.
            module = operator
            serialized_target_names = serialized_target.split(".")[1:]
        elif serialized_target.startswith("torch"):
            module = torch  # type: ignore[misc]
            serialized_target_names = serialized_target.split(".")[1:]
        elif serialized_target.startswith("math"):
            module = math  # type: ignore[misc]
            serialized_target_names = serialized_target.split(".")[1:]
        elif serialized_target.startswith("#"):
            return self.deserialize_extension_operator(serialized_target)
        else:  # TODO(zhxchen17) Don't catch all here.
            return serialized_target

        target = module
        for name in serialized_target_names:
            if not hasattr(target, name):
                return serialized_target
            else:
                target = getattr(target, name)
        return target

    def _parse_sym_expr(
        self, expr_str: str, hint: Optional[Union[int, bool, float]] = None
    ) -> sympy.Expr:
        """
        Parses and does bottom-up processing of sympy.Expr nodes,
        populating ShapeEnv & caching symbols as needed.
        """

        def _process_sym_expr(
            sym: sympy.Expr, hint: Optional[Union[int, bool, float]] = None
        ) -> sympy.Expr:
            if sym.is_Integer or sym.is_Float or sym.is_Boolean:  # base case
                return sym
            else:  # recursive case
                # important to use str(expr) and not _print_sympy(),
                # str(expr) is key for self.symbol_name_to_range
                expr_str = str(sym)
                for arg in sym.args:
                    self._parse_sym_expr(arg)
                # symbol caching
                if expr_str in self.symbol_name_to_symbol:
                    sym = self.symbol_name_to_symbol[expr_str]
                else:
                    self.symbol_name_to_symbol[expr_str] = sym
                    if isinstance(sym, sympy.Symbol) and symbolic_shapes.symbol_is_type(
                        sym, (SymT.UNBACKED_INT, SymT.UNBACKED_FLOAT)
                    ):
                        self.unbacked_symbols.add(sym)
                # hints
                if hint is not None and sym not in self.shape_env.var_to_val:
                    self.shape_env.add_var_to_val(sym, hint)  # type: ignore[arg-type]
                # ValueRanges
                if vr := self.symbol_name_to_range.get(expr_str):
                    self.shape_env.constrain_symbol_range(
                        sym,
                        compiler_min=vr.lower,  # type: ignore[arg-type]
                        compiler_max=vr.upper,  # type: ignore[arg-type]
                    )
                # ShapeEnv meta
                if isinstance(sym, sympy.Symbol):
                    self.shape_env.var_to_stack[sym] = CapturedTraceback.extract(skip=1)
            return sym

        expr = sympy.sympify(
            expr_str,
            locals={**self.sympy_functions, **self.symbol_name_to_symbol},
        )
        return _process_sym_expr(expr, hint)

    def deserialize_sym_int(self, s: SymInt) -> Union[int, torch.SymInt]:
        val = s.value
        if s.type == "as_expr":
            if val.hint is None:
                hint = None
            else:
                assert val.hint.type == "as_int"
                hint = val.hint.value

            sym = self._parse_sym_expr(val.expr_str, hint)
            return self.shape_env.create_symintnode(sym, hint=hint)
        elif s.type == "as_int":
            assert type(val) is int
            return val
        else:
            raise SerializeError(
                f"SymInt has invalid field type {s.type} with value {s.value}"
            )

    def deserialize_sym_float(self, s: SymFloat) -> Union[float, torch.SymFloat]:
        val = s.value
        if s.type == "as_expr":
            hint = val.hint.as_float if val.hint else None
            sym = self._parse_sym_expr(val.expr_str, hint)
            return self.shape_env.create_symfloatnode(sym, hint=hint)
        elif s.type == "as_float":
            assert isinstance(val, float)
            return val
        else:
            raise SerializeError(
                f"SymFloat has invalid field type {s.type} with value {s.value}"
            )

    def deserialize_sym_bool(self, s: SymBool) -> Union[bool, torch.SymBool]:
        val = s.value
        if s.type == "as_expr":
            expr = self._parse_sym_expr(val.expr_str)
            return self.shape_env.create_symboolnode(expr)
        elif s.type == "as_bool":
            assert isinstance(val, bool)
            return val
        else:
            raise SerializeError(
                f"SymBool has invalid field type {s.type} with value {s.value}"
            )

    def deserialize_tensor_meta(
        self,
        tensor_meta: TensorMeta,
    ) -> FakeTensor:
        with self.fake_tensor_mode:
            return cast(
                FakeTensor,
                torch.empty_strided(
                    tuple(self.deserialize_sym_int(val) for val in tensor_meta.sizes),  # type: ignore[misc]
                    tuple(self.deserialize_sym_int(val) for val in tensor_meta.strides),  # type: ignore[misc]
                    device=deserialize_device(tensor_meta.device),
                    dtype=_SERIALIZE_TO_TORCH_DTYPE[tensor_meta.dtype],
                    requires_grad=tensor_meta.requires_grad,
                ),
            )

    def deserialize_script_obj_meta(
        self, script_obj_meta: CustomObjArgument
    ) -> ep.CustomObjArgument:
        return ep.CustomObjArgument(
            name=script_obj_meta.name,
            class_fqn=script_obj_meta.class_fqn,
        )

    def deserialize_graph_output(self, output) -> Optional[Union[torch.fx.Node, int]]:
        if output.type == "as_tensor":
            return self.serialized_name_to_node[output.as_tensor.name]
        elif output.type == "as_sym_int":
            return self.serialized_name_to_node[output.as_sym_int.as_name]
        elif output.type == "as_sym_bool":
            return self.serialized_name_to_node[output.as_sym_bool.as_name]
        elif output.type == "as_sym_float":
            return self.serialized_name_to_node[output.as_sym_float.as_name]
        elif output.type == "as_int":
            return output.as_int
        elif output.type == "as_float":
            return output.as_float
        elif output.type == "as_bool":
            return output.as_bool
        elif output.type == "as_none":
            return None
        else:
            raise SerializeError(f"Unable to deserialize output node {output}")

    def deserialize_graph(self, serialized_graph: Graph) -> torch.fx.Graph:
        log.debug("\n[deserialize_graph]")

        # Handle the tensor metas.
        for name, tensor_value in serialized_graph.tensor_values.items():
            log.debug("[deserialize_tensor_meta] %s (input): %s", name, tensor_value)
            meta_val = self.deserialize_tensor_meta(tensor_value)
            log.debug("[deserialize_tensor_meta] %s (output): %s", name, meta_val)
            self.serialized_name_to_meta[name] = meta_val

        for name, sym_int_value in serialized_graph.sym_int_values.items():
            log.debug("[deserialize_sym_int] %s (input): %s", name, sym_int_value)
            int_val = self.deserialize_sym_int(sym_int_value)
            log.debug("[deserialize_sym_int] %s (output): %s", name, int_val)
            self.serialized_name_to_meta[name] = int_val

        for name, sym_float_value in serialized_graph.sym_float_values.items():
            log.debug("[deserialize_sym_float] %s (input): %s", name, sym_float_value)
            float_val = self.deserialize_sym_float(sym_float_value)
            log.debug("[deserialize_sym_float] %s (output): %s", name, float_val)
            self.serialized_name_to_meta[name] = float_val

        for name, sym_bool_value in serialized_graph.sym_bool_values.items():
            log.debug("[deserialize_sym_bool] %s (input): %s", name, sym_bool_value)
            bool_val = self.deserialize_sym_bool(sym_bool_value)
            log.debug("[deserialize_sym_bool] %s (output): %s", name, bool_val)
            self.serialized_name_to_meta[name] = bool_val

        for name, script_obj_meta in serialized_graph.custom_obj_values.items():
            log.debug("[deserialize_script_obj_meta] %s", script_obj_meta)
            self.serialized_name_to_meta[name] = self.deserialize_script_obj_meta(
                script_obj_meta
            )

        log.debug("\n[deserialize graph nodes]")
        # Inputs: convert to placeholder nodes in FX.
        for i, input_ in enumerate(serialized_graph.inputs):
            log.debug("[deserialize input] %s", input_)
            if input_.type in ("as_tensor", "as_custom_obj"):
                node_name = input_.value.name
                placeholder_node = self.graph.placeholder(node_name)
                # FX might declare a name illegal (e.g. some nn.Modules use "input" as forward() arguments)
                # we will overwrite it
                placeholder_node.name = node_name
                self.sync_fx_node(node_name, placeholder_node)
            elif input_.type == "as_sym_int":
                if input_.value.type == "as_name":
                    node_name = input_.value.as_name
                    placeholder_node = self.graph.placeholder(node_name)
                    # FX might declare a name illegal (e.g. some nn.Modules use "input" as forward() arguments)
                    # we will overwrite it
                    placeholder_node.name = node_name
                    self.sync_fx_node(node_name, placeholder_node)
                else:
                    raise SerializeError(
                        f"Deserializing a constant symint {input_.value} as an input"
                    )
            elif input_.type in (
                "as_int",
                "as_float",
                "as_bool",
                "as_none",
                "as_string",
            ):
                node_name = self.signature.input_specs[i].arg.name or f"arg{i}"
                placeholder_node = self.graph.placeholder(node_name)
                placeholder_node.meta["val"] = self.deserialize_input(input_)
            else:
                raise SerializeError(f"Invalid input type {input_}")

        # Nodes: convert to call_function nodes.
        for serialized_node in serialized_graph.nodes:
            try:
                target = self.deserialize_operator(serialized_node.target)
                self.deserialize_node(serialized_node, target)

            except Exception as e:
                raise SerializeError(
                    f"Failed deserializing node {serialized_node}\n Original exception {traceback.format_exc()}"
                ) from e

        # Outputs: convert to a single `output` node.
        outputs = []
        for output in serialized_graph.outputs:
            log.debug("[deserialize output] %s", output)
            outputs.append(self.deserialize_graph_output(output))

        if serialized_graph.is_single_tensor_return:
            assert len(outputs) == 1
            outputs = outputs[0]  # type: ignore[assignment]
        else:
            outputs = tuple(outputs)  # type: ignore[assignment]

        output_node = self.graph.output(outputs)

        if serialized_graph.is_single_tensor_return:
            output_node.meta["val"] = output_node.args[0].meta["val"]
        else:
            output_node.meta["val"] = tuple(
                arg.meta["val"] if isinstance(arg, torch.fx.Node) else arg
                for arg in output_node.args[0]
            )

        # recompute unbacked bindings
        for node in self.graph.nodes:
            if (val := node.meta.get("val")) is not None and (
                unbacked_bindings := symbolic_shapes._free_unbacked_symbols_with_path(
                    val,
                    (),
                    shape_env=self.shape_env,
                    pending=self.unbacked_symbols,
                    simplify=True,
                )
            ):
                node.meta["unbacked_bindings"] = unbacked_bindings

        assert len(self.unbacked_symbols) == 0
        return self.graph

    def deserialize_node(self, serialized_node: Node, target: Callable) -> None:
        def _is_single_tensor_return(target) -> bool:
            schema = _get_schema_from_target(target)
            returns = schema.returns
            return len(returns) == 1 and isinstance(
                returns[0].real_type, torch.TensorType
            )

        if (
            target in _SYM_OPS
            or target
            == torch.ops.aten.item.default  # this can produce either SymInt or SymBool
        ):
            name = serialized_node.outputs[0].value.as_name
            args = self.deserialize_sym_op_inputs(serialized_node.inputs)

            fx_node = self.graph.create_node("call_function", target, args, {}, name)
            self.deserialize_sym_op_outputs(serialized_node, fx_node)

        elif isinstance(target, torch._ops.HigherOrderOperator):
            args, kwargs = self.deserialize_hoo_inputs(serialized_node.inputs)
            metadata = self.deserialize_metadata(serialized_node.metadata)
            for x in (*args, *kwargs.values()):
                if isinstance(x, torch.fx.Node) and x.op == "get_attr":
                    # this means that we have deserialized a graph argument, but
                    # unfortunately the schema for it does not include metadata;
                    # so we reuse the metadata of the HOP call for such arguments
                    x.meta.update(metadata)
            # If a serialized HOP node has a length=1 outputs of type `as_tensor``.
            # There could be two cases:
            # (1) The HOP node returns a single tensor
            # (2) The HOP node returns a tuple containing a single tensor
            # We distinguish (1) and (2) by the `is_single_tensor_return`
            # field in the schema of Node
            # For BC, getattr() will return True if `is_single_tensor_return` doesn't
            # exist. This is because prior to adding `is_single_tensor_return`,
            # only (1) could happen as we handle (2) with type `as_tensors`
            name = (
                serialized_node.outputs[0].as_tensor.name
                if len(serialized_node.outputs) == 1
                and hasattr(serialized_node.outputs[0], "as_tensor")
                and getattr(serialized_node, "is_hop_single_tensor_return", True)
                else None
            )
            fx_node = self.graph.create_node(
                "call_function", target, args, kwargs, name
            )
            self.deserialize_outputs(serialized_node, fx_node)
            fx_node.meta.update(metadata)

        elif isinstance(
            target, (torch._ops.OpOverload, *_registered_extension_types())
        ):
            # For convenience: if this node returns a single tensor, name the
            # newly-created node after it. This ensures that these tensor values
            # have names that are consistent with serialized.
            name = (
                serialized_node.outputs[0].as_tensor.name
                if _is_single_tensor_return(target)
                else None  # FX will generate a name for us.
            )
            args, kwargs = self.deserialize_inputs(target, serialized_node)
            fx_node = self.graph.create_node(
                "call_function", target, args, kwargs, name
            )
            self.deserialize_outputs(serialized_node, fx_node)
        else:
            _additional_msg = (
                (
                    f"We failed to resolve {target} to an operator. "
                    + "If it's a custom op/custom triton op, this is usally because the custom op is not registered"
                    + " when deserializing. Please import the custom op to register it before deserializing."
                    + " Otherwise, please file an issue on github."
                )
                if isinstance(target, str)
                else ""
            )
            raise SerializeError(
                _additional_msg
                + f" Unsupported target type for node {serialized_node}: {type(target)}."
            )

        fx_node.meta.update(self.deserialize_metadata(serialized_node.metadata))
        log.debug(
            "[deserialize_node] %s: %s(%s, {%s}) -> %s",
            fx_node.name,
            fx_node.target,
            fx_node.args,
            fx_node.kwargs,
            fx_node.meta.get("val"),
        )
        if (
            fx_node.op not in ["placeholder", "output"]
            and "nn_module_stack" not in fx_node.meta
        ):
            fx_node.meta[
                "nn_module_stack"
            ] = {}  # serialization throws away empty dicts

    def deserialize_input_spec(self, i: InputSpec) -> ep.InputSpec:
        log.debug("[deserialize_input_spec] %s", i)
        if i.type == "user_input":
            return ep.InputSpec(
                kind=ep.InputKind.USER_INPUT,
                arg=self.deserialize_argument_spec(i.user_input.arg),
                target=None,
            )
        elif i.type == "parameter":
            return ep.InputSpec(
                kind=ep.InputKind.PARAMETER,
                arg=ep.TensorArgument(name=i.parameter.arg.name),
                target=i.parameter.parameter_name,
            )
        elif i.type == "buffer":
            return ep.InputSpec(
                kind=ep.InputKind.BUFFER,
                arg=ep.TensorArgument(name=i.buffer.arg.name),
                target=i.buffer.buffer_name,
                persistent=i.buffer.persistent,
            )
        elif i.type == "tensor_constant":
            return ep.InputSpec(
                kind=ep.InputKind.CONSTANT_TENSOR,
                arg=ep.TensorArgument(name=i.tensor_constant.arg.name),
                target=i.tensor_constant.tensor_constant_name,
            )
        elif i.type == "custom_obj":
            return ep.InputSpec(
                kind=ep.InputKind.CUSTOM_OBJ,
                arg=ep.CustomObjArgument(
                    name=i.custom_obj.arg.name, class_fqn=i.custom_obj.arg.class_fqn
                ),
                target=i.custom_obj.custom_obj_name,
            )
        elif i.type == "token":
            return ep.InputSpec(
                kind=ep.InputKind.TOKEN,
                arg=ep.TokenArgument(name=i.token.arg.name),
                target=None,
            )
        elif i.type == "constant_input":
            return ep.InputSpec(
                kind=ep.InputKind.USER_INPUT,
                arg=ep.ConstantArgument(
                    name=i.constant_input.name,
                    value=self.deserialize_constant_input(i.constant_input.value),
                ),
                target=None,
            )
        else:
            raise AssertionError(f"Unknown input spec {i}")

    def deserialize_output_spec(self, o: OutputSpec) -> ep.OutputSpec:
        log.debug("[deserialize_output_spec] %s", o)
        if o.type == "user_output":
            return ep.OutputSpec(
                kind=ep.OutputKind.USER_OUTPUT,
                arg=self.deserialize_argument_spec(o.user_output.arg),
                target=None,
            )
        elif o.type == "loss_output":
            return ep.OutputSpec(
                kind=ep.OutputKind.LOSS_OUTPUT,
                arg=ep.TensorArgument(name=o.loss_output.arg.name),
                target=None,
            )
        elif o.type == "buffer_mutation":
            return ep.OutputSpec(
                kind=ep.OutputKind.BUFFER_MUTATION,
                arg=ep.TensorArgument(name=o.buffer_mutation.arg.name),
                target=o.buffer_mutation.buffer_name,
            )
        elif o.type == "gradient_to_parameter":
            return ep.OutputSpec(
                kind=ep.OutputKind.GRADIENT_TO_PARAMETER,
                arg=ep.TensorArgument(name=o.gradient_to_parameter.arg.name),
                target=o.gradient_to_parameter.parameter_name,
            )
        elif o.type == "gradient_to_user_input":
            return ep.OutputSpec(
                kind=ep.OutputKind.GRADIENT_TO_USER_INPUT,
                arg=ep.TensorArgument(name=o.gradient_to_user_input.arg.name),
                target=o.gradient_to_user_input.user_input_name,
            )
        elif o.type == "user_input_mutation":
            return ep.OutputSpec(
                kind=ep.OutputKind.USER_INPUT_MUTATION,
                arg=ep.TensorArgument(name=o.user_input_mutation.arg.name),
                target=o.user_input_mutation.user_input_name,
            )
        elif o.type == "token":
            return ep.OutputSpec(
                kind=ep.OutputKind.TOKEN,
                arg=ep.TokenArgument(name=o.token.arg.name),
                target=None,
            )
        else:
            raise AssertionError(f"Unknown output spec {o}")

    def deserialize_signature(self, sig: GraphSignature) -> ep.ExportGraphSignature:
        log.debug("\n[deserialize_signature]")
        return ep.ExportGraphSignature(
            input_specs=[self.deserialize_input_spec(i) for i in sig.input_specs],
            output_specs=[self.deserialize_output_spec(o) for o in sig.output_specs],
        )

    def deserialize(
        self,
        serialized_graph_module: GraphModule,
        serialized_state_dict: Union[dict[str, torch.Tensor], bytes],
        constants: Union[dict[str, Any], bytes],
        example_inputs: Optional[
            Union[tuple[tuple[torch.Tensor, ...], dict[str, Any]], bytes]
        ] = None,
        symbol_name_to_range: Optional[dict[str, symbolic_shapes.ValueRanges]] = None,
    ) -> Result:
        global _CURRENT_DESERIALIZER
        assert _CURRENT_DESERIALIZER is None
        _CURRENT_DESERIALIZER = self
        try:
            log.debug("\n[deserialize]")
            self.shape_env = symbolic_shapes.ShapeEnv(assume_static_by_default=True)
            self.fake_tensor_mode = FakeTensorMode(
                allow_fallback_kernels=False,
                allow_non_fake_inputs=True,
                shape_env=self.shape_env,
            )
            self.sympy_functions = {
                # all torch.utils._sympy.functions should go here
                # TODO(avik): find a better way to keep this collection in sync;
                # e.g.., `exec('from torch.utils._sympy.functions import *', ...)`
                # would work as long as the public API of that module is complete
                "FloorDiv": torch.utils._sympy.functions.FloorDiv,
                "ModularIndexing": torch.utils._sympy.functions.ModularIndexing,
                "Where": torch.utils._sympy.functions.Where,
                "PythonMod": torch.utils._sympy.functions.PythonMod,
                "Mod": torch.utils._sympy.functions.Mod,
                "CleanDiv": torch.utils._sympy.functions.CleanDiv,
                "CeilToInt": torch.utils._sympy.functions.CeilToInt,
                "FloorToInt": torch.utils._sympy.functions.FloorToInt,
                "CeilDiv": torch.utils._sympy.functions.CeilDiv,
                "LShift": torch.utils._sympy.functions.LShift,
                "RShift": torch.utils._sympy.functions.RShift,
                "PowByNatural": torch.utils._sympy.functions.PowByNatural,
                "FloatPow": torch.utils._sympy.functions.FloatPow,
                "FloatTrueDiv": torch.utils._sympy.functions.FloatTrueDiv,
                "IntTrueDiv": torch.utils._sympy.functions.IntTrueDiv,
                "IsNonOverlappingAndDenseIndicator": torch.utils._sympy.functions.IsNonOverlappingAndDenseIndicator,
                "TruncToFloat": torch.utils._sympy.functions.TruncToFloat,
                "TruncToInt": torch.utils._sympy.functions.TruncToInt,
                "RoundToInt": torch.utils._sympy.functions.RoundToInt,
                "RoundDecimal": torch.utils._sympy.functions.RoundDecimal,
                "ToFloat": torch.utils._sympy.functions.ToFloat,
                "Identity": torch.utils._sympy.functions.Identity,
            }
            self.symbol_name_to_symbol: dict[str, sympy.Symbol] = {}
            self.constants = deserialize_torch_artifact(constants)
            self.signature = self.deserialize_signature(
                serialized_graph_module.signature
            )

            # deserialization does analysis with checks on 0/1, so we create fake range constraints and
            # restore the original range constraints afterwards
            self.symbol_name_to_range = {}
            # we also need to bump unbacked sym[float,int] counters in the
            # shape env to accommodate unbacked symbols in the exported program
            self.unbacked_symbols: set[sympy.Symbol] = set()
            count_unbacked_symfloat, count_unbacked_symint = -1, -1
            unbacked_symfloat_prefix, unbacked_symint_prefix = (
                prefix_str[t] for t in [SymT.UNBACKED_FLOAT, SymT.UNBACKED_INT]
            )
            if symbol_name_to_range:
                for k, vr in symbol_name_to_range.items():
                    lower = vr.lower
                    if vr.upper >= 2:  # max is >= 2, not sym bool range
                        lower = max(2, lower)
                    self.symbol_name_to_range[k] = symbolic_shapes.ValueRanges(
                        _int_to_sympy_int(lower, -int_oo), vr.upper
                    )
                    if k.startswith(unbacked_symfloat_prefix):
                        i = int(k[len(unbacked_symfloat_prefix) :])
                        count_unbacked_symfloat = max(count_unbacked_symfloat, i)
                    elif k.startswith(unbacked_symint_prefix):
                        i = int(k[len(unbacked_symint_prefix) :])
                        count_unbacked_symint = max(count_unbacked_symint, i)

            # TODO(pianpwk): if we can clean up unused symbols in range_constraints,
            # then this logic can just be handled with self.unbacked_symbols alone
            for _ in range(count_unbacked_symfloat + 1):
                next(self.shape_env.unbacked_symfloat_counter)
            for _ in range(count_unbacked_symint + 1):
                next(self.shape_env.unbacked_symint_counter)

            if example_inputs is not None and len(example_inputs) > 0:
                self.example_inputs = deserialize_torch_artifact(example_inputs)
            else:
                self.example_inputs = None
            self.deserialize_graph(serialized_graph_module.graph)

            with _enable_graph_inputs_of_type_nn_module(self.example_inputs):
                module_call_graph = self.deserialize_module_call_graph(
                    serialized_graph_module.module_call_graph
                )
            graph_module = ep._create_graph_module_for_export(self.module, self.graph)
            meta = {}
            if custom := serialized_graph_module.metadata.get("custom"):
                meta["custom"] = json.loads(custom)
            if hasattr(serialized_graph_module, "treespec_namedtuple_fields"):
                meta["treespec_namedtuple_fields"] = {}
                for (
                    type_,
                    fields,
                ) in serialized_graph_module.treespec_namedtuple_fields.items():
                    meta["treespec_namedtuple_fields"][type_] = fields.field_names
            graph_module.meta = meta
            return GraphModuleDeserializer.Result(
                graph_module=graph_module,
                signature=self.signature,
                module_call_graph=module_call_graph,
                names_to_symbols=self.symbol_name_to_symbol,
                state_dict=deserialize_torch_artifact(serialized_state_dict),
                constants=self.constants,
                example_inputs=self.example_inputs,
            )
        finally:
            _CURRENT_DESERIALIZER = None

    def sync_fx_node(self, name: str, fx_node: torch.fx.Node):
        if name in self.serialized_name_to_node:
            raise SerializeError(f"Node {name} has already been deserialized before.")
        # overwrite name
        fx_node.name = name
        self.serialized_name_to_node[name] = fx_node
        assert "val" not in fx_node.meta
        fx_node.meta["val"] = self.serialized_name_to_meta[name]

    def deserialize_sym_op_inputs(self, inputs):
        return tuple(self.deserialize_input(input.arg) for input in inputs)

    def deserialize_inputs(self, target, serialized_node: Node):
        schema_args = _get_schema_from_target(target).arguments
        argument_kinds = {input.name: input.kind for input in serialized_node.inputs}
        actual_args = {
            input.name: self.deserialize_input(input.arg)
            for input in serialized_node.inputs
        }
        args = []
        kwargs: OrderedDict[str, Any] = OrderedDict()
        for schema_arg in schema_args:
            if schema_arg.name in actual_args:
                arg = actual_args[schema_arg.name]
                kind = argument_kinds[schema_arg.name]
                if kind == ArgumentKind.POSITIONAL:
                    args.append(arg)
                    continue
                elif kind == ArgumentKind.KEYWORD and not keyword.iskeyword(
                    schema_arg.name
                ):
                    kwargs[schema_arg.name] = arg
                    continue

            # If there's no ArgumentKind found, fallback to the old cases.
            is_positional = (
                not schema_arg.has_default_value() and not schema_arg.kwarg_only
            )
            if is_positional:
                args.append(actual_args[schema_arg.name])
            elif keyword.iskeyword(schema_arg.name):
                assert not schema_arg.kwarg_only
                if len(kwargs) > 0:
                    kwargs = OrderedDict()
                    args.extend(list(kwargs.values()))
                args.append(actual_args[schema_arg.name])
            else:
                if schema_arg.name in actual_args:
                    kwargs[schema_arg.name] = actual_args[schema_arg.name]
        return tuple(args), kwargs

    def deserialize_hoo_inputs(self, inputs: list[NamedArgument]):
        """
        For deserializing HOO inputs since HOOs do not have a schema.
        """
        args = []
        kwargs = {}
        for input_ in inputs:
            if input_.name != "":
                kwargs[input_.name] = self.deserialize_input(input_.arg)
            else:
                args.append(self.deserialize_input(input_.arg))
        return (tuple(args), kwargs)

    def deserialize_input(self, inp: Argument) -> Any:
        value = inp.value
        typ_ = inp.type
        if typ_ == "as_none":
            # None should converted as None, but is encoded as bool in serialized
            # Convert serialized object to torch equivalent
            return None
        elif typ_ == "as_tensor":
            return self.serialized_name_to_node[inp.as_tensor.name]
        elif typ_ == "as_scalar_type":
            return _SERIALIZE_TO_TORCH_DTYPE[inp.as_scalar_type]
        elif typ_ == "as_memory_format":
            return _SERIALIZE_TO_TORCH_MEMORY_FORMAT[inp.as_memory_format]
        elif typ_ == "as_layout":
            return _SERIALIZE_TO_TORCH_LAYOUT[inp.as_layout]
        elif typ_ == "as_graph":
            assert isinstance(value, GraphArgument)
            with self.save_graph_module():
                self.deserialize_graph(value.graph)
                submodule = ep._create_graph_module_for_export(self.module, self.graph)
            self.module.register_module(value.name, submodule)
            return self.graph.create_node(
                "get_attr",
                value.name,
                name=value.name,
            )
        elif typ_ == "as_device":
            return deserialize_device(inp.as_device)
        elif typ_ == "as_int":
            return inp.as_int
        elif typ_ == "as_float":
            return inp.as_float
        elif typ_ == "as_bool":
            return inp.as_bool
        elif typ_ == "as_string":
            return inp.as_string
        elif typ_ == "as_sym_int":
            return self.deserialize_sym_argument(inp.as_sym_int)
        elif typ_ == "as_sym_float":
            return self.deserialize_sym_argument(inp.as_sym_float)
        elif typ_ == "as_sym_bool":
            return self.deserialize_sym_argument(inp.as_sym_bool)
        elif isinstance(value, list):
            if len(value) == 0:
                return []
            elif typ_ == "as_tensors":
                result = [self.serialized_name_to_node[arg.name] for arg in value]
                return result
            elif typ_ in ("as_ints", "as_floats", "as_bools", "as_strings"):
                # convert from serialized.python.types.List to python list
                return list(value)
            elif typ_ in ("as_sym_ints", "as_sym_bools", "as_sym_floats"):
                return [self.deserialize_sym_argument(arg) for arg in value]
            elif typ_ == "as_optional_tensors":

                def deserialize_optional_tensor_args(a):
                    if a.type == "as_none":
                        return None
                    elif a.type == "as_tensor":
                        return self.serialized_name_to_node[a.value.name]
                    else:
                        raise SerializeError(f"Unhandled argument {inp}")

                return list(map(deserialize_optional_tensor_args, value))
            else:
                raise SerializeError(f"Unhandled argument {inp}")
        elif typ_ == "as_custom_obj":
            if inp.as_custom_obj.name in self.serialized_name_to_node:
                # Custom object has been lifted as an input
                return self.serialized_name_to_node[inp.as_custom_obj.name]
            return self.constants[inp.as_custom_obj.name]
        elif typ_ == "as_operator":
            return self.deserialize_operator(inp.as_operator)
        else:
            raise SerializeError(f"Unhandled argument {inp}")

    def deserialize_constant_input(self, inp: ConstantValue) -> Any:
        if inp.type == "as_int":
            return int(inp.as_int)
        elif inp.type == "as_float":
            return float(inp.as_float)
        elif inp.type == "as_string":
            return str(inp.as_string)
        elif inp.type == "as_bool":
            return bool(inp.as_bool)
        elif inp.type == "as_none":
            return None
        else:
            raise SerializeError(f"Unhandled constant argument {inp} to deserialize")

    def deserialize_sym_argument(self, sym_arg):
        if isinstance(sym_arg, SymIntArgument):
            if sym_arg.type == "as_int":
                return sym_arg.as_int
            elif sym_arg.type == "as_name":
                return self.serialized_name_to_node[sym_arg.as_name]
        elif isinstance(sym_arg, SymFloatArgument):
            if sym_arg.type == "as_float":
                return sym_arg.as_float
            elif sym_arg.type == "as_name":
                return self.serialized_name_to_node[sym_arg.as_name]
        elif isinstance(sym_arg, SymBoolArgument):
            if sym_arg.type == "as_bool":
                return sym_arg.as_bool
            elif sym_arg.type == "as_name":
                return self.serialized_name_to_node[sym_arg.as_name]
        raise SerializeError(f"Unknown symbolic argument type: {sym_arg}")

    def deserialize_sym_op_outputs(self, serialized_node: Node, fx_node: torch.fx.Node):
        self.sync_fx_node(serialized_node.outputs[0].value.as_name, fx_node)

    def deserialize_outputs(self, serialized_node: Node, fx_node: torch.fx.Node):
        # Check single value return
        if len(serialized_node.outputs) == 0:
            return
        if (
            len(serialized_node.outputs) == 1
            and serialized_node.outputs[0].type == "as_tensor"
        ):
<<<<<<< HEAD
            # If it is a HOP node and it returns a tuple containing a single element
            # we manually insert a getitem node to ensure the graph is consistent
            # For BC, getattr() will return True if `is_single_tensor_return` doens't exist
            # as prior to adding this field, it is guaranteed to have a single tensor return
            # when the serialized_node has length=1 outputs and of type `as_tensor`.
            if (
                "torch.ops.higher_order" in serialized_node.target
                and not getattr(serialized_node, "is_hop_single_tensor_return", True)
            ):
                meta_val: list[Any] = []
                arg = serialized_node.outputs[0].as_tensor
                deserialized_metadata = self.deserialize_metadata(serialized_node.metadata)
=======

            def _deserialize_hop_with_single_return(serialized_node, fx_node):
                meta_val: list[Any] = []
                arg = None
                if serialized_node.outputs[0].type == "as_tensor":
                    arg = serialized_node.outputs[0].as_tensor
                elif isinstance(
                    serialized_node.outputs[0].value,
                    (SymIntArgument, SymBoolArgument, SymFloatArgument),
                ):
                    arg = serialized_node.outputs[0].value
                deserialized_metadata = self.deserialize_metadata(
                    serialized_node.metadata
                )
                assert arg is not None
>>>>>>> 6cb6da6e
                self.generate_getitem(meta_val, fx_node, arg, 0, deserialized_metadata)
                fx_node.meta["val"] = tuple(meta_val)
                self.serialized_name_to_node[fx_node.name] = fx_node
                return

<<<<<<< HEAD
=======
            return _deserialize_hop_with_single_return(serialized_node, fx_node)

        if (
            len(serialized_node.outputs) == 1
            and serialized_node.outputs[0].type == "as_tensor"
        ):
>>>>>>> 6cb6da6e
            self.sync_fx_node(serialized_node.outputs[0].as_tensor.name, fx_node)
            return
        elif len(serialized_node.outputs) == 1 and isinstance(
            serialized_node.outputs[0].value,
            (SymIntArgument, SymBoolArgument, SymFloatArgument),
        ):
            self.sync_fx_node(serialized_node.outputs[0].value.as_name, fx_node)
            return
        elif (
            len(serialized_node.outputs) == 1
            and serialized_node.outputs[0].type == "as_none"
        ):
            # manually rename the node to a unused name to avoid naming conflicts
            fx_node.meta["val"] = None
            fx_node._rename(f"{self.graph._target_to_str(fx_node.target)}_unused")
            return

        self.deserialize_multiple_outputs(serialized_node, fx_node)

    def generate_getitem(
        self,
        meta_val,
        fx_node: torch.fx.Node,
        arg: Union[TensorArgument, SymIntArgument, SymFloatArgument],
        idx: int,
        deserialized_metadata: dict[str, Any],
    ):
        if isinstance(arg, TensorArgument):
            name = arg.name
        elif isinstance(arg, SymIntArgument):
            name = arg.as_name
        elif isinstance(arg, SymFloatArgument):
            name = arg.as_name
        else:
            raise AssertionError(
                f"generate_getitem got unknown argument type {type(arg)}"
            )
        individual_output = self.graph.create_node(
            "call_function",
            operator.getitem,
            (fx_node, idx),
            name=name,
        )
        self.sync_fx_node(name, individual_output)
        meta_val.append(self.serialized_name_to_meta[name])
        # The derived `getitem` nodes should have the same stacktrace as the
        # original `fx_node`
        individual_output.meta.update(deserialized_metadata)

    def generate_getitems(
        self,
        meta_val,
        fx_node: torch.fx.Node,
        args,
        deserialized_metadata: dict[str, Any],
    ):
        for idx, arg in enumerate(args):
            if isinstance(arg, (TensorArgument, SymIntArgument, SymFloatArgument)):
                self.generate_getitem(
                    meta_val, fx_node, arg, idx, deserialized_metadata
                )
                continue

            assert isinstance(arg, Argument)
            if arg.type in ("as_tensor", "as_sym_int", "as_sym_float"):
                self.generate_getitem(
                    meta_val, fx_node, arg.value, idx, deserialized_metadata
                )
            elif arg.type in (
                "as_tensors",
                "as_sym_ints",
                "as_sym_floats",
                "as_ints",
                "as_floats",
                "as_strings",
                "as_bools",
                "as_sym_bools",
            ):
                list_output = self.graph.create_node(
                    "call_function",
                    operator.getitem,
                    (fx_node, idx),
                )
                meta_val.append([])
                self.generate_getitems(
                    meta_val[-1], list_output, arg.value, deserialized_metadata
                )
                list_output.meta.update(deserialized_metadata)
                list_output.meta["val"] = meta_val[-1]
            elif arg.type == "as_none":
                individual_output = self.graph.create_node(
                    "call_function",
                    operator.getitem,
                    (fx_node, idx),
                    name="as_none",
                )
                meta_val.append(None)
                individual_output.meta["val"] = None
                individual_output.meta.update(deserialized_metadata)
            else:
                raise NotImplementedError(f"Unimplemented node output type: {arg}")

    def deserialize_multiple_outputs(
        self, serialized_node: Node, fx_node: torch.fx.Node
    ) -> None:
        deserialized_metadata = self.deserialize_metadata(serialized_node.metadata)

        # Convert multiple return types to FX format.
        # In FX, each node only returns one value. So in order to represent
        # multiple return values, we have to emit a `getitem` node for each
        # return value.
        # This performs the inverse mapping of the `serialize_outputs` call in
        # serialization, see [NOTE: Multiple outputs]
        meta_val: list[Any] = []
        if len(serialized_node.outputs) == 1:
            assert isinstance(serialized_node.outputs[0].value, list)
            assert isinstance(serialized_node.outputs[0].value[0], TensorArgument)
            self.generate_getitems(
                meta_val,
                fx_node,
                serialized_node.outputs[0].as_tensors,
                deserialized_metadata,
            )
        else:
            self.generate_getitems(
                meta_val, fx_node, serialized_node.outputs, deserialized_metadata
            )

        # also update the metaval for `fx_node` to be a list(meta)
        fx_node.meta["val"] = tuple(meta_val)
        self.serialized_name_to_node[fx_node.name] = fx_node

    def deserialize_metadata(self, metadata: dict[str, str]) -> dict[str, Any]:
        ret: dict[str, Any] = {}
        if stack_trace := metadata.get("stack_trace"):
            ret["stack_trace"] = stack_trace

        def deserialize_meta_func(serialized_target: str):
            module = None
            if serialized_target.startswith("torch.nn"):
                module = torch.nn
                serialized_target_names = serialized_target.split(".")[2:]
            elif serialized_target.startswith("torch"):
                module = torch
                serialized_target_names = serialized_target.split(".")[1:]
            else:
                return self.deserialize_operator(serialized_target)

            target = module
            for name in serialized_target_names:
                if not hasattr(target, name):
                    return serialized_target
                else:
                    target = getattr(target, name)
            return target

        if nn_module_stack_str := metadata.get("nn_module_stack"):
            # Originally serialized to "key,orig_path,type_str"
            def import_nn_module_stack(key, path, ty):
                return key, (path, ty)

            # Helper function to split string by commas, accounting for nested parentheses/brackets
            def metadata_split(metadata):
                out = []
                start, n = 0, 0
                a, b = "[(", ")]"
                for end, c in enumerate(metadata):
                    if c in a:
                        n += 1
                    elif c in b:
                        n -= 1
                    elif c == "," and n == 0:
                        out.append(metadata[start:end])
                        start = end + 1
                out.append(metadata[start:])
                assert len(out) == 3
                return out

            nn_module_stack = dict(
                import_nn_module_stack(*metadata_split(item))
                for item in nn_module_stack_str.split(ST_DELIMITER)
            )
            ret["nn_module_stack"] = nn_module_stack

        if source_fn_st_str := metadata.get("source_fn_stack"):
            # Originally serializes to "fx_node_name,op_str"
            source_fn_st = []
            for source_fn_str in source_fn_st_str.split(ST_DELIMITER):
                name, target_str = source_fn_str.split(",")
                source_fn_st.append((name, deserialize_meta_func(target_str)))
            ret["source_fn_stack"] = source_fn_st

        if torch_fn_str := metadata.get("torch_fn"):
            ret["torch_fn"] = tuple(torch_fn_str.split(ST_DELIMITER))

        if custom_str := metadata.get("custom"):
            ret["custom"] = json.loads(custom_str)

        return ret

    def deserialize_argument_spec(self, x: Argument) -> ep.ArgumentSpec:
        log.debug("[deserialize_argument_spec] %s", x)
        if x.type == "as_tensor":
            return ep.TensorArgument(name=x.as_tensor.name)
        elif x.type == "as_sym_int":
            return ep.SymIntArgument(name=x.as_sym_int.as_name)
        elif x.type == "as_sym_float":
            return ep.SymFloatArgument(name=x.as_sym_float.as_name)
        elif x.type == "as_custom_obj":
            return ep.ConstantArgument(
                name=x.as_custom_obj.name, value=self.deserialize_input(x)
            )
        else:
            return ep.ConstantArgument(name="", value=self.deserialize_input(x))

    def deserialize_module_call_signature(
        self, module_call_signature: ModuleCallSignature
    ) -> ep.ModuleCallSignature:
        return ep.ModuleCallSignature(
            inputs=[
                self.deserialize_argument_spec(x) for x in module_call_signature.inputs
            ],
            outputs=[
                self.deserialize_argument_spec(x) for x in module_call_signature.outputs
            ],
            in_spec=treespec_loads(module_call_signature.in_spec),
            out_spec=treespec_loads(module_call_signature.out_spec),
            forward_arg_names=names
            if (names := module_call_signature.forward_arg_names)
            else None,
        )

    def deserialize_module_call_graph(
        self, module_call_graph: list[ModuleCallEntry]
    ) -> list[ep.ModuleCallEntry]:
        log.debug("\n[deserialize_module_call_graph]")
        return [
            ep.ModuleCallEntry(
                fqn=entry.fqn,
                signature=(
                    self.deserialize_module_call_signature(entry.signature)
                    if entry.signature
                    else None
                ),
            )
            for entry in module_call_graph
        ]


@final
class ExportedProgramDeserializer(metaclass=Final):
    def __init__(self, expected_opset_version: Optional[dict[str, int]] = None):
        self.expected_opset_version: dict[str, int] = {}
        if expected_opset_version:
            self.expected_opset_version.update(expected_opset_version)
        if "aten" not in self.expected_opset_version:
            self.expected_opset_version["aten"] = torch._C._get_max_operator_version()

    def deserialize_range_constraints(
        self,
        symbol_name_to_range: dict[str, symbolic_shapes.ValueRanges],
        symbol_name_to_symbol: dict[str, sympy.Symbol],
    ) -> dict[sympy.Symbol, ValueRanges]:
        log.debug("\n[deserialize_range_constraints]")
        range_constraints = {}
        for k, v in symbol_name_to_range.items():
            if symbol := symbol_name_to_symbol.get(k):
                log.debug("[deserialize_range_constraints] %s -> %s", k, v)
                range_constraints[symbol] = v  # type: ignore[arg-type]
            else:
                log.warning(
                    "Symbol %s did not appear in the graph that was deserialized", k
                )
        return range_constraints

    def deserialize(
        self,
        exported_program: ExportedProgram,
        state_dict: Union[dict[str, torch.Tensor], bytes],
        constants: Union[dict[str, torch.Tensor], bytes],
        example_inputs: Optional[
            Union[tuple[tuple[torch.Tensor, ...], dict[str, Any]], bytes]
        ] = None,
        *,
        _unsafe_skip_version_check=False,
    ) -> ep.ExportedProgram:
        assert isinstance(exported_program, ExportedProgram)
        version = exported_program.schema_version

        # TODO(zhxchen17) blocked on thrift schema refactor
        if version.major != SCHEMA_VERSION[0] and not (
            version.major == 0 and version.minor == 0
        ):
            if not _unsafe_skip_version_check:
                raise SerializeError(
                    f"Serialized schema version {exported_program.schema_version} "
                    f"does not match our current schema version {SCHEMA_VERSION}."
                )

        symbol_name_to_range = {
            k: symbolic_shapes.ValueRanges(
                _int_to_sympy_int(v.min_val, -int_oo),
                _int_to_sympy_int(v.max_val, int_oo),
            )
            for k, v in exported_program.range_constraints.items()
        }
        res = GraphModuleDeserializer().deserialize(
            exported_program.graph_module,
            state_dict,
            constants,
            example_inputs,
            symbol_name_to_range,
        )
        range_constraints = self.deserialize_range_constraints(
            symbol_name_to_range,
            res.names_to_symbols,
        )

        result = ep.ExportedProgram(
            root=res.graph_module,
            graph=res.graph_module.graph,
            graph_signature=res.signature,
            state_dict=res.state_dict,  # type: ignore[arg-type]
            range_constraints=range_constraints,
            module_call_graph=res.module_call_graph,
            example_inputs=res.example_inputs,
            constants=res.constants,
            verifiers=[load_verifier(v) for v in exported_program.verifiers],
        )
        log.debug("\n[deserialize]: %s", result)
        return result


class EnumEncoder(json.JSONEncoder):
    def default(self, obj):
        if isinstance(obj, Enum):
            return obj.value
        if isinstance(obj, bytes):
            return base64.b64encode(obj).decode("utf-8")
        return super().default(obj)


def _dataclass_to_dict(obj):
    if isinstance(obj, _Union):
        return {obj.type: _dataclass_to_dict(obj.value)}
    elif dataclasses.is_dataclass(obj):
        return {
            f.name: _dataclass_to_dict(getattr(obj, f.name))
            for f in dataclasses.fields(obj)
        }
    elif isinstance(obj, list):
        return [_dataclass_to_dict(x) for x in obj]
    elif isinstance(obj, tuple):
        return tuple(_dataclass_to_dict(x) for x in obj)
    elif isinstance(obj, dict):
        return {k: _dataclass_to_dict(v) for k, v in obj.items()}
    elif isinstance(obj, float):
        if obj == math.inf:
            return "Infinity"
        elif obj == -math.inf:
            return "-Infinity"
        elif obj == math.nan:
            return "NaN"
        else:
            return obj
    else:
        return obj


def _to_json_bytes(obj: Any) -> bytes:
    return json.dumps(_dataclass_to_dict(obj), cls=EnumEncoder, allow_nan=False).encode(
        "utf-8"
    )


def serialize(
    exported_program: ep.ExportedProgram,
    opset_version: Optional[dict[str, int]] = None,
    pickle_protocol: int = DEFAULT_PICKLE_PROTOCOL,
) -> SerializedArtifact:
    with _enable_graph_inputs_of_type_nn_module(exported_program.example_inputs):
        serialized_program = ExportedProgramSerializer(
            opset_version, pickle_protocol
        ).serialize(exported_program)
    assert isinstance(serialized_program.exported_program, ExportedProgram)

    json_bytes = _to_json_bytes(serialized_program.exported_program)
    artifact = SerializedArtifact(
        json_bytes,
        serialized_program.state_dict,
        serialized_program.constants,
        serialized_program.example_inputs,
    )
    return artifact


def _dict_to_dataclass(cls, data):
    assert not isinstance(cls, str), f"Unresolved class type: '{cls}'."
    if typing.get_origin(cls) == Annotated:
        return _dict_to_dataclass(cls.__origin__, data)
    if typing.get_origin(cls) == typing.Union and type(None) in typing.get_args(cls):
        if data is None:
            return None
        ty_args = typing.get_args(cls)
        assert len(ty_args) == 2
        return _dict_to_dataclass(ty_args[0], data)
    elif isinstance(cls, type) and issubclass(cls, _Union):
        assert isinstance(data, dict)
        assert len(data) == 1
        _type = next(iter(data.keys()))
        _value = next(iter(data.values()))
        assert isinstance(_type, str)
        field_type = cls.__annotations__[_type]
        return cls.create(**{_type: _dict_to_dataclass(field_type, _value)})
    elif dataclasses.is_dataclass(cls):
        obj = cls(**data)  # type: ignore[assignment,operator]
        type_hints = typing.get_type_hints(cls)
        for f in dataclasses.fields(cls):
            name = f.name
            new_field_obj = _dict_to_dataclass(type_hints[name], getattr(obj, name))
            setattr(obj, name, new_field_obj)
        return obj
    elif isinstance(data, list):
        if len(data) == 0:
            return data
        d_type = typing.get_args(cls)[0]
        return [_dict_to_dataclass(d_type, d) for d in data]
    elif isinstance(data, dict):
        v_type = typing.get_args(cls)[1]
        return {k: _dict_to_dataclass(v_type, v) for k, v in data.items()}
    elif cls == float:
        return float(data)
    return data


def deserialize(
    artifact: SerializedArtifact,
    expected_opset_version: Optional[dict[str, int]] = None,
    *,
    _unsafe_skip_version_check=False,
) -> ep.ExportedProgram:
    assert isinstance(artifact.exported_program, bytes)
    exported_program_str = artifact.exported_program.decode("utf-8")
    exported_program_dict = json.loads(exported_program_str)
    serialized_exported_program = _dict_to_dataclass(
        ExportedProgram, exported_program_dict
    )
    return ExportedProgramDeserializer(expected_opset_version).deserialize(
        serialized_exported_program,
        artifact.state_dict,
        artifact.constants,
        artifact.example_inputs,
        _unsafe_skip_version_check=_unsafe_skip_version_check,
    )


def _canonicalize_graph(
    sorted_inputs, sorted_outputs, graph, constants
) -> tuple[Graph, dict[str, str]]:
    def _get_argument(a: Argument):
        if a.type == "as_none":
            return None
        elif a.type == "as_tensor":
            return a.as_tensor
        elif a.type == "as_tensors":
            return a.as_tensors
        elif a.type == "as_int":
            return None
        elif a.type == "as_ints":
            return None
        elif a.type == "as_float":
            return None
        elif a.type == "as_floats":
            return None
        elif a.type == "as_string":
            return None
        elif a.type == "as_strings":
            return None
        elif a.type == "as_sym_int":
            return a.as_sym_int
        elif a.type == "as_sym_ints":
            return a.as_sym_ints
        elif a.type == "as_sym_float":
            return a.as_sym_float
        elif a.type == "as_sym_floats":
            return a.as_sym_floats
        elif a.type == "as_scalar_type":
            return None
        elif a.type == "as_memory_format":
            return None
        elif a.type == "as_layout":
            return None
        elif a.type == "as_device":
            return None
        elif a.type == "as_bool":
            return None
        elif a.type == "as_bools":
            return None
        elif a.type == "as_sym_bool":
            return a.as_sym_bool
        elif a.type == "as_sym_bools":
            return a.as_sym_bools
        elif a.type == "as_graph":
            return None
        elif a.type == "as_optional_tensors":
            return a.as_optional_tensors
        elif a.type == "as_custom_obj":
            return a.as_custom_obj
        elif a.type == "as_operator":
            return None
        else:
            raise AssertionError(f"Unknown input type to the ExportedProgram: {a}")

    # Stage 1: Reorder named items.
    def for_args(f, a):
        assert isinstance(a, Argument)
        pytree.tree_map(f, _get_argument(a))

    def sort_nodes(nodes):
        @dataclass
        class Edges:
            outs: list[int]
            ins: int

        graph_inputs: set[str] = set()
        def_table: dict[str, int] = {}
        edges: dict[int, Edges] = {}
        candidates: list[tuple[str, list[tuple[str, list[int]]], int]] = []
        rank: dict[str, int] = {}
        ret: list[Node] = []

        def get_name(a) -> Optional[str]:
            if a is None:
                return None
            if isinstance(a, TensorArgument):
                return a.name
            elif isinstance(a, (SymIntArgument, SymBoolArgument, SymFloatArgument)):
                if a.type == "as_name":
                    return a.as_name
                elif a.type in ("as_int", "as_bool", "as_float"):
                    return None
                else:
                    raise AssertionError(f"Unknown argument type: {a}")
            elif isinstance(a, OptionalTensorArgument):
                if a.type == "as_tensor":
                    return a.as_tensor.name
                elif a.type == "as_none":
                    return None
                else:
                    raise AssertionError(f"Unknown optional tensor type: {a}")
            elif isinstance(a, CustomObjArgument):
                return a.name
            else:
                raise AssertionError(f"Unknown argument type: {a}")

        for i in sorted_inputs:

            def add_input(a):
                if s := get_name(a):
                    graph_inputs.add(s)

            for_args(add_input, i)

        for idx, node in enumerate(nodes):

            def add_def(a):
                if s := get_name(a):
                    assert s not in def_table
                    def_table[s] = idx

            for o in node.outputs:
                for_args(add_def, o)

            edges[idx] = Edges([], 0)

        for idx, user in enumerate(nodes):

            def add_edge(a):
                if s := get_name(a):
                    if s in constants:
                        return
                    if s not in def_table:
                        assert s in graph_inputs
                        return
                    src = def_table[s]
                    edges[src].outs.append(idx)
                    edges[idx].ins += 1

            for i in user.inputs:
                for_args(add_edge, i.arg)

        def add_rank(a):
            if s := get_name(a):
                assert s not in rank
                rank[s] = len(rank)

        def get_rank(a):
            s = get_name(a)
            if s and s not in constants:
                return rank[s]
            else:
                return -1

        for i in sorted_inputs:
            for_args(add_rank, i)

        def add_candidate(idx: int):
            def get_ranks(i):
                ranks = []
                for_args(lambda x: ranks.append(get_rank(x)), i)
                return ranks

            node = nodes[idx]
            args_rank = [(a.name, get_ranks(a.arg)) for a in node.inputs]
            heapq.heappush(candidates, (node.target, args_rank, idx))

        for idx, e in edges.items():
            if e.ins == 0:
                add_candidate(idx)

        while len(candidates) > 0:
            _, _, idx = heapq.heappop(candidates)
            node = nodes[idx]
            for o in node.outputs:
                for_args(add_rank, o)
            ret.append(node)
            assert idx in edges
            for user in edges[idx].outs:
                e = edges[user]
                assert e.ins > 0
                e.ins -= 1
                if e.ins == 0:
                    add_candidate(user)
            edges[idx].outs.clear()

        return ret

    sorted_nodes = sort_nodes(graph.nodes)
    assert len(sorted_nodes) == len(graph.nodes)

    # Stage 2: Rename nodes.
    name_table: dict[str, str] = {}

    def rename_def(a):
        def _rename(arg_name, values):
            new_name = f"_{len(name_table)}"
            assert arg_name not in name_table
            name_table[arg_name] = new_name
            assert arg_name in values
            values[new_name] = values.pop(arg_name)
            return new_name

        if a is None:
            return
        if isinstance(a, TensorArgument):
            a.name = _rename(a.name, graph.tensor_values)
        elif isinstance(a, SymIntArgument):
            if a.type == "as_name":
                a.as_name = _rename(a.as_name, graph.sym_int_values)
        elif isinstance(a, SymFloatArgument):
            if a.type == "as_name":
                a.as_name = _rename(a.as_name, graph.sym_float_values)
        elif isinstance(a, SymBoolArgument):
            if a.type == "as_name":
                a.as_name = _rename(a.as_name, graph.sym_bool_values)
        elif isinstance(a, CustomObjArgument):
            a.name = _rename(a.name, graph.custom_obj_values)
        else:
            raise AssertionError(f"Unknown argument type: {a}")

    def replace_use(a):
        if a is None:
            return
        if isinstance(a, TensorArgument):
            a.name = name_table.get(a.name, a.name)
        elif isinstance(a, (SymIntArgument, SymFloatArgument)):
            if a.type == "as_name":
                a.as_name = name_table.get(a.as_name, a.as_name)
        elif isinstance(a, SymBoolArgument):
            if a.type == "as_name":
                a.as_name = name_table.get(a.as_name, a.as_name)
        elif isinstance(a, OptionalTensorArgument):
            if a.type == "as_tensor":
                a.as_tensor.name = name_table.get(a.as_tensor.name, a.as_tensor.name)
        elif isinstance(a, CustomObjArgument):
            a.name = name_table.get(a.name, a.name)
        else:
            raise AssertionError(f"Unknown argument type: {a}")

    for i in sorted_inputs:
        for_args(rename_def, i)

    for n in sorted_nodes:
        for o in n.outputs:
            for_args(rename_def, o)

    for n in sorted_nodes:
        for i in n.inputs:
            for_args(replace_use, i.arg)

    for o in sorted_outputs:
        for_args(replace_use, o)

    # Stage 3: Remove unstable fields.
    for n in sorted_nodes:
        n.metadata.clear()

    # Stage 4: Aggregate values.
    sorted_tensor_values = dict(
        sorted(graph.tensor_values.items(), key=operator.itemgetter(0))
    )
    sorted_sym_int_values = dict(
        sorted(graph.sym_int_values.items(), key=operator.itemgetter(0))
    )
    sorted_sym_float_values = dict(
        sorted(graph.sym_float_values.items(), key=operator.itemgetter(0))
    )
    sorted_sym_bool_values = dict(
        sorted(graph.sym_bool_values.items(), key=operator.itemgetter(0))
    )
    sorted_custom_obj_values = dict(
        sorted(graph.custom_obj_values.items(), key=operator.itemgetter(0))
    )

    # Stage 5: Recurse in subgraphs.
    counter = 0
    for node in sorted_nodes:
        for i in node.inputs:
            a = i.arg
            if a.type == "as_graph":
                a.as_graph.graph, _ = _canonicalize_graph(
                    a.as_graph.graph.inputs,
                    a.as_graph.graph.outputs,
                    a.as_graph.graph,
                    constants,
                )
                a.as_graph.name = f"_g{counter}"
                counter += 1

    graph = Graph(
        inputs=sorted_inputs,
        outputs=sorted_outputs,
        nodes=sorted_nodes,
        tensor_values=sorted_tensor_values,
        sym_int_values=sorted_sym_int_values,
        sym_float_values=sorted_sym_float_values,
        sym_bool_values=sorted_sym_bool_values,
        is_single_tensor_return=graph.is_single_tensor_return,
        custom_obj_values=sorted_custom_obj_values,
    )
    return graph, name_table


def canonicalize(
    ep: ExportedProgram, constants: Optional[set[str]] = None
) -> ExportedProgram:
    """
    Normalize a serialized ExportedProgram, so that different eager program which
    shares the same semantics can get a single representation on disk.

    This function canonicalizes an ExportedProgram by:

    1. Sorting nodes in topological order.
    2. Rename nodes to have unique names.
    3. Remove unstable fields.
    4. Aggregate the above program fields.
    5. Recurse in subgraphs.

    Args:
        ep (ExportedProgram): The ExportedProgram to canonicalize.
        constants (Optional[set[str]]): Set of constants names

    Returns:
        ExportedProgram: The canonicalized exported program.
    """
    ep = copy.deepcopy(ep)
    constants: set[str] = constants or set()

    opset_version = dict(sorted(ep.opset_version.items(), key=operator.itemgetter(0)))
    range_constraints = dict(
        sorted(ep.range_constraints.items(), key=operator.itemgetter(0))
    )
    module_call_graph = sorted(ep.graph_module.module_call_graph, key=lambda x: x.fqn)
    signature = ep.graph_module.signature
    graph = ep.graph_module.graph

    assert len(graph.inputs) == len(signature.input_specs)
    assert len(graph.outputs) == len(signature.output_specs)

    def rank_input(inp) -> tuple[int, Optional[str], int]:
        idx, (_arg, spec) = inp
        assert isinstance(spec, InputSpec)
        if spec.type == "user_input":
            return 5, None, idx
        elif spec.type == "parameter":
            return 1, spec.parameter.parameter_name, idx
        elif spec.type == "buffer":
            return 2, spec.buffer.buffer_name, idx
        elif spec.type == "tensor_constant":
            return 3, spec.tensor_constant.tensor_constant_name, idx
        elif spec.type == "custom_obj":
            return 4, spec.custom_obj.custom_obj_name, idx
        elif spec.type == "token":
            return 0, None, idx
        elif spec.type == "constant_input":
            return 6, spec.constant_input.name, idx
        else:
            raise AssertionError(f"Unknown input type: {spec}")

    def rank_output(out) -> tuple[int, Optional[str], int]:
        idx, (_arg, spec) = out
        assert isinstance(spec, OutputSpec)
        if spec.type == "user_output":
            return 3, None, idx
        elif spec.type == "loss_output":
            return 3, None, idx
        elif spec.type == "buffer_mutation":
            return 1, spec.buffer_mutation.buffer_name, idx
        elif spec.type == "gradient_to_parameter":
            return 4, spec.gradient_to_parameter.parameter_name, idx
        elif spec.type == "gradient_to_user_input":
            return 5, None, idx
        elif spec.type == "user_input_mutation":
            return 2, None, idx
        elif spec.type == "token":
            return 0, None, idx
        else:
            raise AssertionError(f"Unknown output type: {spec}")

    sorted_ins = sorted(
        enumerate(zip(graph.inputs, signature.input_specs)), key=rank_input
    )

    if len(sorted_ins) > 0:
        sorted_inputs, input_specs = zip(*(i for idx, i in sorted_ins))  # type: ignore[assignment]
    else:
        sorted_inputs = ()
        input_specs = ()

    sorted_outs = sorted(
        enumerate(zip(graph.outputs, signature.output_specs)), key=rank_output
    )
    sorted_outputs, output_specs = zip(*(i for idx, i in sorted_outs))  # type: ignore[assignment]

    sorted_graph, replace_table = _canonicalize_graph(
        sorted_inputs, sorted_outputs, graph, constants
    )

    def replace_input(spec):
        assert isinstance(spec, InputSpec)
        if spec.type == "user_input":
            arg = spec.user_input.arg
            if arg.type == "as_tensor":
                t = arg.as_tensor
                t.name = replace_table[t.name]
            elif arg.type == "as_sym_int":
                s = arg.as_sym_int
                if s.type == "as_name":
                    s.as_name = replace_table[s.as_name]
                elif s.type == "as_int":
                    pass
                else:
                    raise AssertionError(f"Unknown sym_int type: {s}")
            elif arg.type == "as_sym_float":
                f = arg.as_sym_float
                if f.type == "as_name":
                    f.as_name = replace_table[f.as_name]
                elif f.type == "as_float":
                    pass
                else:
                    raise AssertionError(f"Unknown sym_float type: {f}")
            elif arg.type in (
                "as_none",
                "as_bool",
                "as_int",
                "as_float",
                "as_string",
                "as_custom_obj",
            ):
                return
            else:
                raise AssertionError(f"Unknown input type: {arg}")
        elif spec.type == "parameter":
            t = spec.parameter.arg
            t.name = replace_table[t.name]
        elif spec.type == "buffer":
            t = spec.buffer.arg
            t.name = replace_table[t.name]
        elif spec.type == "tensor_constant":
            t = spec.tensor_constant.arg
            t.name = replace_table[t.name]
        elif spec.type == "custom_obj":
            t_custom_obj = spec.custom_obj.arg
            t_custom_obj.name = replace_table[t_custom_obj.name]
            return
        elif spec.type == "token":
            tok = spec.token.arg
            tok.name = replace_table[tok.name]
        elif spec.type == "constant_input":
            return
        else:
            raise AssertionError(f"Unknown input type: {spec}")

    def replace_output(out):
        assert isinstance(spec, OutputSpec)
        if spec.type == "user_output":
            arg = spec.user_output.arg
            if arg.type == "as_tensor":
                t = arg.as_tensor
                t.name = replace_table[t.name]
            elif arg.type == "as_sym_int":
                s = arg.as_sym_int
                if s.type == "as_name":
                    s.as_name = replace_table[s.as_name]
                elif s.type == "as_int":
                    pass
                else:
                    raise AssertionError(f"Unknown sym_int type: {s}")
            elif arg.type == "as_sym_float":
                f = arg.as_sym_float
                if f.type == "as_name":
                    f.as_name = replace_table[f.as_name]
                elif f.type == "as_float":
                    pass
                else:
                    raise AssertionError(f"Unknown sym_float type: {f}")
            elif arg.type in ("as_none", "as_bool", "as_int", "as_float", "as_string"):
                return
            else:
                raise AssertionError(f"Unknown input type: {arg}")
        elif spec.type == "loss_output":
            t = spec.loss_output.arg
            t.name = replace_table[t.name]
        elif spec.type == "buffer_mutation":
            t = spec.buffer_mutation.arg
            t.name = replace_table[t.name]
        elif spec.type == "gradient_to_parameter":
            t = spec.gradient_to_parameter.arg
            t.name = replace_table[t.name]
        elif spec.type == "gradient_to_user_input":
            g = spec.gradient_to_user_input
            g.arg.name = replace_table[g.arg.name]
            g.user_input_name = replace_table[g.user_input_name]
        elif spec.type == "user_input_mutation":
            u = spec.user_input_mutation
            u.arg.name = replace_table[u.arg.name]
            u.user_input_name = replace_table[u.user_input_name]
        elif spec.type == "token":
            tok = spec.token.arg
            tok.name = replace_table[tok.name]
        else:
            raise AssertionError(f"Unknown output type: {spec}")

    for spec in input_specs:
        replace_input(spec)

    for spec in output_specs:
        replace_output(spec)

    return ExportedProgram(
        graph_module=GraphModule(
            graph=sorted_graph,
            signature=GraphSignature(
                input_specs=list(input_specs),
                output_specs=list(output_specs),
            ),
            module_call_graph=module_call_graph,
        ),
        opset_version=opset_version,
        range_constraints=range_constraints,
        schema_version=ep.schema_version,
        verifiers=ep.verifiers,
        torch_version=ep.torch_version,
    )


class ExtensionHandler:
    """
    Base class for handling extension operators.
    """

    @classmethod
    def namespace(cls) -> str:
        raise NotImplementedError(f"{cls.__class__} namespace() must be implemented")

    @classmethod
    def to_op_name(cls, op) -> str:
        raise NotImplementedError(f"{cls.__class__} op_name() must be implemented")

    @classmethod
    def from_op_name(cls, name: str):
        raise NotImplementedError(f"{cls.__class__} op_name() must be implemented")

    @classmethod
    def op_schema(cls, op) -> torch.FunctionSchema:
        raise NotImplementedError(f"{cls.__class__} op_schema() must be implemented")


def register_extension(
    op_type: type[Any],
    extension_handler: type[ExtensionHandler],
):
    """Register custom de/serialization method for a node with non-standard type."""
    assert issubclass(
        extension_handler, ExtensionHandler
    ), f"Expected ExtensionHandler, got {extension_handler}."
    assert op_type not in _serialization_registry, f"{op_type} is already registered."
    assert isinstance(op_type, type)  # Maybe a good idea to enforce this first.
    assert not (
        op_type.__module__.startswith("torch")
        or op_type.__module__.startswith("builtins")
    )
    assert extension_handler.namespace() not in _deserialization_registry
    _serialization_registry[op_type] = extension_handler
    _deserialization_registry[extension_handler.namespace()] = extension_handler


def _registered_extension_types():
    return tuple(_serialization_registry.keys())


# Registry to store all custom serialization implementations.
# The registry maps a operation to its serialization function (a callable), in their own
# namespace to avoid conflicts.
# Serialization: Op type --> custom handler.
# De-serialization: Namespace --> custom handler.
_serialization_registry: dict[type[Any], type[ExtensionHandler]] = {}
_deserialization_registry: dict[str, type[ExtensionHandler]] = {}<|MERGE_RESOLUTION|>--- conflicted
+++ resolved
@@ -1680,15 +1680,13 @@
             self.module,
             self.serialized_name_to_node,
             self.serialized_name_to_meta,
-<<<<<<< HEAD
-=======
             self.unbacked_symbols,
->>>>>>> 6cb6da6e
         )
         self.graph = torch.fx.Graph()
         self.module = torch.nn.Module()
         self.serialized_name_to_node = {}
         self.serialized_name_to_meta = {}
+        self.unbacked_symbols: set[sympy.Symbol] = set()
         try:
             yield
         finally:
@@ -1697,10 +1695,7 @@
                 self.module,
                 self.serialized_name_to_node,
                 self.serialized_name_to_meta,
-<<<<<<< HEAD
-=======
                 self.unbacked_symbols,
->>>>>>> 6cb6da6e
             ) = saved
 
     def deserialize_extension_operator(self, serialized_target: str):
@@ -2258,7 +2253,7 @@
             self.symbol_name_to_range = {}
             # we also need to bump unbacked sym[float,int] counters in the
             # shape env to accommodate unbacked symbols in the exported program
-            self.unbacked_symbols: set[sympy.Symbol] = set()
+            self.unbacked_symbols = set()
             count_unbacked_symfloat, count_unbacked_symint = -1, -1
             unbacked_symfloat_prefix, unbacked_symint_prefix = (
                 prefix_str[t] for t in [SymT.UNBACKED_FLOAT, SymT.UNBACKED_INT]
@@ -2498,24 +2493,12 @@
         # Check single value return
         if len(serialized_node.outputs) == 0:
             return
+
         if (
             len(serialized_node.outputs) == 1
-            and serialized_node.outputs[0].type == "as_tensor"
+            and "torch.ops.higher_order" in serialized_node.target
+            and not getattr(serialized_node, "is_hop_single_tensor_return", True)
         ):
-<<<<<<< HEAD
-            # If it is a HOP node and it returns a tuple containing a single element
-            # we manually insert a getitem node to ensure the graph is consistent
-            # For BC, getattr() will return True if `is_single_tensor_return` doens't exist
-            # as prior to adding this field, it is guaranteed to have a single tensor return
-            # when the serialized_node has length=1 outputs and of type `as_tensor`.
-            if (
-                "torch.ops.higher_order" in serialized_node.target
-                and not getattr(serialized_node, "is_hop_single_tensor_return", True)
-            ):
-                meta_val: list[Any] = []
-                arg = serialized_node.outputs[0].as_tensor
-                deserialized_metadata = self.deserialize_metadata(serialized_node.metadata)
-=======
 
             def _deserialize_hop_with_single_return(serialized_node, fx_node):
                 meta_val: list[Any] = []
@@ -2531,21 +2514,17 @@
                     serialized_node.metadata
                 )
                 assert arg is not None
->>>>>>> 6cb6da6e
                 self.generate_getitem(meta_val, fx_node, arg, 0, deserialized_metadata)
                 fx_node.meta["val"] = tuple(meta_val)
                 self.serialized_name_to_node[fx_node.name] = fx_node
                 return
 
-<<<<<<< HEAD
-=======
             return _deserialize_hop_with_single_return(serialized_node, fx_node)
 
         if (
             len(serialized_node.outputs) == 1
             and serialized_node.outputs[0].type == "as_tensor"
         ):
->>>>>>> 6cb6da6e
             self.sync_fx_node(serialized_node.outputs[0].as_tensor.name, fx_node)
             return
         elif len(serialized_node.outputs) == 1 and isinstance(
