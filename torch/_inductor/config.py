--- conflicted
+++ resolved
@@ -1393,15 +1393,14 @@
     # controlled by some cutlass instantiation level flags (e.g. 0, 1111, 2222, ...)
     cutlass_presets: Optional[str] = os.environ.get("TORCHINDUCTOR_CUTLASS_PRESETS")
 
-<<<<<<< HEAD
+    # use compile command to create kernel .cu and .so name
+    cutlass_hash_with_compile_cmd: bool = (
+        os.environ.get("TORCHINDUCTOR_CUTLASS_HASH_WITH_COMPILE_CMD", "0") == "1"
+    )
+
     # Experimental. Prescreen top x configs before tuning on swizzle.
     cutlass_prescreening: bool = (
         os.environ.get("TORCHINDUCTOR_CUTLASS_PRESCREENING", "1") == "1"
-=======
-    # use compile command to create kernel .cu and .so name
-    cutlass_hash_with_compile_cmd: bool = (
-        os.environ.get("TORCHINDUCTOR_CUTLASS_HASH_WITH_COMPILE_CMD", "0") == "1"
->>>>>>> 4fad51bd
     )
 
 
