import os
import sys
from typing import Any, Callable, Literal, Optional, TYPE_CHECKING, Union

import torch
import torch._inductor.custom_graph_pass
from torch._environment import is_fbcode
from torch.utils._config_module import Config, get_tristate_env, install_config_module


inplace_padding = os.environ.get("TORCHINDUCTOR_INPLACE_PADDING", "1") == "1"
can_inplace_pad_graph_input = False  # ease testing


def fx_graph_remote_cache_default() -> Optional[bool]:
    return get_tristate_env("TORCHINDUCTOR_FX_GRAPH_REMOTE_CACHE")


def vec_isa_ok_default() -> Optional[bool]:
    if os.environ.get("TORCHINDUCTOR_VEC_ISA_OK") == "1":
        return True
    if os.environ.get("TORCHINDUCTOR_VEC_ISA_OK") == "0":
        return False
    return None


def autotune_remote_cache_default() -> Optional[bool]:
    return get_tristate_env("TORCHINDUCTOR_AUTOTUNE_REMOTE_CACHE")


def bundled_autotune_remote_cache_default() -> Optional[bool]:
    return get_tristate_env("TORCHINDUCTOR_BUNDLED_AUTOTUNE_REMOTE_CACHE")


def bundle_triton_into_fx_graph_cache_default() -> Optional[bool]:
    return get_tristate_env(
        "TORCHINDUCTOR_BUNDLE_TRITON_INTO_FX_GRAPH_CACHE",
        True if not is_fbcode() else None,
    )


def static_cuda_launcher_default() -> bool:
    STATIC_CUDA_LAUNCHER_VERSION = 0

    if "TORCHINDUCTOR_USE_STATIC_CUDA_LAUNCHER" in os.environ:
        return os.environ.get("TORCHINDUCTOR_USE_STATIC_CUDA_LAUNCHER") == "1"
    elif is_fbcode():
        version = torch._utils_internal.justknobs_getval_int(
            "pytorch/inductor:static_cuda_launcher_version"
        )
        return version <= STATIC_CUDA_LAUNCHER_VERSION
    else:
        # Default true in OSS
        return True


def prologue_fusion_enabled() -> bool:
    ENABLE_PROLOGUE_FUSION_VERSION = 0

    if "TORCHINDUCTOR_PROLOGUE_FUSION" in os.environ:
        return os.environ.get("TORCHINDUCTOR_PROLOGUE_FUSION") == "1"
    elif is_fbcode():
        jk_name = "pytorch/inductor:prologue_fusion_version"
        version = torch._utils_internal.justknobs_getval_int(jk_name)
        return version <= ENABLE_PROLOGUE_FUSION_VERSION
    else:
        return True


# Enable auto_functionalized_v2 (enabled by default)
enable_auto_functionalized_v2 = (
    os.environ.get("TORCHDYNAMO_AUTO_FUNCTIONALIZED_V2", "1") == "1"
)

# add some debug printouts
debug = False

# Whether to disable a progress bar for autotuning
disable_progress = True

# Whether to enable printing the source code for each future
verbose_progress = False

# use fx aot graph codegen cache
fx_graph_cache: bool = Config(
    justknob="pytorch/remote_cache:enable_local_fx_graph_cache",
    env_name_force="TORCHINDUCTOR_FX_GRAPH_CACHE",
    default=True,
)

# use remote fx aot graph codegen cache
# False: Disables the cache
# True: Enables the cache
# None: Not set -- Off for OSS, JustKnobs based for internal
fx_graph_remote_cache: Optional[bool] = fx_graph_remote_cache_default()

# should we bundle triton caching into fx graph cache
bundle_triton_into_fx_graph_cache: Optional[bool] = (
    bundle_triton_into_fx_graph_cache_default()
)

non_blocking_remote_cache_write: bool = Config(
    justknob="pytorch/remote_cache:enable_non_blocking_remote_cache_write",
    env_name_force="TORCHINDUCTOR_NON_BLOCKING_REMOTE_CACHE_WRITE",
    default=True,
)

# Enable autotune local cache.
#
# See bundled_autotune_remote_cache for the effect this flag has on the bundled
# remote cache.
autotune_local_cache: bool = True

# Enable autotune remote cache.
#
# Enables/disables the autotune remote cache regardless of the state of
# autotune_local_cache. If both local and remote are enabled then on write both
# are written and on read local is checked first and only on a cache miss is
# remote read.
#
# False: Disables the cache
# True: Enables the cache
# None: Not set -- Off for OSS, JustKnobs based for internal
autotune_remote_cache: Optional[bool] = autotune_remote_cache_default()

# Enable bundled autotune cache.
#
# Enables/disables the bundled autotune cache regardless of the state of
# autotune_remote_cache. However it does depend on the local cache for local
# state management - as a result if the local cache is disabled this will also
# disable the bundled autotune cache.
#
# False: Disables the cache
# True: Enables the cache (requires autotune_local_cache)
# None: Not set -- Off for OSS, JustKnobs based for internal
bundled_autotune_remote_cache: Optional[bool] = bundled_autotune_remote_cache_default()

# Force disabled all inductor level caching -- This will override any other caching flag
force_disable_caches: bool = Config(
    justknob="pytorch/remote_cache:force_disable_caches",
    env_name_force="TORCHINDUCTOR_FORCE_DISABLE_CACHES",
    default=False,
)

# Unsafe way to skip dynamic shape guards to get faster cache load
unsafe_skip_cache_dynamic_shape_guards: bool = False

# Unsafe way to mark non torch functions as safe to cache
# dictionary is from function name -> cache key
# Any function name in the dictionary will be allowed to be cacheable
# by AOTAutogradCache and FxGraphCache.
# changing the cache key value will change the resulting
# FXGraphCache key.
# Example usage:
# torch._inductor.config.unsafe_marked_cacheable_functions = {
# 'torch.ops.my_function' : torch.__version__
# }
# The above example causes the custom op torch.ops.my_function to be cacheable,
# and for cache keys to be keyed by the current torch version
unsafe_marked_cacheable_functions: dict[str, str] = {}

# sleep in inductor for testing
sleep_sec_TESTING_ONLY: Optional[int] = None

# The default layout constraint for user-defined triton kernels.
# See "The default layout constraint for custom operators" for options.
triton_kernel_default_layout_constraint: Literal[
    "needs_fixed_stride_order", "flexible_layout"
] = "needs_fixed_stride_order"

# use cpp wrapper instead of python wrapper
# incompatible with disable_cpp_codegen
cpp_wrapper: bool = os.environ.get("TORCHINDUCTOR_CPP_WRAPPER", "0") == "1"

# Controls automatic precompiling of common include files for codecache.CppCodeCache
# (i.e. for cpp_wrapper mode and for cpp kernels on CPU).  AOTI header precompiling is
# controlled by a separate flag.
cpp_cache_precompile_headers: bool = not is_fbcode()

online_softmax = os.environ.get("TORCHINDUCTOR_ONLINE_SOFTMAX", "1") == "1"

# dead code elimination
dce = False

# assume weight tensors are fixed size
static_weight_shapes = True

# put correctness assertions in generated code
size_asserts = os.environ.get("TORCHINDUCTOR_SIZE_ASSERTS", "1") == "1"
nan_asserts = os.environ.get("TORCHINDUCTOR_NAN_ASSERTS") == "1"
scalar_asserts = os.environ.get("TORCHINDUCTOR_SCALAR_ASSERTS", "1") == "1"

# Disable by default in fbcode
alignment_asserts = (
    os.environ.get("TORCHINDUCTOR_ALIGNMENT_ASSERTS", "0" if is_fbcode() else "1")
    == "1"
)

# enable loop reordering based on input orders
pick_loop_orders = True

# reuse a kernel input as the output
inplace_buffers = True

# reuse a buffer for an unrelated purpose
allow_buffer_reuse = True

# Enable pooled allocations for non-output tensors
memory_planning = os.environ.get("TORCHINDUCTOR_MEMORY_PLANNING", "0") == "1"

# Enable to allow using ftz variant of exponenet instruction in triton codegen.
use_fast_math = os.environ.get("TORCHINDUCTOR_USE_FAST_MATH") == "1"

# Enable bfloat16 atomic adds (fbcode only until upstreamed to triton)
bfloat16_atomic_adds_enabled = True

# How to organize memory under memory_planning=True:
# - "none": do not try to pool storage, just reuse
# - "intermediates": all non-outputs share storage, outputs each get unique storage
# - "outputs": two pools, one for intermediates (freed on return) and one for outputs
# - "combined": a single pool for both intermediates and outputs
memory_pool: Literal["none", "intermediates", "outputs", "combined"] = os.environ.get(
    "TORCHINDUCTOR_MEMORY_POOL", "intermediates"
)  # type: ignore[assignment]

# codegen benchmark harness
benchmark_harness = True

# fuse pointwise into templates epilogues
epilogue_fusion = True

# fuse pointwise into template prologues
prologue_fusion = prologue_fusion_enabled()

# do epilogue fusions before other fusions
epilogue_fusion_first = False

# enable pattern match+replace optimizations
pattern_matcher = True

# set to True to enable the back-to-back GEMM pass
b2b_gemm_pass = False

# register custom graph optimization pass hook. so far, pre/post passes are
# only applied before/after pattern_matcher in post_grad_passes.
#
# Implement CustomGraphPass to allow Inductor to graph compiled artifacts
# to which your custom passes have been applied:
post_grad_custom_pre_pass: torch._inductor.custom_graph_pass.CustomGraphPassType = None
post_grad_custom_post_pass: torch._inductor.custom_graph_pass.CustomGraphPassType = None

# Registers a custom joint graph pass.
joint_custom_pre_pass: Optional[Callable[[torch.fx.Graph], None]] = None
joint_custom_post_pass: Optional[Callable[[torch.fx.Graph], None]] = None

# Registers a custom pregrad pass. Note that the pre-grad IR is 1.
# non-functional, 2. non-normalized, and 3. prone to change. Ideally we should
# use post-grad passes.
pre_grad_custom_pass: Optional[Callable[[torch.fx.graph.Graph], None]] = None

# Registers a custom pass to be run right before fusion in Inductor scheduler.
# WARNING: Inductor scheduler IR is at prototype stage and subject to change,
# hence custom IR passes built on top of it might break in the future.
_pre_fusion_custom_pass: Optional[
    Callable[
        [list["torch._inductor.scheduler.BaseSchedulerNode"]],
        list["torch._inductor.scheduler.BaseSchedulerNode"],
    ]
] = None

# Deprecated
split_cat_fx_passes = True

# Optimize conv-batchnorm if batchnorm is in eval mode. Slightly reduces numerical stability.
efficient_conv_bn_eval_fx_passes = False

# Enable predispatch aten IR for export
is_predispatch = False

# Deprecated
group_fusion = False

# Deprecated
batch_fusion = True

# Pre grad fusion and options in order, set to empty dict to disable fusion.
# Call `torch._inductor.fx_passes.group_batch_fusion.list_group_batch_fusions()` to see available fusions.
# batch fusion options:
# batch_linear
# batch_linear_lhs
# batch_layernorm
# batch_tanh
# batch_relu
# batch_sigmoid

# split cat fusion options:
# normalization_pass
# remove_split_with_size_one_pass
# merge_getitem_cat_pass
# merge_stack_tahn_unbind
# merge_splits_pass
# mutate_cat_pass
# split_cat_pass
pre_grad_fusion_options: dict[str, dict[str, Any]] = {}

# Post grad fusion and options, set to empty dict to disable fusion.
# Call `torch._inductor.fx_passes.group_batch_fusion.list_group_batch_fusions(False)` to see available fusions.
post_grad_fusion_options: dict[str, dict[str, Any]] = {}

# enable reordering pass for improving memory locality
reorder_for_locality = True

# Scale down Rn_BLOCK for better occupancy
dynamic_scale_rblock = os.environ.get("TORCHINDUCTOR_DYNAMIC_SCALE_RBLOCK", "1") == "1"

# this forces fusion for int_mm with mul. Needed when you want to avoid realizing the int32
# but the mul gets fused with other pointwise ops instead.
force_fuse_int_mm_with_mul = False

# DEPRECATED. This setting is ignored.
use_mixed_mm = True

# enable runtime numeric check for pre/post grad fx passes
# floating point provides limited accuracy (about 7 decimal digits for single precision
# floating point numbers,about 16 decimal digits for double precision floating point numbers)
# according to PyTorch documentation.
# https://pytorch.org/docs/stable/notes/numerical_accuracy.html#batched-computations-or-slice-computations
fx_passes_numeric_check: dict[str, Any] = {
    "pre_grad": False,
    "precision": 1e-4,
    "num_iterations": 1,
    "requires_optimizer": True,
}

# DEPRECATED. This setting is ignored.
mixed_mm_choice: Literal["default", "triton", "aten", "heuristic"] = "heuristic"

# enable reordering pass for increasing overlap between compute and communication
reorder_for_compute_comm_overlap = False

# passes (in execution order) for increasing overlap between compute and communication
# for built-in passes, use string name; for user-defined passes, pass in the function handle
# WARNING: Inductor scheduler IR is at prototype stage and subject to change,
# hence custom IR passes built on top of it might break in the future.
reorder_for_compute_comm_overlap_passes: list[
    Union[
        str,
        Callable[
            [list["torch._inductor.scheduler.BaseSchedulerNode"]],
            list["torch._inductor.scheduler.BaseSchedulerNode"],
        ],
    ]
] = [
    "reorder_compute_for_overlap",
    "sink_waits",
    "raise_comms",
]

# Maximum number of positions to advance a given collective, unlimited by default
reorder_prefetch_limit: Optional[int] = None

# enable operator reordering for peak memory optimization
reorder_for_peak_memory = True

# runtime estimation function for ops
# for built-in estimation function, pass in "default"; for user-defined estimation function, pass in the function handle
estimate_op_runtime = "default"

# unit: GB/s, uni-directional P2P bandwidth per card
# default value is NVLink
intra_node_bw = 300

# unit: GB/s, uni-directional P2P bandwidth per node
# default value is InfiniBand
inter_node_bw = 25

# use Inductor's experimental benchmarker (runtime/benchmarking.py)
# to benchmark kernels during autotuning, otherwise fall back to
# Triton's `do_bench`. the experimental benchmarker may produce
# results that are not consistent with `do_bench`'s results
use_experimental_benchmarker: bool = Config(
    default=True,
    env_name_force="TORCHINDUCTOR_USE_EXPERIMENTAL_BENCHMARKER",
    justknob="pytorch/inductor:use_experimental_benchmarker",
)

# enable slow autotuning passes to select algorithms
max_autotune = os.environ.get("TORCHINDUCTOR_MAX_AUTOTUNE") == "1"

# enable slow autotuning passes to select pointwise/reductions algorithms
max_autotune_pointwise = os.environ.get("TORCHINDUCTOR_MAX_AUTOTUNE_POINTWISE") == "1"

# enable slow autotuning passes to select gemm algorithms
max_autotune_gemm = os.environ.get("TORCHINDUCTOR_MAX_AUTOTUNE_GEMM") == "1"

# Modifies the number of autotuning choices displayed, set to None for all
autotune_num_choices_displayed: Optional[int] = 10

# enable inductor graph partition to allow multiple inductor graphs for the same dynamo graph
graph_partition = False

# force cublas and triton to use the same precision; cublas supports TF32 for matmul operations
# when m, n, k are multiples of 16, 16, 8, whereas triton supports TF32 for matmul operations
# for any combinations of m, n, k, regardless of their alignment. setting this flag will ensure
# that triton does not use TF32 wherever cublas would not use TF32
force_same_precision = (
    True if is_fbcode() else os.environ.get("TORCHINDUCTOR_FORCE_SAME_PRECISION") == "1"
)

# Specify candidate backends for gemm autotune.
# Possible choices are combinations of: ATen, Triton, CUTLASS, CK, CPP.
# ATen: default Pytorch ATen kernels.
# Triton: Triton templates defined in torch inductor (AMD and NVidia GPUs).
# CUTLASS: Cutlass templates and kernels (NVidia GPUs only).
# CK: Composable Kernel templates and kernels (AMD Instinct GPUs only).
# CPP: CPP templates and kernels for CPU.
max_autotune_gemm_backends = os.environ.get(
    "TORCHINDUCTOR_MAX_AUTOTUNE_GEMM_BACKENDS", "ATEN,TRITON,CPP"
).upper()

# As above, specify candidate backends for conv autotune.
# NB: in some cases for 1x1 convs we emit as matmul,
# which will use the backends of `max_autotune_gemm_backends`
max_autotune_conv_backends = os.environ.get(
    "TORCHINDUCTOR_MAX_AUTOTUNE_CONV_BACKENDS", "ATEN,TRITON"
).upper()


# Specify the size of the search space for GEMM autotuning.
# DEFAULT     - balance between compile time overhead and performance
# EXHAUSTIVE  - maximize performance
max_autotune_gemm_search_space: Literal["DEFAULT", "EXHAUSTIVE"] = os.environ.get(
    "TORCHINDUCTOR_MAX_AUTOTUNE_GEMM_SEARCH_SPACE", "DEFAULT"
).upper()  # type: ignore[assignment]

# NOTE: This feature is deprecated and will be defauled to False in the future.
# Whether we fall back to ATen or hard error when no matches are found during autotuning
autotune_fallback_to_aten = (
    os.environ.get("TORCHINDUCTOR_AUTOTUNE_FALLBACK_TO_ATEN", "0") == "1"
)

# the value used as a fallback for the unbacked SymInts
# that can appear in the input shapes (e.g., in autotuning)
unbacked_symint_fallback = 8192

# enable searching global and local cache regardless of `max_autotune`
search_autotune_cache = os.environ.get("TORCHINDUCTOR_SEARCH_AUTOTUNE_CACHE") == "1"

save_args = os.environ.get("TORCHINDUCTOR_SAVE_ARGS") == "1"

# We will disable creating subprocess for autotuning if this is False
autotune_in_subproc = os.environ.get("TORCHINDUCTOR_AUTOTUNE_IN_SUBPROC") == "1"

# The following three timeouts are applicable if autotune_in_subproc is True:

# Max time that a valid benchmark result may take during autotuning
max_autotune_subproc_result_timeout_seconds = 60.0
# DEPRECATED. This setting is ignored.
max_autotune_subproc_graceful_timeout_seconds = 0.0
# DEPRECATED. This setting is ignored.
max_autotune_subproc_terminate_timeout_seconds = 0.0

# If autotuning in subprocess, whether to use multiple devices
autotune_multi_device = os.environ.get("TORCHINDUCTOR_AUTOTUNE_MULTI_DEVICE") == "1"

coordinate_descent_tuning = (
    os.environ.get("TORCHINDUCTOR_COORDINATE_DESCENT_TUNING") == "1"
)
coordinate_descent_check_all_directions = (
    os.environ.get("TORCHINDUCTOR_COORDINATE_DESCENT_CHECK_ALL_DIRECTIONS") == "1"
)
coordinate_descent_search_radius = int(
    os.environ.get("TORCHINDUCTOR_COORDINATE_DESCENT_RADIUS", "1")
)

# AutoHeuristic is a framework that allows one to collect data from autotuning, use the data to learn a heuristic, and
# generate the learned heursitic to code which is shipped with the compiler
# Specify a list of comma separated optimizations to collect data for
autoheuristic_collect = os.environ.get("TORCHINDUCTOR_AUTOHEURISTIC_COLLECT", "")
# Specify a list of comma separated optimizations to use learned heuristics for
autoheuristic_use = os.environ.get("TORCHINDUCTOR_AUTOHEURISTIC_USE", "mixed_mm")


def run_autoheuristic(name: str) -> bool:
    return collect_autoheuristic(name) or use_autoheuristic(name)


def collect_autoheuristic(name: str) -> bool:
    return name in torch._inductor.config.autoheuristic_collect.split(",")


def use_autoheuristic(name: str) -> bool:
    return name in torch._inductor.config.autoheuristic_use.split(",")


# If set to "DEFAULT", this will use the default log path specified in autoheuristic.py.
# If set to another path, autoheuristic will instead log results to the given path.
autoheuristic_log_path = os.environ.get(
    "TORCHINDUCTOR_AUTOHEURISTIC_LOG_PATH", "DEFAULT"
)

# Disabled by default on ROCm, opt-in if model utilises NHWC convolutions
layout_opt_default = "1" if not torch.version.hip else "0"
layout_optimization = (
    os.environ.get("TORCHINDUCTOR_LAYOUT_OPTIMIZATION", layout_opt_default) == "1"
)

force_layout_optimization = os.environ.get("TORCHINDUCTOR_FORCE_LAYOUT_OPT", "0") == "1"


# Whether to keep the output strides the same as eager after layout optimization.
keep_output_stride = os.environ.get("TORCHINDUCTOR_KEEP_OUTPUT_STRIDE", "1") == "1"

# Enabling this will let compiler print warning messages if a generated triton
# kernel has inputs with mixed layouts.  This is helpful for perf debugging
# since kernel with mixed layout inputs may run much slower then one whose inputs
# have uniform layouts.
warn_mix_layout = os.environ.get("TORCHINDUCTOR_WARN_MIX_LAYOUT") == "1"

# control store vs recompute heuristic
# For fanouts, rematerialization can lead to exponential blowup. So, have
# smaller threshold
realize_reads_threshold = 4
realize_opcount_threshold = 30

# Threshold to prevent excessive accumulation of ops in one buffer during lowering
realize_acc_reads_threshold = 8

# fallback to eager for random/dropout, this is slow but useful for debugging
fallback_random = False

# automatically create fallbacks when encountering an unhandled op
implicit_fallbacks = True
assume_unaligned_fallback_output = (
    os.environ.get("TORCHINDUCTOR_ASSUME_UNALIGNED_FALLBACK_OUTPUT") == "1"
)

# fuse even in cases without common reads
aggressive_fusion = False

# For each fused kernel in the wrapper, comment with the nodes that get fused.
# Useful for debugging fusion.
debug_fusion: bool = os.environ.get("TORCHINDUCTOR_DEBUG_FUSION") == "1"
benchmark_fusion: bool = os.environ.get("TORCHINDUCTOR_BENCHMARK_FUSION") == "1"
enabled_metric_tables = os.environ.get("TORCHINDUCTOR_ENABLED_METRIC_TABLES", "")
loop_ordering_after_fusion: bool = (
    os.environ.get("TORCHINDUCTOR_LOOP_ORDERING_AFTER_FUSION", "0") == "1"
)

# If fusing two nodes only save less then score_fusion_memory_threshold memory,
# we should not bother fusing the nodes.
#
# This is especially helpful to resolve https://github.com/pytorch/pytorch/issues/133242
# Previously we fuse two nodes because of common read of a scalar tensor.
# If we skip it, the loop ordering after fusion mechanism kicks in and can
# brings more savings.
#
# For the cases loop ordering after fusion does not help, we don't lose much.
score_fusion_memory_threshold = 10

# For Triton Templates, select fastest of best template + epilogue vs best template + separate epilogue kernel
benchmark_epilogue_fusion = (
    os.environ.get("TORCHINDUCTOR_BENCHMARK_EPILOGUE_FUSION", "1") == "1"
)

# Take how many of the top triton kernels to benchmark epilogue
max_epilogue_benchmarked_choices = 1

# how many nodes to allow into a single fusion
max_fusion_size = 64

# max number of inputs to generate cat as a pointwise op with masked laods
max_pointwise_cat_inputs = 8

# force concat to be generated as a pointwise op with masked loads
force_pointwise_cat = False

# replace small reductions with pointwise, disable with `= 1`
unroll_reductions_threshold = 8

# Add extra comments to output code (causes compile cache misses)
comment_origin = False

# Convert 1x1 convs into matmuls
conv_1x1_as_mm = False

# For reductions with a small output size (usually 1, e.g. x.sum()) there is not enough
# parallelism to saturate the GPU.  We have two ways of handling this, either `split_reductions`
# or `triton.cooperative_reductions` which are mutually exclusive.
#   split_reductions: uses multiple kernels to gain more parallelism
#   triton.cooperative_reductions: uses cross thread-block synchronization to gain more parallelism
# enabling both of these will implicitly disable split_reductions
split_reductions = True

benchmark_kernel = os.environ.get("TORCHINDUCTOR_BENCHMARK_KERNEL", "0") == "1"

# Enable constant and index_expr folding
constant_and_index_propagation = True

# we always add constants into graph.constants without
# performing any constant-inlining optimization
always_keep_tensor_constants = False

# assert that indirect indexing does not read / write out of bounds
assert_indirect_indexing = True

# compute CSE bounds on variables that do not appear in the FX graph
compute_all_bounds = False

# enable the combo kernel that combines data-independent kernels (additional
# to foreach kernels) into a single one (Experimental)
combo_kernels = False
# benchmark combo kernels and only allow ones with perf gains
benchmark_combo_kernel = False
# combo_kernel autotuning options: 0 - disable, 1 - enable except for foreach,
# 2 - enable for all
combo_kernels_autotune = 1
# Enable masking for combining kernels of mixed sizes: 0 - disable, 1 - enable
# for all except for foreach, 2 - enable for all
combo_kernel_allow_mixed_sizes = 1
# Enable dynamic shapes for foreach kernels
combo_kernel_foreach_dynamic_shapes = False

# constant folding on the joint graph
joint_graph_constant_folding = True

# Enable indirect_indexing asserts for decompositions and lowerings
debug_index_asserts = False

# Mode to emulate PyTorch eager numerics when doing lower precision compute
# (fp16, bf16).  PyTorch eager computes bf16/fp16 by upcasting inputs to fp32
# and downcasting after.  When two low precision operators are fused together,
# Inductor will elide the downcast-upcast pairs (effectively a precision
# truncation) that would occur between these two operators.  Typically,
# Inductor's behavior should be closer to fp64 ref numerics.  However, with
# this knob you can ensure the downcast-upcast are preserved so that you can
# emulate the eager numerics.
emulate_precision_casts = (
    os.environ.get("TORCHINDUCTOR_EMULATE_PRECISION_CASTS", "0") == "1"
)

# warnings intended for PyTorch developers, disable for point releases
is_nightly_or_source = "dev" in torch.__version__ or "git" in torch.__version__
developer_warnings = is_fbcode() or is_nightly_or_source

# This pattern matches a special usage of scatter
# 1. It's applied to a constant tensor
# 2. The index tensor has size 1 in the scatter dimension
# Such pattern generates a sparse matrix when the const tensor is all-zero.
# We can lower this pattern to a pointwise kernel for more fusion opportunities
# and saving memory footprint.
optimize_scatter_upon_const_tensor = (
    os.environ.get("TORCHINDUCTOR_OPTIMIZE_SCATTER_UPON_CONST_TENSOR", "1") == "1"
)

# options in caffe2/torch/_inductor/fx_passes/pre_grad.py
add_pre_grad_passes: Optional[str] = None
remove_pre_grad_passes: Optional[str] = None


# The multiprocessing start method to use for inductor workers in the codecache.
def decide_worker_start_method() -> str:
    if "TORCHINDUCTOR_WORKER_START" in os.environ:
        start_method = os.environ["TORCHINDUCTOR_WORKER_START"]
    else:
        start_method = "subprocess"
    assert start_method in (
        "subprocess",
        "fork",
        "spawn",
    ), f"Invalid start method: {start_method}"
    return start_method


worker_start_method: str = decide_worker_start_method()

# Flags to turn on all_reduce fusion. These 2 flags should be automaticaly turned
# on by DDP and should not be set by the users.
_fuse_ddp_communication = False
_fuse_ddp_bucket_size = 25

# Flag to control which fusion passes to apply. Functions in the list will
# be applied in order. There are two different different fusion passes
# --"fuse_ddp_with_concat_op" and "fuse_ddp_with_coalesced_op". The default
# one is "fuse_ddp_with_concat_op". Users can also change this to a customized
# fusion function.
#
# The fusion currently does not support multiple DDP with different PG or
# data type. This feature will be added in the future PRs.
#
# "schedule_comm_wait" is used to delay the wait ops to maximize comm/comp
# overlapping. At this moment, this pass performs better than
# reorder_for_compute_comm_overlap_passes but we will add the logic of
# "schedule_comm_wait" in the future and remove the one here.
_fuse_ddp_communication_passes: list[Union[Callable[..., None], str]] = [
    "fuse_ddp_with_concat_op",
    "schedule_comm_wait",
]

_micro_pipeline_tp: bool = False


class _collective:
    auto_select: bool = False
    one_shot_all_reduce_threshold_bytes: int = 128 * 1024


def parallel_compile_enabled_internally() -> bool:
    """
    TODO: Remove when parallel compiled is fully enabled internally. For rollout, use a
    knob to enable / disable. The justknob should not be performed at import, however.
    So for fbcode, we assign compile_threads to 'None' below and initialize lazily in
    async_compile.py.
    """
    ENABLE_PARALLEL_COMPILE_VERSION = 1

    jk_name = "pytorch/inductor:enable_parallel_compile_version"
    version = torch._utils_internal.justknobs_getval_int(jk_name)
    return ENABLE_PARALLEL_COMPILE_VERSION >= version


def decide_compile_threads() -> int:
    """
    Here are the precedence to decide compile_threads
    1. User can override it by TORCHINDUCTOR_COMPILE_THREADS.  One may want to disable async compiling by
       setting this to 1 to make pdb happy.
    2. Set to 1 if it's win32 platform
    3. decide by the number of CPU cores
    """
    import logging

    # Defined locally so install_config_module doesn't try to parse
    # as a config option.
    log = logging.getLogger(__name__)

    if "TORCHINDUCTOR_COMPILE_THREADS" in os.environ:
        compile_threads = int(os.environ["TORCHINDUCTOR_COMPILE_THREADS"])
        log.info("compile_threads set to %d via env", compile_threads)
    elif sys.platform == "win32":
        compile_threads = 1
        log.info("compile_threads set to 1 for win32")
    elif is_fbcode() and not parallel_compile_enabled_internally():
        compile_threads = 1
        log.info("compile_threads set to 1 in fbcode")
    else:
        cpu_count = (
            len(os.sched_getaffinity(0))
            if hasattr(os, "sched_getaffinity")
            else os.cpu_count()
        )
        assert cpu_count
        compile_threads = min(32, cpu_count)
        log.info("compile_threads set to %d", compile_threads)

    return compile_threads


# TODO: Set directly after internal rollout.
compile_threads: Optional[int] = None if is_fbcode() else decide_compile_threads()

# Whether or not to enable statically launching CUDA kernels
# compiled by triton (instead of using triton's own launcher)
use_static_cuda_launcher: bool = static_cuda_launcher_default()

# Raise error if we bypass the launcher
strict_static_cuda_launcher: bool = (
    os.environ.get("TORCHINDUCTOR_STRICT_STATIC_CUDA_LAUNCHER", "0") == "1"
)

# gemm autotuning global cache dir
global_cache_dir: Optional[str]
if is_fbcode():
    try:
        from libfb.py import parutil

        if __package__:
            global_cache_dir = parutil.get_dir_path(
                os.path.join(__package__.replace(".", os.sep), "fb/cache")
            )
        else:
            global_cache_dir = parutil.get_dir_path("fb/cache")
    except (ValueError, ImportError):
        global_cache_dir = None

else:
    global_cache_dir = None

# If kernel is fused, the name is generated from the origin node op names
# for larger kernels limit this
kernel_name_max_ops = 10

# Pad input tensors of matmul/bmm/addmm to leverage Tensor Cores in NVIDIA GPUs
shape_padding = os.environ.get("TORCHINDUCTOR_SHAPE_PADDING", "1") == "1"

# Control if we will do padding for pointwise/reductions
comprehensive_padding = (
    os.environ.get("TORCHINDUCTOR_COMPREHENSIVE_PADDING", "1") == "1"
)
pad_channels_last = False

# Disable comprehensive padding on the CPU
disable_padding_cpu = True

# The width of comprehensive padding, in bytes.
# CUDA max memory transaction size is 128 bytes for a warp.
padding_alignment_bytes = 128

# Threshold on the minimum stride that will be padded.
#
# Don't align a too small stride since that causes too much memory increase.
# Pad too small stride may also cause perf loss. We may result in many tiny data blocks
# with gaps in between. That causes less coalesced GPU memory access!
#
# Initially we pick 320 as the threshold since for alignement=16,
# that results in at most 5% memory cost.
#
# But later on we raise the threshold to 1024 to avoid interfere with persistent reduction.
# Let's say an inner reduction has a row size 513. Inductor will generate
# persistent reduction code.
# If we do padding, the strides are not contiguous any more. Inductor
# uses a much smaller threshold for persistent reduction in this case and
# generates potentially worse non-persistent reduction code.
#
# This change turns HF AllenaiLongformerBase amp training from a loss of 1.09x to a win of 1.05x.
# (baseline: 71.09ms, padding w/o this change: 77.38ms, padding with this change: 67.77ms)
padding_stride_threshold = 1024

# Enable padding outputs, even if they would not be padded in eager mode.
# By default, we use the same strides as eager mode.
pad_outputs = False

# Whether to treat output of the backward graph as user visible.
# For user visible outputs, inductor will make sure the stride matches with eager.
bw_outputs_user_visible = True

# Whether to always use shape padding if it is enabled and possible
force_shape_pad: bool = False

# Fx-based linear/matmul/bmm + permute/transpose vertical fusion
permute_fusion = os.environ.get("TORCHINDUCTOR_PERMUTE_FUSION", "0") == "1"

# Mark the wrapper call in PyTorch profiler
profiler_mark_wrapper_call = False

# Generate hook calls to torch._inductor.hooks.run_intermediate_hooks for
# every intermediate for which we can correlate it with an intermediate
# from the original FX graph
generate_intermediate_hooks = False

# Populate traceback field on IRNode; good for debugging why origin_node is
# not populated, or finding out where an IRNode was constructed
debug_ir_traceback = False

# used for debugging to make sure config is properly set
_raise_error_for_testing = False

_profile_var = os.environ.get("TORCHINDUCTOR_PROFILE", "")
profile_bandwidth = _profile_var != ""
profile_bandwidth_regex = "" if _profile_var == "1" else _profile_var
# Specify a file where we print out the profiling results.
# None means we do not dump results to a file.
profile_bandwidth_output: Optional[str] = os.environ.get(
    "TORCHINDUCTOR_PROFILE_OUTPUT", None
)
# Switch to do_bench_using_profiling to exclude the CPU overheads
profile_bandwidth_with_do_bench_using_profiling = (
    os.environ.get("TORCHINDUCTOR_PROFILE_WITH_DO_BENCH_USING_PROFILING") == "1"
)


# TODO: remove later
# incompatible with cpp_wrapper
disable_cpp_codegen = False


# Freezing will attempt to inline weights as constants in optimization
# and run constant folding and other optimizations on them. After freezing, weights
# can no longer be updated.
freezing: bool = os.environ.get("TORCHINDUCTOR_FREEZING", "0") == "1"

# Make freezing invalidate the eager Parameters of nn modules, to avoid memory overhead
# of potentially keeping multiple copies of weights.
freezing_discard_parameters: bool = False

# decompose some memory bound matmul/bmm to mul
decompose_mem_bound_mm: bool = False

# assume_aligned_inputs means that we assume that inputs will be aligned; we generate
# code using this assumption, and clone tensors before use if they aren't aligned.
# In the common case, most inputs will be aligned.
assume_aligned_inputs: bool = False

# For the user-written Triton kernels compiled with the model, ignore the unsupported
# arguments passed to the @triton.autotune in the user's code; this is unsafe, as
# ignoring the unsupported args may lead to unexpected autotuning behavior: don't
# set unless you know what you're doing.
unsafe_ignore_unsupported_triton_autotune_args: bool = False

# When True, we will check in scheduler.py _codegen that there are no "loops"
# in the call stack; that is to say, the same frame multiple times.  This
# ensures that a cProfile trace to this frame will be a straight line without
# any cycles. Incompatible with cpp_wrapper.
check_stack_no_cycles_TESTING_ONLY: bool = False

# When True, complex_memory_overlap always reports True
always_complex_memory_overlap_TESTING_ONLY: bool = False

# enable linear binary folding
enable_linear_binary_folding = (
    os.environ.get("TORCHINDUCTOR_ENABLE_LINEAR_BINARY_FOLDING", "0") == "1"
)


# Adds NVTX annotations aroung training phases
annotate_training: bool = os.environ.get("TORCHINDUCTOR_ANNOTATE_TRAINING", "0") == "1"


# config specific to codegen/cpp.py
class cpp:
    # set to torch.get_num_threads()
    threads = -1

    # Do not generate loops when the condition doesn't hold, like:
    # for(long i0=4096; i0<4096; i0+=1)
    no_redundant_loops = (
        os.environ.get("TORCHINDUCTOR_CPP_NO_REDUNDANT_LOOPS", "1") == "1"
    )

    # Assume number of threads is dynamic, don't specialize thread number.
    # Kernels don't recompile on thread number changes with this flag on.
    # For single-threaded workload, turning it on would incur a slight
    # performance degradation.
    dynamic_threads = os.environ.get("TORCHINDUCTOR_CPP_DYNAMIC_THREADS", "0") == "1"

    simdlen: Optional[int] = None
    min_chunk_size = int(os.environ.get("TORCHINDUCTOR_CPP_MIN_CHUNK_SIZE", "4096"))

    cxx: tuple[Literal[None], str] = (
        None,  # download gcc12 from conda-forge if conda is installed
        os.environ.get("CXX", "clang++" if sys.platform == "darwin" else "g++"),
    )  # type: ignore[assignment]

    # Allow kernel performance profiling via PyTorch profiler
    enable_kernel_profile = (
        os.environ.get("TORCHINDUCTOR_CPP_ENABLE_KERNEL_PROFILE", "0") == "1"
    )

    # enable weight prepacking to get a better performance; may lead to large memory footprint
    weight_prepack = os.environ.get("TORCHINDUCTOR_CPP_WEIGHT_PREPACK", "1") == "1"

    # Inject a bug into our relu implementation; useful for testing our repro
    # extraction and minification functionality.
    # Valid values: "compile_error", "runtime_error", "accuracy"
    inject_relu_bug_TESTING_ONLY: Optional[str] = None
    inject_log1p_bug_TESTING_ONLY: Optional[str] = None

    # If None, autodetect whether or not AVX512/AVX2 can be used.  Otherwise,
    # force usage as specified, without testing. Default None.
    vec_isa_ok: Optional[bool] = get_tristate_env("TORCHINDUCTOR_VEC_ISA_OK")

    # similar to config.triton.descriptive_names
    descriptive_names: Literal["torch", "original_aten", "inductor_node"] = (
        "original_aten"
    )

    # how many nodes to allow into a single horizontal fusion
    max_horizontal_fusion_size = int(
        os.environ.get("TORCHINDUCTOR_CPP_MAX_HORIZONTAL_FUSION_SIZE", "16")
    )

    # Make scatter_reduce fallback when reduce is sum to avoid performance regression
    # using atomic_add.
    fallback_scatter_reduce_sum = (
        os.environ.get("TORCHINDUCTOR_CPP_FALLBACK_SCATTER_REDUCE_SUM", "1") == "1"
    )

    # Use funsafe-math-optimizations when compiling
    enable_unsafe_math_opt_flag = (
        os.environ.get("TORCHINDUCTOR_CPP_ENABLE_UNSAFE_MATH_OPT_FLAG", "0") == "1"
    )

    # Use ffp-contract when compiling
    # Options: "off" (default), "on", "fast"
    # Per https://godbolt.org/z/bf4bvfc9r , clang/gcc has different behavior for "fast"
    enable_floating_point_contract_flag = os.environ.get(
        "TORCHINDUCTOR_CPP_ENABLE_FLOATING_POINT_CONTRACT_FLAG", "off"
    )

    # Disable the tiling select heuristic
    enable_tiling_heuristics = (
        os.environ.get("TORCHINDUCTOR_CPP_ENABLE_TILING_HEURISTIC", "1") == "1"
    )

    # Enable the Grouped GEMM Fusion
    enable_grouped_gemm_template = False

    # Maximal allowed number of slices on K-dim for a GEMM kernel. This controls
    # the maximal parallelism of K-slicing. Since K-slicing requires extra thread
    # synchronization and buffers,  the maximal number of slices is limited to
    # mitigate the sync overhead and memory usage.
    # When set to 0, the number of slices is unlimited.
    gemm_max_k_slices = int(os.environ.get("TORCHINDUCTOR_CPP_GEMM_MAX_K_SLICES", "1"))

    # For perf tuning and debugging purpose, configure the pre-defined cache blocking for
    # MxNxK dims respectively. The blockings are separated by comma and the unit is
    # the number of register blocks.
    # For example, "4,1,10" means 4 register blocks on M, 1 on N and 10 on K respectively.
    gemm_cache_blocking = os.environ.get("TORCHINDUCTOR_CPP_GEMM_CACHE_BLOCKING", None)

    # For perf tuning and debugging purpose, configure the pre-defined thread blocking factors for
    # MxNxK dims respectively. The factors are separated by comma and their product
    # should be the same as the total number of threads.
    # For example, if the total number of threads is 56, "7,4,2" means the work is
    # decomposed into 7x4x2 thread blocks along MxNxK of a GEMM.
    gemm_thread_factors = os.environ.get("TORCHINDUCTOR_CPP_GEMM_THREAD_FACTORS", None)

    # Whether to enable masked vectorization for the tail_loop.
    enable_loop_tail_vec = True

    # Whether to enable concat linear for cpu device
    # Currently concat linear on CPU not always have benefit, depends on linear'shape or
    # computing resource. We set this default to False to avoid regressions. User and
    # enable this feature by their need.
    enable_concat_linear = False

    # Whether to use decomposed tanh for cpu device
    # Disable by default due to https://github.com/pytorch/pytorch/issues/148241
    use_decompose_tanh = (
        os.environ.get("TORCHINDUCTOR_CPP_USE_DECOMPOSE_TANH", "0") == "1"
    )


# config specific to codegen/triton.py
class triton:
    # Use cudagraphs on output code
    cudagraphs = os.environ.get("TORCHINDUCTOR_CUDAGRAPHS") == "1"

    # Use cudagraph trees for memory pooling if `cudagraphs` is True
    cudagraph_trees = True

    # Should we skip cudagraphing graphs with dynamic shape inputs
    # If False, we will re-record a graph for each unique set of shape inputs
    cudagraph_skip_dynamic_graphs = False

    # assertions not on the fast path, steady state
    slow_path_cudagraph_asserts = True

    # TODO - need to debug why this prevents cleanup
    cudagraph_trees_history_recording = False

    # Enable cudagraph support for mutated inputs from prior cudagraph pool
    cudagraph_support_input_mutation = False if is_fbcode() else True

    # Maximal number of allowed cudagraph re-record for a function and
    # a cudagraph node due to static input tensor address changes or
    # cudagraph managed tensor data pointer changed.
    # i.e., allow num_recording <= cudagraph_unexpected_rerecord_limit
    # note: we are conservative here and choose a large limit.
    cudagraph_unexpected_rerecord_limit = 128

    # Warn loudly when the number of cudagraphs due to dynamic shape
    # exceeds this limit
    cudagraph_dynamic_shape_warn_limit: Optional[int] = 50

    # synchronize after cudagraph invocation
    force_cudagraph_sync = False

    # always run cudagraphs in the eager warmup stage
    # instead of recording and executing cudagraphs
    force_cudagraphs_warmup = False

    # assertions on the fast path
    fast_path_cudagraph_asserts = False

    # skip warmup for cudagraph trees
    skip_cudagraph_warmup = False

    # Synchronize before and after every compiled graph.
    debug_sync_graph = False

    # Synchronize after every kernel launch, to help pinpoint bugs
    debug_sync_kernel = False

    # Always load full blocks (rather than broadcasting inside the block)
    dense_indexing = False

    # limit tiling dimensions
    #   - max_tiles=1 disables tiling
    #   - max_tiles=2 is the default
    #   - max_tiles=3 is experimental and may have bugs
    # higher values are unsupported
    max_tiles = 2

    # Prefer higher dimensional tilings. This simplifies indexing expressions, making
    # it easier to identify block pointers.
    prefer_nd_tiling: bool = False

    # use triton.autotune for pointwise ops with complex layouts
    # this should only be disabled for debugging/testing
    autotune_pointwise = True

    # max autotune gemm with cublasLt
    autotune_cublasLt = True

    # Tune the generated Triton kernels at compile time instead of first time they run
    # Setting to None means uninitialized
    autotune_at_compile_time: Optional[bool] = None

    # We use random tensors for autotune by default. Setting this as true will let us
    # use inputs from sample inputs to autotune user defined triton kernels.
    # Side effect for this option is increased memory footprint during first pass compilation.
    autotune_with_sample_inputs: bool = False

    # Allows tiling reductions into multiple dimensions.
    # For best results, this should be used with prefer_nd_tiling.
    tile_reductions: bool = False

    # should we stop a fusion to allow better tiling?
    tiling_prevents_pointwise_fusion = True
    tiling_prevents_reduction_fusion = True

    # should we give different names to kernels
    # Note: This is orthogonal to descriptive_names - this is deciding whether
    # our triton kernel names should all be `triton_` (to maximize caching) or
    # whether they should be unique.
    unique_kernel_names = (
        os.environ.get("TORCHINDUCTOR_UNIQUE_KERNEL_NAMES", "1") == "1"
    )

    # similar to the option above, but this is specific to user defined kernels,
    # while unique_kernel_name is for kernels generated by inductor.
    # We have this option because sometimes we reuse user's kernel code with different
    # configs which would result in the same name.
    # Note: This MODIFIES the user's kernel function name within inductor phase.
    unique_user_kernel_names = (
        os.environ.get("TORCHINDUCTOR_UNIQUE_USER_KERNEL_NAMES", "0") == "1"
    )

    # should we put op names in kernel names
    # "torch": Maps to the fx op in the Dynamo graph (module name, method name, etc.)
    # "original_aten": Maps to the highest-level aten op (i.e. pre-decompositions)
    # "inductor_node": Maps to the node name in the FX graph passed to Inductor
    descriptive_names: Literal["torch", "original_aten", "inductor_node"] = (
        "original_aten"
    )

    # use alternate codegen for smaller reductions
    persistent_reductions = (
        os.environ.get("TORCHINDUCTOR_PERSISTENT_REDUCTIONS", "1") == "1"
    )

    # For small output size reductions uses cross thread-block synchronization to gain more parallelism
    cooperative_reductions = (
        os.environ.get("TORCHINDUCTOR_COOPERATIVE_REDUCTIONS", "0") == "1"
    )

    # used for debugging cooperative reduction codegen, always generate cooperative_reductions
    force_cooperative_reductions = False

    # 0: disable
    # 1/True: enable, use tuning to pick between different subkernels
    # 2: enable, force using persistent reduction (for debugging)
    # 3: enable, force using non-persistent reduction (for debugging)
    multi_kernel: Literal[0, 1, 2, 3] = int(
        os.environ.get("TORCHINDUCTOR_MULTI_KERNEL", "0")
    )  # type: ignore[assignment]

    # hint to Triton when arguments are divisible by 16
    divisible_by_16 = os.environ.get("TORCHINDUCTOR_DIVISIBLE_BY_16", "1") == "1"

    # Minimum R0_BLOCK to be used for a TritonSplitScanKernel
    # NOTE: This also indirectly controls the size of workspace buffer required
    min_split_scan_rblock = 256

    # Store the generated cubin files for cpp wrapper code to load
    store_cubin = False

    # the max number of spills we allow for the configs we benchmark.
    # Setting this to 0 means we skip a config if it spills even a single
    # register.
    # Setting it to a larger value allows a config spilling a small amount
    # of registers being benchmarked.
    #
    # NOTE: triton will always report >0 register spills for kernels using sin/cos.
    # (check this issue https://github.com/triton-lang/triton/issues/1756 )
    # So far we see a fixed 8 spilled registers for kernels using sin/cos.
    # Raise the threshold to 16 to be safe.
    # We should revisit this once we understand more of the source of register spills.
    spill_threshold: int = 16

    # Generate code containing the newer tl.make_block_ptr() API for loads/store
    use_block_ptr = False

    # Inject a bug into our relu implementation; useful for testing our repro
    # extraction and minification functionality.
    # Valid values: "compile_error", "runtime_error", "accuracy"
    inject_relu_bug_TESTING_ONLY: Optional[str] = None

    # Whether to upcast float16 / bfloat16 to float32 in triton codegen (Experimental)
    codegen_upcast_to_fp32 = True

    # Whether persistent matmul kernels should be enabled this flag only has effect when on h100
    # with a verison of triton new enough to support TMA
    enable_persistent_tma_matmul = (
        os.environ.get("ENABLE_PERSISTENT_TMA_MATMUL", "0") == "1"
    )
    # Skip L1 cache for buffers that are used only once.  Disabled by default
    skip_l1_cache = os.environ.get("TORCHINDUCTOR_SKIP_L1", "0") == "1"

    # During autotuning, if one of the kernels/configs fails for some reason,
    # Inductor will usually skip it (and assign its latency to inf).
    # For testing it's helpful to be able to assert that none of the configs fail.
    # Note: it may also need to be used with config.compile_threads = 1
    disallow_failing_autotune_kernels_TESTING_ONLY = False


class aot_inductor:
    # AOTInductor output path
    # If an absolute path is specified, the generated lib files will be stored under the directory;
    # If a relative path is specified, it will be used as a subdirectory under the default caching path;
    # If not specified, a temp directory will be created under the default caching path.
    # If the specified path contains something like "model.so", the sub-string will be used
    # to name the generated library.
    output_path = ""

    debug_compile = os.environ.get("AOT_INDUCTOR_DEBUG_COMPILE", "0") == "1"

    # Annotate generated main wrapper function, i.e. AOTInductorModel::run_impl,
    # to use which cpp compiler optimization level, default to O1
    compile_wrapper_opt_level = os.environ.get(
        "AOT_INDUCTOR_COMPILE_WRAPPER_OPT_LEVEL", "O1"
    )

    # option for debug printing/saving for intermediate tensor values for aot inductor
    # 0: disable debug dumping
    # 1: enable saving intermediate tensor values
    # 2: enable printing intermediate tensor values
    # 3: enable printing kernel names only (useful for pinpointing troublesome kernels)
    debug_intermediate_value_printer: Literal["0", "1", "2", "3"] = os.environ.get(
        "AOT_INDUCTOR_DEBUG_INTERMEDIATE_VALUE_PRINTER", "0"
    )  # type: ignore[assignment]

    # filtered nodes to be printed for debug values. Specify this option when debug_intermediate_value_printer is set to 2
    filtered_kernel_names = os.environ.get(
        "AOT_INDUCTOR_FILTERED_KERNELS_TO_PRINT", None
    )

    # Serialized tree spec for flattening inputs
    # TODO: Move this into metadata
    serialized_in_spec = ""

    # Serialized tree spec for flattening outputs
    # TODO: Move this into metadata
    serialized_out_spec = ""

    # flag to decide whether to create a submodule for constant graph.
    use_runtime_constant_folding: bool = False

    # flag to force weight to be appened to the shared library and mmaped  by the runtime
    # rather than embedded into the data section. Needed to support 1B+ parameter models
    force_mmap_weights: bool = False

    package: bool = False
    package_cpp_only: bool = False

    # Dictionary of metadata users might want to save to pass to the runtime.
    # TODO: Move this somewhere else, since it's no longer really a config
    metadata: dict[str, str] = {}

    # fbcode only. Whether to raise error if C++ codegen is too big to optimize
    raise_error_on_ignored_optimization: bool = (
        os.environ.get("AOTINDUCTOR_RAISE_ERROR_ON_IGNORED_OPTIMIZATION", "1") == "1"
    )

    # dump an aoti minifier if program errors
    dump_aoti_minifier: bool = os.environ.get("DUMP_AOTI_MINIFIER", "0") == "1"

    # Compiler compilation debug info
    # 1: Dumps the original graph out to repro.py if compilation fails
    # 2: Dumps a minifier_launcher.py if aoti fails.
    # 3: Always dumps a minifier_launcher.py. Good for segfaults.
    # 4: Dumps a minifier_launcher.py if the accuracy fails.
    repro_level: int = int(os.environ.get("AOTINDUCTOR_REPRO_LEVEL", 2))

    # Dictionary of presets that can be passed in
    presets: dict[str, Any] = {}

    # Kill switch for allowing temporary tensors to be allocated as stack arrays. Tests
    # should be run with this flag both on and off to make sure we have coverage.
    allow_stack_allocation: bool = False

    # Enables an alternate DSO interface (the "minimal ArrayRef interface") intended
    # to maximize performance for use cases that it can accommodate at the expense of
    # generality. In brief:
    # - inputs and outputs are ArrayRefTensor<T> (note that strides are required, but the
    #   tensor must be contiguous)
    # - constant handling is unchanged because it is not a per-inference-iteration bottleneck
    #
    # When the DSO is generated in this mode, the usual interface will also be supported,
    # but performance for that interface may be degraded.
    use_minimal_arrayref_interface: bool = False

    # Experimental. Flag to control whether to include weight in .so
    package_constants_in_so: bool = True

    # Experimental.  Controls automatic precompiling of common AOTI include files.
    precompile_headers: bool = not is_fbcode()

    # Embed generated .cubin files into the .so
    embed_cubin: bool = False


class cuda:
<<<<<<< HEAD
    """
    Config class for CUTLASS backend for Inductor.
    """
=======
    """Settings for cuda backend, today this consists of cutlass"""
>>>>>>> 3041808a

    # CUDA arch to use for CUDA template kernel compilation.
    # e.g. "70", "75", "80", "90", etc.
    # When arch is None, Inductor uses torch.cuda.get_device_capability(0).
    arch: Optional[str] = None

    # CUDA version to use for CUDA template kernel compilation.
    # e.g. "11.4", "12.1", etc.
    # When version is None, Inductor uses torch.version.cuda.
    version: Optional[str] = None

    # Optimization level for the host compiler.
    compile_opt_level: Literal["-O0", "-O1", "-O2", "-O3", "-OS"] = "-O1"

    # Whether to enable device LTO (link-time-optimization).
    enable_cuda_lto = False

    # Whether to keep intermediate files dring compilation.
    enable_ptxas_info = False

    # Whether to enable debug info, e.g. line number, cutlass debug info.
    enable_debug_info = False

    # Whether to use fast math.
    use_fast_math = False

    # Path to the CUTLASS repo root directory.
    # The default path only works under PyTorch local development environment.
    cutlass_dir = os.environ.get(
        "TORCHINDUCTOR_CUTLASS_DIR",
        os.path.abspath(
            os.path.join(os.path.dirname(torch.__file__), "../third_party/cutlass/")
        ),
    )

    # Configures the maximum number of CUTLASS configs to profile in max_autotune.
    # By default it's None, so that all CUTLASS configs are tuned.
    # This is mainly used to reduce test time in CI.
    cutlass_max_profiling_configs: Optional[int] = None

    # The L2 swizzle values to consider when profiling CUTLASS configs in max_autotune.
    cutlass_max_profiling_swizzle_options: list[int] = [1, 2, 4, 8]

    # Whether to use CUTLASS EVT for epilogue fusion
    cutlass_epilogue_fusion_enabled = False

    # Whether to only use TMA-compatible kernels in CUTLASS
    cutlass_tma_only = False

    # Path to CUDA NVCC.
    # NVCC search order:
    # 1) cuda_cxx set in this config
    # 2) CUDACXX environment variable
    # 3) CUDA_HOME environment variable
    # 4) default system search PATH.
    cuda_cxx: Optional[str] = None

    # Minimum value of M*N*K to consider the CUTLASS backend for GEMM ops.
    cutlass_backend_min_gemm_size: int = 1

    # enable generation of inline standalone runner in CUDA CPP generated code
    # which allows to compile the generated code into a standalone executable.
    generate_test_runner: bool = (
        os.environ.get("INDUCTOR_CUDA_BACKEND_GENERATE_TEST_RUNNER_CODE", "0") == "1"
    )

    # Keep only Cutlass op configs which contain this regular expression pattern
    # Set this to "warpspecialized_cooperative_epi_tma" to enable only SM90 TMA Cutlass Kernels for large GEMMs
    cutlass_op_allowlist_regex: Optional[str] = os.environ.get(
        "TORCHINDUCTOR_CUTLASS_ALLOWLIST"
    )

    # Note: Names of Cutlass ops names can be obtained by calling
    # op.configuration_name() on a Cutlass op instance, for example those
    # returned from cutlass_utils.gen_ops() or the op argument passed to
    # CUTLASSGemmTemplate.render(...)

    # Filter Cutlass configs which contain this regular expression pattern
    # Set this to "pingpong" to avoid numerical issues
    # caused by the op ordering of the "pingpong" memory access
    # pattern used by some Cutlass Kernels.
    cutlass_op_denylist_regex: Optional[str] = os.environ.get(
        "TORCHINDUCTOR_CUTLASS_DENYLIST"
    )

    # Non-negative integer which determines how many kernels are instantiated.
    # 0 = 0000 generates the fewest kernels, 9999 generates all possible combinations.
    # increasing first digit reduces schedule / mixed type pruning,
    # increasing second digit generates more cluster sizes,
    # increasing third digit generates more MMA multipliers,
    # increasing fourth digit generates more instruction shapes.
    cutlass_instantiation_level: str = os.environ.get(
        "TORCHINDUCTOR_CUTLASS_INSTANTIATION_LEVEL", "0"
    )

    # Experimental. Only for H100 for now. Flag to control whether to use presets.
    # Format looks like: "0,1,3" for using presets 0, 1, and 3. Presets can be
    # controlled by some cutlass instantiation level flags (e.g. 0, 1111, 2222, ...)
    cutlass_presets: Optional[str] = os.environ.get("TORCHINDUCTOR_CUTLASS_PRESETS")

    # use compile command to create kernel .cu and .so name
    cutlass_hash_with_compile_cmd: bool = (
        os.environ.get("TORCHINDUCTOR_CUTLASS_HASH_WITH_COMPILE_CMD", "0") == "1"
    )

    # Experimental. Prescreen top x configs before tuning on swizzle.
    cutlass_prescreening: bool = (
        os.environ.get("TORCHINDUCTOR_CUTLASS_PRESCREENING", "1") == "1"
    )


class rocm:
    # Offload arch list for device code compilation, e.g. ["gfx90a", "gfx942"].
    # If empty, the `native` arch is used
    arch: list[str] = []

    # Enable the CK backend for CDNA2 and CDNA3 only (for now)
    # Processor name reference: https://llvm.org/docs/AMDGPUUsage.html#processors
    ck_supported_arch: list[str] = ["gfx90a", "gfx942"]

    # Optimization level, use to balance compilation speed and runtime performance.
    # The type will not necessarily be comprehensive and won't be enforced at runtime.
    compile_opt_level: Literal[
        "-O0", "-O1", "-O2", "-O3", "-Os", "-Oz", "-Omin", "-Ofast", "-Omax"
    ] = "-O2"

    # Flag to keep debug information in compiled objects
    is_debug = False

    # Flag to keep intermediate files (assembly listings, preprocessed sources, etc.)
    save_temps = False

    # Flag to add `-ffast-math`` to compile flags
    use_fast_math = True

    # Flag to add `-fgpu-flush-denormals-to-zero` to compile flags
    flush_denormals = True

    # Flag to print register and LDS usage during compilation
    print_kernel_resource_usage = False

    # Path to ROCm installation, if None, use env variable ROCM_HOME.
    # In fbcode see triton/fb/TARGETS for how ROCM_HOME gets set.
    rocm_home: Optional[str] = None

    # Path to Composable Kernel library.
    # Install with `pip install git+https://github.com/rocm/composable_kernel@develop`.
    ck_dir = os.environ.get("TORCHINDUCTOR_CK_DIR")

    # generate standalone executables for instances generated with the CK backend
    generate_test_runner: bool = (
        os.environ.get("INDUCTOR_CK_BACKEND_GENERATE_TEST_RUNNER_CODE", "0") == "1"
    )

    # Number of op instance choices to trade off between runtime perf and compilation time
    n_max_profiling_configs: Optional[int] = None

    # Flag to use a short list of CK instances which perform well across a variety of shapes.
    # Currently RCR and F16 only
    use_preselected_instances: bool = False

    # List to determine kBatch parameters to sweep over. By default, we calculate one in splitK
    # scenarios, and run on kBatch=1 in non-splitK scenarios
    kBatch_sweep: Optional[list[int]] = None

    # The threshold at which we trigger a splitK config - K // max(M,N) has to be greater than this
    split_k_threshold: int = 16


# Backend to use for CPU codegen either "cpp" or "triton" (experimental) or "halide" (experimental)
cpu_backend: Literal["cpp", "triton", "halide"] = "cpp"

# Backend to use for CUDA codegen either "triton" or "halide" (experimental)
cuda_backend: Literal["triton", "halide"] = "triton"


class halide:
    # Base halide target to use for CPU devices
    cpu_target = "host"

    # Base halide target to use for CUDA devices
    gpu_target = "host-cuda"

    # Halide autoscheduler to use, choices are:
    # "Anderson2021" (gpu-only), "Li2018", "Adams2019" (cpu-only), or "Mullapudi2016" (cpu-only)
    scheduler_cuda: Literal["Anderson2021", "Li2018", "Adams2019", "Mullapudi2016"] = (
        "Anderson2021"
    )
    scheduler_cpu: Literal["Anderson2021", "Li2018", "Adams2019", "Mullapudi2016"] = (
        "Adams2019"
    )

    # Controls `no_asserts` flag passed to Halide target (warning: can false positive)
    asserts = False

    # Controls `debug` flag passed to Halide target
    debug = False

    # Enable (or fallback on) scan kernels such as cumsum
    # Halide autoschedulers struggle with these kernels
    scan_kernels = False


# create a directory containing lots of debug information
class trace:
    # master switch for all debugging flags below
    enabled = os.environ.get("TORCH_COMPILE_DEBUG", "0") == "1"

    # save real tensors
    save_real_tensors = os.environ.get("TORCH_COMPILE_DEBUG_SAVE_REAL", "0") == "1"

    # Save debug information to a temporary directory
    # If not specified, a temp directory will be created by system
    debug_dir: Optional[str] = None

    # Save python logger call >=logging.DEBUG
    debug_log = False

    # Save python logger call >=logging.INFO
    info_log = False

    # Save input FX graph (post decomps, pre optimization)
    fx_graph = True

    # Save FX graph after transformations
    fx_graph_transformed = True

    # Save TorchInductor IR before fusion pass
    ir_pre_fusion = True

    # Save TorchInductor IR after fusion pass
    ir_post_fusion = True

    # Copy generated code to trace dir
    output_code = True

    # SVG figure showing post-fusion graph
    graph_diagram = os.environ.get("INDUCTOR_POST_FUSION_SVG", "0") == "1"

    # SVG figure showing fx with fusion
    draw_orig_fx_graph = os.environ.get("INDUCTOR_ORIG_FX_SVG", "0") == "1"

    # We draw our fx graphs with the "record" shape attribute by default.
    # Sometimes, when the graph is very complex, we may hit dot errors like below:
    #   "flat edge between adjacent nodes one of which has a record shape -
    #    replace records with HTML-like labels"
    # and thus fail to generate a graph. So, let's give the user an option
    # to specify the shape attribute for the dot graph. For example, passing
    # INDUCTOR_DOT_GRAPH_SHAPE_SVG = "none" would let us generate HTML-like lables
    # to workaround the above failure.
    dot_graph_shape = os.environ.get("INDUCTOR_DOT_GRAPH_SHAPE_SVG", None)

    # If not None, this is the URL that saves the SVG files of the input/output
    # graph of each pass that changed the graph
    # The nodes that are being transformed in each pass will be colored in yellow
    # URL only supports local directory for now
    log_url_for_graph_xform = os.environ.get("INDUCTOR_LOG_URL_FOR_GRAPH_XFORM", None)

    # Store cProfile (see snakeviz to view)
    compile_profile = False

    # Upload the .tar.gz file
    # Needs to be overriden based on specific environment needs
    upload_tar: Optional[Callable[[str], None]] = None

    log_autotuning_results: bool = False

    # Save mapping info from inductor generated triton kernel to post_grad fx nodes
    log_inductor_triton_kernel_to_post_grad_node_info: bool = True


_save_config_ignore: list[str] = [
    # workaround: "Can't pickle <function ...>"
    "trace.upload_tar",
    "joint_custom_pre_pass",
    "joint_custom_post_pass",
    "pre_grad_custom_pass",
    "aot_inductor.repro_level",
    "aot_inductor.dump_aoti_minifier",
    "post_grad_custom_pre_pass",
    "post_grad_custom_post_pass",
]

_cache_config_ignore_prefix: list[str] = [
    # trace functions are not relevant to config caching
    "trace",
    # uses absolute path
    "cuda.cutlass_dir",
    # not relevant
    "worker_start_method",
    "compile_threads",
    # see CustomGraphPass; these are handled specially
    "post_grad_custom_post_pass",
    "post_grad_custom_pre_pass",
    # tests assume that changes here don't invalidate cache
    "always_complex_memory_overlap_TESTING_ONLY",
]

# External callable for matmul tuning candidates
external_matmul: list[Callable[[torch.Tensor, torch.Tensor, torch.Tensor], None]] = []


class test_configs:
    force_extern_kernel_in_multi_template: bool = False

    max_mm_configs: Optional[int] = None

    runtime_triton_dtype_assert = False
    static_cpp_dtype_assert = False

    # regex to control the set of considered autotuning
    # choices (aka configs) by name and / or description
    autotune_choice_name_regex: Optional[str] = None
    autotune_choice_desc_regex: Optional[str] = None

    graphsafe_rng_func_ignores_fallback_random = False


if TYPE_CHECKING:
    from torch.utils._config_typing import *  # noqa: F401, F403


# adds patch, save_config, etc
install_config_module(sys.modules[__name__])<|MERGE_RESOLUTION|>--- conflicted
+++ resolved
@@ -1311,13 +1311,7 @@
 
 
 class cuda:
-<<<<<<< HEAD
-    """
-    Config class for CUTLASS backend for Inductor.
-    """
-=======
     """Settings for cuda backend, today this consists of cutlass"""
->>>>>>> 3041808a
 
     # CUDA arch to use for CUDA template kernel compilation.
     # e.g. "70", "75", "80", "90", etc.
