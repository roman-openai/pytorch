# mypy: allow-untyped-defs
from __future__ import annotations

import contextlib
import dataclasses
import functools
import itertools
import logging
import math
import operator
import os
import textwrap
import warnings
from collections import defaultdict
from collections.abc import Iterable, Sequence
from typing import Any, Callable, cast, Optional, TYPE_CHECKING, TypeVar, Union
from typing_extensions import ParamSpec
from unittest.mock import patch

import sympy

import torch
import torch.ao.quantization.fx._decomposed
import torch.fx
import torch.utils._pytree as pytree
from torch._dynamo.utils import counters
from torch._higher_order_ops.associative_scan import associative_scan_op
from torch._higher_order_ops.triton_kernel_wrap import triton_kernel_wrapper_mutation
from torch._prims_common import (
    canonicalize_dim,
    canonicalize_dims,
    check,
    dtype_to_type,
    elementwise_dtypes,
    ELEMENTWISE_TYPE_PROMOTION_KIND,
    get_computation_dtype,
    is_boolean_dtype,
    is_float_dtype,
    is_integer_dtype,
    Number,
)
from torch.fx.experimental.sym_node import magic_methods, method_to_operator
from torch.utils._ordered_set import OrderedSet
from torch.utils._sympy.functions import (
    CeilDiv,
    FloorDiv,
    Identity,
    IntTrueDiv,
    ModularIndexing,
)

from .._dynamo.utils import import_submodule
from . import config, inductor_prims, ir, test_operators  # NOQA: F401
from .decomposition import decompositions, get_decompositions
from .ir import (
    DtypeView,
    ExpandView,
    IndexingConstant,
    IRNode,
    is_triton,
    OnlineSoftmaxReduction,
    ops_wrapper,
    PermuteView,
    Pointwise,
    Reduction,
    SqueezeView,
    TensorBox,
    validate_ir,
    View,
)
from .utils import (
    ceildiv,
    decode_device,
    is_dynamic,
    is_gpu,
    is_pointwise_use,
    needs_fallback_due_to_atomic_add_limitations,
    pad_listlike,
    register_op_dtype_propagation_rules,
    sympy_product,
    use_scatter_fallback,
)
from .virtualized import ops, V


if TYPE_CHECKING:
    from .ops_handler import ReductionType


_T = TypeVar("_T")
_P = ParamSpec("_P")

# TODO(jansel): we should implement decomps or lowerings for these
# https://github.com/pytorch/torchdynamo/issues/327
FALLBACK_ALLOW_LIST = OrderedSet(
    [
        "torchvision::roi_align",
        "aten::index_add",
    ]
)

log = logging.getLogger(__name__)
lowerings: dict[Union[Callable[..., Any], str], Callable[..., Any]] = {}
# Use maybe_layout_constraints to access this dict, we lazily register tag-based layout constraints
_maybe_layout_constraints: dict[
    torch._ops.OpOverload, Optional[Callable[..., Any]]
] = {}
fallbacks = OrderedSet[torch._ops.OpOverload]()
aten = torch.ops.aten
tr_c10d = torch.ops.tr_c10d
prims = torch.ops.prims
needs_realized_inputs = OrderedSet[torch._ops.OpOverload]()
foreach_ops = OrderedSet[torch._ops.OpOverload](
    [torch._higher_order_ops._foreach_map]  # type: ignore[list-item]
)
# TODO(rec): torch._higher_order_ops._foreach_map is not an OpOverload
# so why is it in foreach_ops?
inplace_foreach_ops = OrderedSet[torch._ops.OpOverload]()
inplaceable_foreach_ops: dict[torch._ops.OpOverload, torch._ops.OpOverload] = {}
quantized_decomposed = torch.ops.quantized_decomposed


def cur_node_has_non_foreach_users():
    for node in V.graph.current_node.users:
        for user in node.users:
            if not (user.op == "call_function" and (user.target in foreach_ops)):
                return True

    return False


# group by device, whether any of the inputs are dynamic
# note arg_pairs may or may not be a pair
# foreach_map for example just passes output buffers here
def group_foreach_args(arg_pairs: Iterable[Union[tuple[Any, Any], Any]]):
    out = defaultdict(list)
    unpack_args = False
    for i, args in enumerate(arg_pairs):
        if not isinstance(args, Iterable):
            unpack_args = True
            args = (args,)
        use_foreach = (
            not is_dynamic(*args) or config.combo_kernel_foreach_dynamic_shapes
        )
        device = None
        for t in args:
            if isinstance(t, TensorBox):
                device = t.data.get_device()
                break
        assert device is not None, "foreach op should have at least one tensor arg"
        if unpack_args:
            (args,) = args
        out[(device, use_foreach)].append((i, args))
    return out


def maybe_layout_constraints(fn: Callable[..., Any]) -> Optional[Callable[..., Any]]:
    """Get layout constraints. Returns None if there are no layout constraints."""
    if not isinstance(fn, torch._ops.OpOverload):
        # Only OpOverloads have layout constraints.
        return None
    if fn in _maybe_layout_constraints:
        return _maybe_layout_constraints[fn]
    # OpOverload with custom lowerings override tag-based layout constraints
    if fn in lowerings:
        _maybe_layout_constraints[fn] = None
        return None
    # We lazily register tag-based layout constraints.

    def handle_layout_constraint_tag(tag):
        if tag is torch._C.Tag.needs_fixed_stride_order:
            _maybe_layout_constraints[fn] = constrain_to_fx_strides
            return _maybe_layout_constraints[fn]
        elif tag is torch._C.Tag.flexible_layout:
            _maybe_layout_constraints[fn] = None
            return None
        else:
            raise AssertionError(f"Unknown layout constraint tag: {tag}")

    tag = get_layout_constraint_tag(fn)
    return handle_layout_constraint_tag(tag)


def get_layout_constraint_tag(fn):
    tags_by_priority = [
        torch._C.Tag.needs_fixed_stride_order,
        torch._C.Tag.flexible_layout,
    ]
    for tag in tags_by_priority:
        if tag in fn.tags:
            return tag
    if torch._library.utils.is_builtin(fn):
        return torch._C.Tag.flexible_layout
    return getattr(torch._C.Tag, config.custom_op_default_layout_constraint)


def assert_nyi(cond, msg):
    if not cond:
        raise NotImplementedError(f"inductor does not support {msg}")


def add_needs_realized_inputs(fn):
    if isinstance(fn, (list, set, tuple, OrderedSet)):  # noqa: set_linter
        return [add_needs_realized_inputs(x) for x in fn]
    needs_realized_inputs.add(fn)
    if isinstance(fn, torch._ops.OpOverloadPacket):
        needs_realized_inputs.update(
            getattr(fn, overload) for overload in fn.overloads()
        )


def add_layout_constraint(fn, constraint):
    if isinstance(fn, torch._ops.OpOverloadPacket):
        for overload in fn.overloads():
            _maybe_layout_constraints[getattr(fn, overload)] = constraint
    else:
        _maybe_layout_constraints[fn] = constraint


add_needs_realized_inputs(
    [
        aten.as_strided,
        aten.as_strided_copy,
        aten.avg_pool2d,
        aten.avg_pool2d_backward,
        aten.bmm,
        aten.convolution,
        aten.convolution_backward,
        aten.max_pool2d_with_indices,
        aten.max_pool2d_with_indices_backward,
        aten.mm,
        aten.upsample_nearest2d,
        aten._upsample_nearest_exact2d,
        aten._int_mm,
    ]
)

# TODO(jansel): ezyang says we won't need this in the future, try removing it
# based on https://github.com/pytorch/pytorch/blob/9e3eb329df8f701/c10/core/ScalarType.h#L28
DTYPE_ID_LOOKUP = {
    0: torch.uint8,
    1: torch.int8,
    2: torch.int16,
    3: torch.int32,
    4: torch.int64,
    5: torch.float16,
    6: torch.float32,
    7: torch.float64,
    8: torch.complex32,
    9: torch.complex64,
    10: torch.complex32,
    11: torch.bool,
    15: torch.bfloat16,
    # TODO(jansel): add quantized types?
    #  _(c10::qint8, QInt8) /* 12 */
    # _(c10::quint8, QUInt8) /* 13 */
    # _(c10::qint32, QInt32) /* 14 */
    # _(c10::quint4x2, QUInt4x2) /* 16 */
    # _(c10::quint2x4, QUInt2x4) /* 17 */
}


def decode_dtype(dtype: int):
    if not isinstance(dtype, int):
        return dtype
    assert dtype in DTYPE_ID_LOOKUP, f"id {dtype} missing from DTYPE_ID_LOOKUP"
    dtype = DTYPE_ID_LOOKUP[dtype]
    return dtype


def is_integer_type(x):
    if isinstance(x, TensorBox):
        return is_integer_dtype(x.get_dtype()) or is_boolean_dtype(x.get_dtype())
    elif isinstance(x, sympy.Expr):
        return x.is_integer is True  # type: ignore[attr-defined]
    else:
        return isinstance(x, int)


def is_boolean_type(x):
    if isinstance(x, TensorBox):
        return is_boolean_dtype(x.get_dtype())
    else:
        return isinstance(x, bool)


def get_promoted_dtype(*args, type_promotion_kind: ELEMENTWISE_TYPE_PROMOTION_KIND):
    def construct_input(inp):
        if isinstance(inp, (Number, sympy.Basic)):
            return inp
        else:
            dim = len(inp.get_size())
            # construct a tmp tensor to feed into torch.result_type
            return torch.zeros([1] * dim, dtype=inp.get_dtype())

    inps = [construct_input(arg) for arg in args]
    _, dtype = elementwise_dtypes(*inps, type_promotion_kind=type_promotion_kind)
    return dtype


def get_overloads(aten_fn):
    if not isinstance(aten_fn, (list, tuple)):
        aten_fn = [aten_fn]
    else:
        aten_fn = list(aten_fn)

    for fn in list(aten_fn):
        if isinstance(fn, torch._ops.OpOverloadPacket):
            for overload in fn.overloads():
                other_fn = getattr(fn, overload)
                if other_fn not in lowerings:
                    aten_fn.append(other_fn)

    return aten_fn


def in_namespace(op, namespace):
    if isinstance(op, torch._ops.OpOverloadPacket):
        return namespace in op._qualified_op_name
    elif isinstance(op, torch._ops.OpOverload):
        return namespace in op.name()
    return False


def transform_args(
    args: list[Any],
    kwargs: dict[str, Any],
    broadcast: bool,
    type_promotion_kind: Optional[ELEMENTWISE_TYPE_PROMOTION_KIND],
    convert_input_to_bool: bool,
) -> tuple[list[Any], dict[str, Any]]:
    args_indices = [i for i, x in enumerate(args) if isinstance(x, TensorBox)]
    kwargs_indices = [k for k, v in kwargs.items() if isinstance(v, TensorBox)]
    # check that there's something to transform
    if not args_indices and not kwargs_indices:
        return args, kwargs

    if type_promotion_kind or convert_input_to_bool:
        if convert_input_to_bool:
            dtype = torch.bool
        else:
            # FIXME this is a crude approximation for promoting args
            promoting_args = [
                a
                for a in args
                if isinstance(a, (Number, sympy.Basic)) or hasattr(a, "dtype")
            ]
            # only consider tensor kwargs for promotion, for now
            promoting_args.extend(a for a in kwargs.values() if hasattr(a, "dtype"))
            dtype = get_promoted_dtype(
                *promoting_args,
                type_promotion_kind=type_promotion_kind,  # type: ignore[arg-type]
            )

        device = (
            args[args_indices[0]] if args_indices else kwargs[kwargs_indices[0]]
        ).get_device()

        # sometimes args are an immutable list so we can't mutate them
        def promote(arg):
            if isinstance(arg, TensorBox):
                return to_dtype(arg, dtype)
            elif isinstance(arg, ir.Constant):
                return ir.Constant(value=arg.value, dtype=dtype, device=device)
            else:
                return arg

        args = [promote(a) for a in args]
        kwargs = {k: promote(v) for k, v in kwargs.items()}

    if broadcast:
        broadcasted = broadcast_tensors(
            *list(
                itertools.chain(
                    (args[i] for i in args_indices),
                    (kwargs[k] for k in kwargs_indices),
                )
            )
        )
        size = list(broadcasted[0].get_size())

        for i, x in zip(args_indices, broadcasted[: len(args_indices)]):
            args[i] = x
        for k, x in zip(kwargs_indices, broadcasted[len(args_indices) :]):
            kwargs[k] = x

        for i in range(len(args)):
            if isinstance(args[i], ir.Constant):
                args[i] = ExpandView.create(args[i], size)
        for k in kwargs:
            if isinstance(kwargs[k], ir.Constant):
                kwargs[k] = ExpandView.create(kwargs[k], size)

    return args, kwargs


def _register_foreach_lowering(aten_fn, decomp_fn):
    """
    Add a foreach lowering to lowerings dict.

    Arguments:
        aten_fn: torch.ops.aten.* fn we are lowering
        decomp_fn: alternate implementation on our IR
        broadcast: True to apply broadcasting to tensor inputs
        type_promotion_kind: kind of type promotion applied to tensor inputs, `None` means no type promotion
        convert_input_to_bool: some logical ops require inputs are converted to bool
    """

    @functools.wraps(decomp_fn)
    def wrapped(*args, **kwargs):
        assert len(args) <= 2
        out = decomp_fn(*args, **kwargs)
        validate_ir(out)
        return out

    aten_fns = get_overloads(aten_fn)
    foreach_ops.update(aten_fns)
    lowerings.update(dict.fromkeys(aten_fns, wrapped))
    return wrapped


def _register_lowering(
    aten_fn,
    decomp_fn,
    broadcast,
    type_promotion_kind: Optional[ELEMENTWISE_TYPE_PROMOTION_KIND],
    convert_input_to_bool,
):
    """
    Add a lowering to lowerings dict

    Arguments:
        aten_fn: torch.ops.aten.* fn we are lowering
        decomp_fn: alternate implementation on our IR
        broadcast: True to apply broadcasting to tensor inputs
        type_promotion_kind: kind of type promotion applied to tensor inputs, `None` means no type promotion
        convert_input_to_bool: some logical ops require inputs are converted to bool
    """

    @functools.wraps(decomp_fn)
    def wrapped(*args, **kwargs):
        args: list[Any] = list(args)
        kwargs: dict[str, Any] = dict(kwargs)
        unpacked = False
        # TODO maybe we need to use pytrees here
        if len(args) == 1 and isinstance(args[0], (list, tuple)):
            unpacked = True
            args = list(args[0])

        if not all(
            (fn in fallbacks or in_namespace(fn, "_c10d_functional")) for fn in aten_fn
        ):
            # explicitly assert for "out=" ops for better error messages
            assert not any(x == "out" for x in kwargs.keys()), (
                "out= ops aren't yet supported"
            )

        args, kwargs = transform_args(
            args, kwargs, broadcast, type_promotion_kind, convert_input_to_bool
        )

        if unpacked:
            args = [args]

        out = decomp_fn(*args, **kwargs)
        validate_ir(out)

        return out

    aten_fn = get_overloads(aten_fn)

    lowerings.update(dict.fromkeys(aten_fn, wrapped))
    return wrapped


def register_lowering(
    aten_fn,
    broadcast=False,
    type_promotion_kind: Optional[
        ELEMENTWISE_TYPE_PROMOTION_KIND
    ] = ELEMENTWISE_TYPE_PROMOTION_KIND.DEFAULT,
    convert_input_to_bool=False,
) -> Callable[[Callable[_P, _T]], Callable[_P, _T]]:
    """
    Shim to support decorator syntax.
    """
    return functools.partial(
        _register_lowering,
        aten_fn,
        broadcast=broadcast,
        type_promotion_kind=type_promotion_kind,
        convert_input_to_bool=convert_input_to_bool,
    )


def broadcast_symbolic_shapes(a, b):
    """
    Broadcasting logic based on symbolic shapes.

    We give the shapes 0 and 1 concrete values, while all other shapes
    are symbolic sympy formulas.
    """
    output = []
    for x, y in itertools.zip_longest(reversed(a), reversed(b), fillvalue=sympy.S.One):
        if V.graph.sizevars.shape_env.evaluate_expr(
            sympy.Eq(y, 1), size_oblivious=True
        ):
            output.append(x)
        elif V.graph.sizevars.shape_env.evaluate_expr(
            sympy.Eq(x, 1), size_oblivious=True
        ):
            output.append(y)
        else:
            V.graph.sizevars.guard_equals(x, y)
            if len(sympy.expand(y).free_symbols) < len(sympy.expand(x).free_symbols):
                output.append(y)  # prefer shorter formula
            else:
                output.append(x)
    return tuple(reversed(output))


def promote_constants(inputs, override_return_dtype=None, type_promotion_kind=None):
    assert override_return_dtype is None or type_promotion_kind is None, (
        "only one of override_return_dtype or type_promotion_kind may be given"
    )

    if override_return_dtype is None and type_promotion_kind is None:
        type_promotion_kind = ELEMENTWISE_TYPE_PROMOTION_KIND.DEFAULT

    if not any(isinstance(x, (sympy.Basic, int, float)) for x in inputs):
        return inputs
    if all(isinstance(x, (int, float, sympy.Basic)) for x in inputs):
        dtype = override_return_dtype or get_promoted_dtype(
            *inputs, type_promotion_kind=type_promotion_kind
        )

        def const_func(x):
            if isinstance(x, sympy.Basic):
                return ir.IndexingConstant(
                    index=x, dtype=dtype, device=decode_device(None)
                )
            else:
                return ir.Constant(value=x, dtype=dtype, device=decode_device(None))

        return [const_func(x) for x in inputs]
    ex = next(x for x in inputs if isinstance(x, (TensorBox, ExpandView, ir.Constant)))
    out = []
    for x in inputs:
        if isinstance(x, (int, float)):
            out.append(
                ExpandView.create(
                    ir.Constant(
                        value=x, dtype=ex.get_dtype(), device=ex.get_device_or_error()
                    ),
                    list(ex.get_size()),
                )
            )
        elif isinstance(x, sympy.Basic):
            out.append(
                ExpandView.create(
                    IndexingConstant(
                        index=x, dtype=ex.get_dtype(), device=ex.get_device_or_error()
                    ),
                    list(ex.get_size()),
                )
            )
        else:
            out.append(x)

    return out


def make_pointwise(
    fn,
    override_return_dtype=None,
    override_device=None,
    override_fn_when_input_bool=None,
    override_fn_when_gpu_float64=None,
    allow_alpha=False,
    triton_fallback=None,
):
    def inner(*inputs: TensorBox, alpha=None):
        if triton_fallback is not None and any(
            isinstance(inp, IRNode) and is_triton(inp) for inp in inputs
        ):
            assert not allow_alpha  # not implemented
            return triton_fallback(*inputs)

        inputs = promote_constants(inputs, override_return_dtype)
        if allow_alpha:
            if alpha is not None and alpha != 1:
                inputs = list(inputs)
                inputs[-1] = mul(inputs[-1], alpha)
        else:
            assert alpha is None
        loaders = [x.make_loader() for x in inputs]
        ranges = inputs[0].get_size()
        dtype = override_return_dtype or inputs[0].get_dtype()
        is_gpu_device = is_gpu(decode_device(inputs[0].get_device()).type)

        for other in inputs[1:]:
            assert isinstance(other, ir.BaseConstant) or len(ranges) == len(
                other.get_size()
            ), f"ndim mismatch {fn} {ranges} {other.get_size()}"

        # in tracing, we will annotate pointwise nodes that correspond to the output of
        # a pointwise node that would have been run in eager. intermediary pointwise nodes
        # during decompositions are not annotated.
        low_pr_fp = (torch.bfloat16, torch.float16)
        emulate_precision_casts = (
            V.graph is not None
            and getattr(V.graph, "current_node", None) is not None
            and V.graph.current_node.meta is not None
            and V.graph.current_node.meta.get("low_precision_pointwise_barrier", False)
            and dtype in low_pr_fp
        )

        def inner_fn(index):
            assert len(index) == len(ranges), f"wrong ndim {index} {ranges}"
            if dtype == torch.bool and override_fn_when_input_bool is not None:
                return override_fn_when_input_bool(*[load(index) for load in loaders])
            elif (
                override_fn_when_gpu_float64
                and is_gpu_device
                and dtype == torch.float64
            ):
                return override_fn_when_gpu_float64(*[load(index) for load in loaders])
            else:
                inputs_loaded = []
                for inp_index, load in enumerate(loaders):
                    out = load(index)
                    inp_dtype = inputs[inp_index].get_dtype()
                    if emulate_precision_casts and inp_dtype in low_pr_fp:
                        downcast = ops.to_dtype(out, inp_dtype, use_compute_types=False)
                        out = ops.to_dtype(downcast, inp_dtype)
                    inputs_loaded.append(out)

                out = fn(*inputs_loaded)
                if emulate_precision_casts:
                    # fp16/bf16 kernels are computed in fp32. Casting down to fp16/bf16 here,
                    # then upcasting again, to emulate casts that eager would do.
                    downcast = ops.to_dtype(out, dtype, use_compute_types=False)
                    return ops.to_dtype(downcast, dtype)
                return out

        if not override_device:
            device = None
            for i in inputs:
                if is_gpu(i.get_device().type):
                    device = i.get_device()
                    break
            if not device:
                device = inputs[0].get_device()

        device = override_device or device

        return Pointwise.create(
            device=device,  # type: ignore[arg-type]
            dtype=dtype,
            inner_fn=inner_fn,
            ranges=ranges,
        )

    return inner


def make_foreach_pointwise(pw_fn, allow_alpha=False):
    def inner(*inputs: list[list[TensorBox]], alpha=1):
        realize_outputs = (
            len(V.graph.current_node.users) == 0
            or V.graph.current_node.target in inplace_foreach_ops
            or cur_node_has_non_foreach_users()
        )

        a_list_input = None
        for input in inputs:
            if isinstance(input, (list, tuple)):
                a_list_input = input
                break
        assert a_list_input is not None, (
            "at least one input must be a list to a foreach op"
        )

        # broadcast scalar inputs to match length of list inputs
        broadcast_inputs = []
        for input in inputs:
            if not isinstance(input, (list, tuple)):
                broadcast_inputs.append([input] * len(a_list_input))
            else:
                broadcast_inputs.append(input)

        groups = group_foreach_args(zip(*broadcast_inputs))

        outputs = [None] * len(a_list_input)
        for (device, use_foreach), group in groups.items():
            operation_list: list[str] = []
            for (
                output_ind,
                args,
            ) in group:
                if allow_alpha:
                    output = pw_fn(*args, alpha=alpha)
                else:
                    output = pw_fn(*args)

                outputs[output_ind] = output

                if (
                    V.graph.has_feature(device, BackendFeature.FOREACH)
                    and use_foreach
                    and realize_outputs
                ):
                    output.realize()
                    operation_list.append(output.get_operation_name())

            if operation_list:
                V.graph.register_operation_list(operation_list)

        assert all(x is not None for x in outputs)
        return outputs

    return inner


def to_dtype(x: TensorBox, dtype: torch.dtype, copy=False):
    src_dtype = x.get_dtype()
    if src_dtype == dtype:
        return clone(x) if copy else x

    def _to_dtype(x):
        return ops.to_dtype(x, dtype, src_dtype=src_dtype)

    return make_pointwise(_to_dtype, override_return_dtype=dtype)(x)


@register_lowering(torch._higher_order_ops._foreach_map, type_promotion_kind=None)
def _foreach_map(subgraph, *args, **kwargs):
    """
    This lowers an invocation of foreach_map
    The way this works is that an arbitrary N-arg func is provided by the user, looped over by the
    polyfill with the same semantics as a foreach op (a loop applying an n-ary function to n args)
    and then traced into a subgraph by dynamo.
    This code allows us to inline the subgraph into the main graph lowering using the PontwiseSubgraphLowering.
    The graph outputs represent the vertically fused sequence of ops, and then register_operation_list
    below registers the buffers as horizontally fuseable in the scheduler.
    """
    from .subgraph_lowering import PointwiseSubgraphLowering

    inputs = args

    gm = subgraph.graph_module
    pw_subgraph = PointwiseSubgraphLowering(gm, root_graph_lowering=V.graph)
    with V.set_graph_handler(pw_subgraph):  # type: ignore[arg-type]
        pw_subgraph.run(*inputs)

    sub_outputs = pw_subgraph.graph_outputs
    # group outputs by device and register as foreach
    assert sub_outputs  # mypy lol
    groups = group_foreach_args(sub_outputs)

    outputs = [None] * len(sub_outputs)
    for (device, use_foreach), group in groups.items():
        operation_list: list[str] = []
        for (
            output_ind,
            output,
        ) in group:
            outputs[output_ind] = output

            if V.graph.has_feature(device, BackendFeature.FOREACH) and use_foreach:
                output.realize()
                operation_list.append(output.get_operation_name())

        if operation_list:
            V.graph.register_operation_list(operation_list)

    assert all(x is not None for x in outputs)
    return outputs


@register_lowering(prims.convert_element_type, type_promotion_kind=None)
def _convert_element_type(x: TensorBox, dtype: torch.dtype):
    if dtype.is_complex or x.get_dtype().is_complex:
        if x.get_size():
            # Decompose since aa aten fallback is more friendly for c++ codegen.
            # This decomposition doesn't work for empty tensor, which needs more investigation.
            dst = empty_like(x, dtype=dtype)
            ir.InplaceCopyFallback.create(dst, x)
            return dst
        else:
            return fallback_handler(
                prims.convert_element_type.default, add_to_fallback_set=False
            )(x, dtype)
    return to_dtype(x, dtype, copy=True)


def to_dtype_bitcast(x: TensorBox, dtype: torch.dtype, *, copy=False):
    x_dtype = x.get_dtype()
    if x_dtype == dtype:
        return clone(x) if copy else x

    def _get_primitive_bitwidth(dtype):
        if dtype.is_floating_point:
            return torch.finfo(dtype).bits
        else:
            return torch.iinfo(dtype).bits

    src_bits = _get_primitive_bitwidth(x_dtype)
    dst_bits = _get_primitive_bitwidth(dtype)
    if src_bits != dst_bits:
        # fallback to aten eager implementation for differing bitwidths
        return fallback_handler(aten.view.dtype)(x, dtype)
    else:
        return TensorBox(DtypeView.create(x, dtype))


@register_lowering(aten.view.dtype, type_promotion_kind=None)
def _view_dtype(x: TensorBox, dtype: torch.dtype):
    if dtype.is_complex or x.get_dtype().is_complex:
        return TensorBox.create(
            ir.ComplexView.create(torch.ops.aten.view.dtype, x, dtype)
        )
    return to_dtype_bitcast(x, dtype)


def to_device(x: TensorBox, device: torch.device, *, copy=False, non_blocking=False):
    device = decode_device(device)
    if x.get_device() == device:
        return clone(x) if copy else x
    return TensorBox.create(ir.DeviceCopy.create(x, device, non_blocking))


@register_lowering(prims.device_put, type_promotion_kind=None)
def _device_put(x: TensorBox, device: torch.device, non_blocking=False):
    return to_device(x, device, copy=True, non_blocking=non_blocking)


def register_pointwise(
    aten_fn,
    name=None,
    broadcast=True,
    type_promotion_kind=ELEMENTWISE_TYPE_PROMOTION_KIND.DEFAULT,
    convert_input_to_bool=False,
    override_return_dtype=None,
    override_fn_when_input_bool=None,
    allow_alpha=False,
    use_libdevice_for_f64=False,
    triton_fallback=None,
):
    """A pointwise function that maps ops.{name} to inputs"""
    name = name or aten_fn.__name__
    fn = ops_wrapper(name)
    if use_libdevice_for_f64:
        fn_libdevice = ops_wrapper("libdevice_" + name)
        register_op_dtype_propagation_rules(
            "libdevice_" + name, type_promotion_kind, override_return_dtype
        )

    register_op_dtype_propagation_rules(
        name, type_promotion_kind, override_return_dtype
    )

    if override_fn_when_input_bool is not None:
        override_fn_when_input_bool = ops_wrapper(override_fn_when_input_bool)

    fn = make_pointwise(
        fn,
        override_return_dtype=override_return_dtype,
        override_fn_when_input_bool=override_fn_when_input_bool,
        override_fn_when_gpu_float64=fn_libdevice if use_libdevice_for_f64 else None,  # type: ignore[possibly-undefined]
        allow_alpha=allow_alpha,
        triton_fallback=triton_fallback,
    )
    fn = register_lowering(
        aten_fn,
        broadcast=broadcast,
        type_promotion_kind=type_promotion_kind,
        convert_input_to_bool=convert_input_to_bool,
    )(fn)

    if hasattr(prims, name):
        register_lowering(
            getattr(prims, name),
            type_promotion_kind=None,
            convert_input_to_bool=convert_input_to_bool,
        )(fn)
    return fn


def register_frexp():
    """A pointwise function that maps ops.frexp to inputs"""
    name = "frexp"
    frexp = ops_wrapper("frexp")

    def frexp0(*args, **kwargs):
        return frexp(*args, **kwargs)[0]  # type: ignore[index]

    def frexp1(*args, **kwargs):
        return frexp(*args, **kwargs)[1]  # type: ignore[index]

    pw_fns = [
        make_pointwise(frexp0),
        make_pointwise(frexp1, override_return_dtype=torch.int32),
    ]

    def fn(*args, **kwargs):
        return pw_fns[0](*args, **kwargs), pw_fns[1](*args, **kwargs)

    fn = register_lowering(
        aten.frexp,
    )(fn)

    if hasattr(prims, name):
        register_lowering(
            getattr(prims, name),
            type_promotion_kind=None,
        )(fn)
    return fn


register_frexp()


def register_foreach_pointwise(
    aten_fn,
    pointwise_lowering_fn,
    allow_alpha=False,
):
    fn = make_foreach_pointwise(pointwise_lowering_fn, allow_alpha=allow_alpha)
    fn = _register_foreach_lowering(aten_fn, fn)
    return fn


@register_lowering(aten.where, broadcast=False, type_promotion_kind=None)
def where(cond, a, b):
    def fn(*args):
        return ops.where(*args)

    if isinstance(a, (float, int)):
        a = constant_like(a)(b)
    if isinstance(b, (float, int)):
        b = constant_like(b)(a)

    args = [cond, a, b]
    dtype = get_promoted_dtype(
        args[1], args[2], type_promotion_kind=ELEMENTWISE_TYPE_PROMOTION_KIND.DEFAULT
    )
    indices = [i for i, x in enumerate(args) if isinstance(x, TensorBox)]
    for i, x in zip(indices, broadcast_tensors(*[args[i] for i in indices])):
        args[i] = x
    for i in range(len(args)):
        if isinstance(args[i], ir.Constant):
            args[i] = ExpandView.create(args[i], list(args[indices[0]].get_size()))
    return make_pointwise(fn, override_return_dtype=dtype)(
        args[0], to_dtype(args[1], dtype), to_dtype(args[2], dtype)
    )


@register_lowering(aten.broadcast_tensors, broadcast=False, type_promotion_kind=None)
def broadcast_tensors(*inputs):
    if len(inputs) == 1 and isinstance(inputs[0], (list, tuple)):
        return broadcast_tensors(*inputs[0])
    target: list[sympy.Expr] = functools.reduce(
        broadcast_symbolic_shapes, [x.get_size() for x in inputs], []
    )
    outputs = []
    for x in inputs:
        sizes = x.get_size()
        if len(sizes) != len(target) or any(
            (
                (
                    V.graph.sizevars.shape_env.evaluate_expr(
                        sympy.Eq(a, 1), size_oblivious=True
                    )
                    and not V.graph.sizevars.shape_env.evaluate_expr(
                        sympy.Eq(b, 1), size_oblivious=True
                    )
                )
                or (
                    not V.graph.sizevars.shape_env.evaluate_expr(
                        sympy.Eq(a, 1), size_oblivious=True
                    )
                    and V.graph.sizevars.shape_env.evaluate_expr(
                        sympy.Eq(b, 1), size_oblivious=True
                    )
                )
            )
            for a, b in zip(sizes, target)
        ):
            x = expand(x, target)
        outputs.append(x)
    return outputs


@register_lowering([aten.alias, aten.detach, aten.detach_, aten.lift, prims.view_of])
def nop(x):
    return x  # AOT autograd handles this for us


if hasattr(aten, "lift_fresh"):
    register_lowering(aten.lift_fresh)(nop)


@register_lowering(aten.squeeze, type_promotion_kind=None)
def squeeze(x, dim=None):
    assert isinstance(x, TensorBox)
    if dim is None:
        return TensorBox(SqueezeView.create(x.data))

    dim = (
        V.graph.sizevars.evaluate_static_shape(dim)
        if isinstance(dim, (int, sympy.Expr))
        else tuple(V.graph.sizevars.evaluate_static_shape(d) for d in dim)
    )
    dim = canonicalize_dims(len(x.get_size()), dim)  # type: ignore[call-overload]
    dims = OrderedSet((dim,) if not isinstance(dim, tuple) else dim)

    new_shape = []
    for d, s in enumerate(x.get_size()):
        if not (
            d in dims
            and V.graph.sizevars.evaluate_expr(sympy.Eq(s, 1), size_oblivious=True)
        ):
            new_shape.append(s)

    # squeeze does nothing if the size isn't 1
    return view(x, new_shape) if new_shape != x.get_size() else x


@register_lowering(aten.squeeze_copy, type_promotion_kind=None)
def squeeze_copy(x, dim=None):
    return clone(squeeze(x, dim))


@register_lowering([aten.squeeze_])
def squeeze_(x, dim=None):
    val = squeeze(x, dim)
    assert isinstance(x, TensorBox)
    assert isinstance(val, TensorBox)
    x.data = val.data
    return x


@register_lowering(aten.isinf)
def isinf(x):
    if is_integer_type(x):
        return full_like(x, False, dtype=torch.bool)
    fn = ops_wrapper("isinf")
    return make_pointwise(fn, override_return_dtype=torch.bool)(x)


@register_lowering(aten.isnan)
def isnan(x):
    if is_integer_type(x):
        return full_like(x, False, dtype=torch.bool)
    fn = ops_wrapper("isnan")
    return make_pointwise(fn, override_return_dtype=torch.bool)(x)


@register_lowering(aten.ceil)
def ceil(x):
    if is_integer_type(x):
        return clone(x)
    fn = ops_wrapper("ceil")
    return make_pointwise(fn)(x)


@register_lowering(aten.floor)
def floor(x):
    if is_integer_type(x):
        return clone(x)
    fn = ops_wrapper("floor")
    return make_pointwise(fn)(x)


@register_lowering(aten.round.default)
def round(x):
    if is_integer_type(x):
        return clone(x)
    else:
        fn = ops_wrapper("round")
        return make_pointwise(fn)(x)


@register_lowering(aten.trunc)
def trunc(x):
    if is_integer_type(x):
        return clone(x)
    fn = ops_wrapper("trunc")
    return make_pointwise(fn)(x)


@register_lowering(aten.expand, type_promotion_kind=None)
def expand(x, sizes):
    from torch.fx.experimental.symbolic_shapes import free_unbacked_symbols

    (x,) = promote_constants([x])
    if isinstance(x, ir.BaseConstant):
        return ExpandView.create(x, tuple(sizes))
    assert isinstance(x, TensorBox)
    assert isinstance(sizes, (list, tuple))
    if tuple(x.get_size()) == tuple(sizes):
        return x

    if not free_unbacked_symbols(x.get_size()):
        x_size_product = V.graph.sizevars.size_hint(sympy_product(x.get_size()))
        # TODO: It would be better to realize the input if any of its sizes
        # are unbacked, because typically the size will be non-zero.  However,
        # this cannot be done directly as below as we'll choke on the size_hint
        # here
        if x_size_product > 0 and not free_unbacked_symbols(sizes):
            # maybe realize input before broadcasting it
            x.mark_reuse(
                V.graph.sizevars.size_hint(sympy_product(sizes)) // x_size_product
            )
    return TensorBox(ExpandView.create(x.data, tuple(sizes)))


@register_lowering(prims.broadcast_in_dim, type_promotion_kind=None)
def broadcast_in_dim(a, shape, broadcast_dimensions):
    s = list(shape)
    for broadcast_dimension in broadcast_dimensions:
        s[broadcast_dimension] = -1

    v = a
    for idx, x in enumerate(s):
        if x != -1:
            v = unsqueeze(v, idx)

    return expand(v, shape)


@register_lowering(aten.expand_as, type_promotion_kind=None)
def expand_as(x, y):
    return expand(x, y.get_size())


@register_lowering(aten.repeat)
def repeat(x, repeats):
    old_size = list(x.get_size())
    if len(repeats) > len(old_size):
        old_size = [sympy.S.One] * (len(repeats) - len(old_size)) + old_size
        x = view(x, list(old_size))
    assert len(repeats) == len(x.get_size())

    new_size = list(x.get_size())

    zero_tensor = False
    for i in range(len(repeats)):
        if repeats[i] == 0:
            zero_tensor = True
        new_size[i] = new_size[i] * repeats[i]

    if zero_tensor:
        return empty(new_size, dtype=x.get_dtype(), device=x.get_device())
    if all((a == 1 or b == 1) for a, b in zip(repeats, old_size)):
        return clone(expand(x, new_size))

    x_loader: Callable[[Any], Any]

    def inner_fn(index):
        assert len(index) == len(repeats)
        index = list(index)
        for i in range(len(repeats)):
            if repeats[i] != 1:
                if old_size[i] == 1:
                    index[i] = sympy.S.Zero
                else:
                    index[i] = ModularIndexing(index[i], 1, old_size[i])
        return x_loader(index)

    old_size_product = V.graph.sizevars.size_hint(sympy_product(old_size))
    if old_size_product > 0:
        # maybe realize the input
        x.mark_reuse(
            V.graph.sizevars.size_hint(sympy_product(new_size)) // old_size_product
        )

    x_loader = x.make_loader()
    return Pointwise.create(
        device=x.get_device(),
        dtype=x.get_dtype(),
        inner_fn=inner_fn,
        ranges=list(new_size),
    )


@register_lowering(aten._unsafe_view, type_promotion_kind=None)
@register_lowering(aten.view, type_promotion_kind=None)
@register_lowering(aten.reshape, type_promotion_kind=None)
def view(x, sizes):
    assert isinstance(x, TensorBox)
    assert isinstance(sizes, (list, tuple))
    return TensorBox(View.create(x.data, sizes))


@register_lowering(aten.permute, type_promotion_kind=None)
def permute(x, dims):
    assert isinstance(x, TensorBox)
    assert isinstance(dims, (list, tuple))
    return TensorBox(PermuteView.create(x.data, tuple(dims)))


@register_lowering(aten.slice, type_promotion_kind=None)
def slice_(x, dim=0, start=0, end=2**63, step=1, clamp=True):
    assert isinstance(x, TensorBox)
    dim = _validate_dim(x, dim, 0)
    return TensorBox(ir.SliceView.create(x.data, dim, start, end, step, clamp=clamp))


@register_lowering(aten.as_strided, type_promotion_kind=None)
def as_strided(x, size, stride, storage_offset=None):
    if isinstance(x, TensorBox) and isinstance(x.data, ir.BaseView):
        # as_strided ignores views
        x = x.data.unwrap_view()
    x.realize()
    if not ir.is_storage_and_layout(x):
        raise NotImplementedError(f"unrealized as_strided({x}, ...)")
    storage, old_layout = ir.as_storage_and_layout(x)
    new_layout = ir.FixedLayout(
        old_layout.device,
        old_layout.dtype,
        [sympy.expand(s) for s in size],
        [sympy.expand(s) for s in stride],
        sympy.expand(storage_offset or 0),
    )
    return TensorBox(ir.ReinterpretView(data=storage, layout=new_layout))


@register_lowering(aten.as_strided_, type_promotion_kind=None)
def as_strided_(x, size, stride, storage_offset=None):
    assert isinstance(x, TensorBox)
    x.data = as_strided(x, size, stride, storage_offset).data
    return x


@register_lowering(aten.as_strided_copy, type_promotion_kind=None)
def as_strided_copy(x, size, stride, storage_offset=None):
    result = as_strided(x, size, stride, storage_offset)
    return clone(result)


def pointwise_cat(inputs, dim=0):
    # (inclusive, exclusive)
    inputs_ranges: list[tuple[sympy.Expr, sympy.Expr]] = []
    prev_end = 0
    for inp in inputs:
        inputs_ranges.append((prev_end, prev_end + inp.get_size()[dim]))  # type: ignore[arg-type]
        prev_end = inputs_ranges[-1][-1]  # type: ignore[assignment]

    inputs_loaders = [inp.make_loader() for inp in inputs]

    def inner_fn(idx):
        idx_dim = ops.index_expr(idx[dim], torch.int64)

        masks = []
        masked_loads = []
        for i in range(len(inputs)):
            start = (
                ops.constant(0, torch.int64)
                if i == 0
                else ops.index_expr(inputs_ranges[i][0], torch.int64)
            )
            end = ops.index_expr(inputs_ranges[i][1], torch.int64)

            start_cond = ops.ge(idx_dim, start)
            end_cond = ops.lt(idx_dim, end)
            if i == 0:
                mask = end_cond
            elif i == len(inputs) - 1:
                mask = start_cond
            else:
                mask = ops.and_(start_cond, end_cond)

            masks.append(mask)
            idx_load = list(idx)

            # if we're concatting [4], [2]
            # when we index the second tensor for 5 we want to index 5 - 4
            # Use Identity to prevent expansion of index * stride to keep expression
            # in same int bitwidth as shape
            idx_load[dim] = Identity(idx_load[dim] - inputs_ranges[i][0])

            masked_loads.append(
                ops.masked(
                    mask,
                    lambda: inputs_loaders[i](idx_load),
                    0.0,  # this value should be unused
                ),
            )

        next_val = masked_loads[-1]
        for i in range((len(inputs)) - 2, -1, -1):
            next_val = ops.where(
                masks[i],
                masked_loads[i],
                next_val,
            )
        return next_val

    new_size = list(inputs[0].get_size())
    new_size[dim] = inputs_ranges[-1][-1]

    return Pointwise.create(
        device=inputs[0].get_device(),
        dtype=inputs[0].get_dtype(),
        inner_fn=inner_fn,
        ranges=new_size,
    )


@register_lowering(quantized_decomposed.quantize_per_channel, type_promotion_kind=None)
def quantized_decomposed_quantize_per_channel(
    input: TensorBox,
    scales: TensorBox,
    zero_points: TensorBox,
    axis: int,
    quant_min: int,
    quant_max: int,
    dtype: torch.dtype,
) -> TensorBox:
    assert len(scales.get_size()) == 1, "expect scales 1 dim"
    assert len(zero_points.get_size()) == 1, "expect zero_points 1 dim"

    if input.get_dtype() == torch.bfloat16:
        input = to_dtype(input, torch.float32)
    assert input.get_dtype() == torch.float32, (
        f"Expecting input to have dtype torch.float32, but got dtype: {input.get_dtype()}"
    )
    assert axis < len(input.get_size()), (
        f"Expecting axis to be < {len(input.get_size())}"
    )

    input_loader = input.make_loader()
    scales_loader = scales.make_loader()
    zero_points_loader = zero_points.make_loader()

    def inner_fn(idx):
        channel_idx = (idx[axis],)

        input = input_loader(idx)
        scale = scales_loader(channel_idx)
        zero_point = zero_points_loader(channel_idx)
        qmin, qmax = _create_constants(quant_min, quant_max, dtype=torch.float32)

        if scales.dtype != torch.float32:
            scale = ops.to_dtype(scale, torch.float32)
        if zero_points.dtype != torch.int32:
            zero_point = ops.to_dtype(zero_point, torch.int32)
        inv_scale = ops.reciprocal(scale)
        val = ops.round(input * inv_scale) + zero_point
        clamped = ops.maximum(qmin, ops.minimum(qmax, val))
        return ops.to_dtype(clamped, dtype)

    return Pointwise.create(
        device=input.get_device(),
        dtype=dtype,
        inner_fn=inner_fn,
        ranges=input.get_size(),
    )


@register_lowering(
    quantized_decomposed.dequantize_per_channel, type_promotion_kind=None
)
def quantized_decomposed_dequantize_per_channel(
    input: TensorBox,
    scales: TensorBox,
    zero_points: TensorBox,
    axis: int,
    quant_min: int,
    quant_max: int,
    dtype: torch.dtype,
    *,
    out_dtype: Optional[torch.dtype] = None,
) -> TensorBox:
    assert len(scales.get_size()) == 1, "expect scales 1 dim"
    assert len(zero_points.get_size()) == 1, "expect zero_points 1 dim"
    assert input.get_dtype() == dtype, (
        f"Expecting input to have dtype {dtype}, but got dtype: {input.get_dtype()}"
    )
    assert axis < len(input.get_size()), (
        f"Expecting axis to be < {len(input.get_size())}"
    )

    if out_dtype is None:
        out_dtype = torch.float32

    input_loader = input.make_loader()
    scales_loader = scales.make_loader()
    zero_points_loader = zero_points.make_loader()

    def inner_fn(idx):
        channel_idx = (idx[axis],)

        input = input_loader(idx)
        scale = scales_loader(channel_idx)
        zero_point = zero_points_loader(channel_idx)

        if scales.dtype != torch.float32:
            scale = ops.to_dtype(scale, torch.float32)
        if zero_points.dtype != torch.float32:
            zero_point = ops.to_dtype(zero_point, torch.float32)
        val = ops.sub(ops.to_dtype(input, torch.float32), zero_point) * scale
        val = ops.to_dtype(val, out_dtype)
        return val

    return Pointwise.create(
        device=input.get_device(),
        dtype=out_dtype,
        inner_fn=inner_fn,
        ranges=input.get_size(),
    )


@register_lowering(
    quantized_decomposed.quantize_per_tensor.default, type_promotion_kind=None
)
def quantized_decomposed_quantize_per_tensor_default(
    input: TensorBox,
    scale: float,
    zero_point: int,
    quant_min: int,
    quant_max: int,
    dtype: torch.dtype,
) -> TensorBox:
    if input.get_dtype() == torch.bfloat16:
        input = to_dtype(input, torch.float32)
    assert input.get_dtype() == torch.float32, (
        f"Expecting input to have dtype torch.float32, but got dtype: {input.get_dtype()}"
    )

    input_loader = input.make_loader()

    def inner_fn(idx, scale, zero_point):
        input = input_loader(idx)
        inv_scale, zero_point = _create_constants(
            1.0 / scale, zero_point, dtype=torch.float32
        )
        val = ops.round(input * inv_scale) + zero_point
        qmin, qmax = _create_constants(quant_min, quant_max, dtype=torch.float32)
        clamped = ops.minimum(ops.maximum(val, qmin), qmax)
        return ops.to_dtype(clamped, dtype)

    return Pointwise.create(
        device=input.get_device(),
        dtype=dtype,
        inner_fn=functools.partial(
            inner_fn, scale=float(scale), zero_point=int(zero_point)
        ),
        ranges=input.get_size(),
    )


@register_lowering(
    quantized_decomposed.dequantize_per_tensor.default, type_promotion_kind=None
)
def quantized_decomposed_dequantize_per_tensor_default(
    input: TensorBox,
    scale: float,
    zero_point: int,
    quant_min: int,
    quant_max: int,
    dtype: torch.dtype,
    *,
    out_dtype: Optional[torch.dtype] = None,
) -> TensorBox:
    assert input.get_dtype() == dtype, (
        f"Expecting input to have dtype {dtype}, but got dtype: {input.get_dtype()}"
    )

    if out_dtype is None:
        out_dtype = torch.float32

    input_loader = input.make_loader()

    def inner_fn(idx, scale, zero_point):
        input = input_loader(idx)
        scale, zero_point = _create_constants(scale, zero_point, dtype=torch.float32)
        val = ops.sub(ops.to_dtype(input, torch.float32), zero_point) * scale
        val = ops.to_dtype(val, out_dtype)
        return val

    return Pointwise.create(
        device=input.get_device(),
        dtype=out_dtype,
        inner_fn=functools.partial(
            inner_fn, scale=float(scale), zero_point=int(zero_point)
        ),
        ranges=input.get_size(),
    )


@register_lowering(
    quantized_decomposed.quantize_per_tensor.tensor, type_promotion_kind=None
)
def quantized_decomposed_quantize_per_tensor_tensor(
    input: TensorBox,
    scale: TensorBox,
    zero_point: TensorBox,
    quant_min: int,
    quant_max: int,
    dtype: torch.dtype,
) -> TensorBox:
    if input.get_dtype() == torch.bfloat16:
        input = to_dtype(input, torch.float32)
    assert input.get_dtype() == torch.float32, (
        f"Expecting input to have dtype torch.float32, but got dtype: {input.get_dtype()}"
    )
    assert len(scale.get_size()) == 0 or (
        len(scale.get_size()) == 1 and scale.get_size()[0] == 1
    ), "expect scale as scalar tensor"
    assert len(zero_point.get_size()) == 0 or (
        len(zero_point.get_size()) == 1 and zero_point.get_size()[0] == 1
    ), "expect zero_point as scalar tensor"

    input_loader = input.make_loader()
    scale_loader = scale.make_loader()
    zero_point_loader = zero_point.make_loader()

    def inner_fn(idx):
        input = input_loader(idx)
        _scale = scale_loader((0,) if len(scale.get_size()) == 1 else ())
        _zero_point = zero_point_loader((0,) if len(scale.get_size()) == 1 else ())
        if scale.dtype != torch.float32:
            _scale = ops.to_dtype(_scale, torch.float32)
        if zero_point.dtype != torch.float32:
            _zero_point = ops.to_dtype(_zero_point, torch.float32)
        val = ops.round(input * ops.reciprocal(_scale)) + _zero_point
        qmin, qmax = _create_constants(quant_min, quant_max, dtype=torch.float32)
        clamped = ops.minimum(ops.maximum(val, qmin), qmax)
        return ops.to_dtype(clamped, dtype)

    return Pointwise.create(
        device=input.get_device(),
        dtype=dtype,
        inner_fn=inner_fn,
        ranges=input.get_size(),
    )


@register_lowering(
    quantized_decomposed.dequantize_per_tensor.tensor, type_promotion_kind=None
)
def quantized_decomposed_dequantize_per_tensor_tensor(
    input: TensorBox,
    scale: TensorBox,
    zero_point: TensorBox,
    quant_min: int,
    quant_max: int,
    dtype: torch.dtype,
    *,
    out_dtype: Optional[torch.dtype] = None,
) -> TensorBox:
    assert len(scale.get_size()) == 0 or (
        len(scale.get_size()) == 1 and scale.get_size()[0] == 1
    ), "expect scale as scalar tensor"
    assert len(zero_point.get_size()) == 0 or (
        len(zero_point.get_size()) == 1 and zero_point.get_size()[0] == 1
    ), "expect zero_point as scalar tensor"
    assert input.get_dtype() == dtype, (
        f"Expecting input to have dtype {dtype}, but got dtype: {input.get_dtype()}"
    )

    if out_dtype is None:
        out_dtype = torch.float32

    input_loader = input.make_loader()
    scale_loader = scale.make_loader()
    zero_point_loader = zero_point.make_loader()

    def inner_fn(idx):
        input = input_loader(idx)
        _scale = scale_loader((0,) if len(scale.get_size()) == 1 else ())
        _zero_point = zero_point_loader((0,) if len(scale.get_size()) == 1 else ())
        if scale.dtype != torch.float32:
            _scale = ops.to_dtype(_scale, torch.float32)
        if zero_point.dtype != torch.float32:
            _zero_point = ops.to_dtype(_zero_point, torch.float32)
        val = ops.sub(ops.to_dtype(input, torch.float32), _zero_point) * _scale
        val = ops.to_dtype(val, out_dtype)
        return val

    return Pointwise.create(
        device=input.get_device(),
        dtype=out_dtype,
        inner_fn=inner_fn,
        ranges=input.get_size(),
    )


@register_lowering(aten.cat)
def cat(inputs, dim=0):
    cpu_device = inputs[0].get_device().type == "cpu"
    if cpu_device and all(
        input.get_dtype() in [torch.int8, torch.uint8] for input in inputs
    ):
        # TODO <leslie> Remove this fallback when we support vectorization
        # code gen with uint8 data type directly.
        for input in inputs:
            input.realize()
        if all(len(input.get_size()) == 4 for input in inputs):
            inputs, _ = require_channels_last(aten.cat, *inputs)
        return fallback_handler(aten.cat.default)(inputs, dim)

    if len(inputs) == 1:
        return clone(inputs[0])

    dim = _validate_dim(inputs[0], dim, 0)
    dtype = get_promoted_dtype(
        *inputs, type_promotion_kind=ELEMENTWISE_TYPE_PROMOTION_KIND.DEFAULT
    )
    inputs = [to_dtype(inp, dtype) for inp in inputs]

    def unwrap_tensor(x: Union[TensorBox, ir.StorageBox]) -> ir.IRNode:
        if isinstance(x, TensorBox):
            if isinstance(x.data, ir.BaseView):
                return x.data.unwrap_view()
            else:
                return x.data

        if isinstance(x, ir.StorageBox):
            return x.data

        return x

    def is_reduction(t):
        return isinstance(t, ir.ComputedBuffer) and isinstance(t.data, ir.Reduction)

    def can_fuse_reduction(t):
        if isinstance(t, (TensorBox, ir.StorageBox)):
            return can_fuse_reduction(unwrap_tensor(t))
        return (
            is_reduction(t)
            or isinstance(t, ir.Pointwise)
            and any(
                can_fuse_reduction(V.graph.get_buffer(read))
                for read in t.get_read_names()
            )
        )

    # fusing reducutions into computed concat buffer can cause regressions.
    fusable_reduction = any(can_fuse_reduction(t) for t in inputs)

    def should_lower_cat_input(x) -> bool:
        # Unrealized inputs will not be storage and layouts, and we dont want to realize
        # them in case we want to fuse
        if ir.is_storage_and_layout(x):
            storage, _ = ir.as_storage_and_layout(x, freeze=False)
            return not ir.ConcatKernel.can_realize_into_without_copy(storage)

        if isinstance(x, (TensorBox, ir.StorageBox)):
            return should_lower_cat_input(unwrap_tensor(x))

        if isinstance(x, ir.Pointwise):
            return True

        return False

    if config.force_pointwise_cat:
        return pointwise_cat(inputs, dim)

    # TODO: We observed negative performance impact of pointwise_cat optimization on CPU so disabled it.
    #             We will revisit this later after enabling vectorization on index_expr.
    if cpu_device:
        return TensorBox(ir.ConcatKernel.create(inputs, dim))

    def op_count(x):
        if isinstance(x, (TensorBox, ir.StorageBox)):
            return op_count(unwrap_tensor(x))

        # this will correspond to a direct memory read
        if not isinstance(x, ir.Pointwise):
            return 0

        count = x.inner_fn_opcount().num_ops
        for read in x.get_read_names():
            count += op_count(V.graph.get_buffer(read))

        return count

    # as of inputs increase, possibility for register spilling also increases
    # past a certain threshold of inputs we only fuse if the if the input kernels
    # are simple
    # not sure if we want to expose to users via config since logic may change in future
    MAX_COMPLEX_POINTWISE_CAT = 8
    MAX_SIMPLE_OP_COUNT = 2

    def additional_pointwise_ops(op: torch._ops.OpOverload):
        return op in (aten.cat.default, aten.constant_pad_nd.default)

    if len(inputs) <= MAX_COMPLEX_POINTWISE_CAT or (
        (len(inputs) <= config.max_pointwise_cat_inputs)
        and all(op_count(t) <= MAX_SIMPLE_OP_COUNT for t in inputs)
    ):
        pointwise_uses = all(
            is_pointwise_use(use, additional_pointwise_ops)
            for use in V.current_node.users
        )
        # fuse in case we will be used in a pointwise node, and there are any inputs we
        # we can prevent materialization of.
        fuse_pointwise_use = (
            any(should_lower_cat_input(inp) for inp in inputs) and pointwise_uses
        )

        # horizontal fuse in case all inputs will require a copy kernel anyway.
        # only horizontally fuse pointwise kernels
        horizontal_fuse_cat = all(
            should_lower_cat_input(inp) for inp in inputs
        ) and not any(can_fuse_reduction(t) for t in inputs)
        if fuse_pointwise_use or (horizontal_fuse_cat and not fusable_reduction):
            return pointwise_cat(inputs, dim)

    return TensorBox(ir.ConcatKernel.create(inputs, dim))


@register_lowering(aten.diagonal, type_promotion_kind=None)
def diagonal(input, offset: int = 0, dim1: int = 0, dim2: int = 1):
    original_shape = input.get_size()
    num_dims = len(original_shape)
    dim1 = canonicalize_dim(idx=dim1, rank=num_dims)
    dim2 = canonicalize_dim(idx=dim2, rank=num_dims)

    check(
        dim1 != dim2, lambda: f"diagonal dimensions cannot be identical {dim1}, {dim2}"
    )

    offset_negative = V.graph.sizevars.evaluate_expr(sympy.Lt(offset, 0))
    if offset_negative:
        diag_size = V.graph.sizevars.evaluate_max(
            V.graph.sizevars.evaluate_min(
                original_shape[dim1] + offset, original_shape[dim2]
            ),
            0,  # type: ignore[arg-type]
        )
    else:
        diag_size = V.graph.sizevars.evaluate_max(
            V.graph.sizevars.evaluate_min(
                original_shape[dim1], original_shape[dim2] - offset
            ),
            0,  # type: ignore[arg-type]
        )

    base_idx = (0, 0)
    if offset_negative:
        base_idx = (-offset, 0)
    else:
        base_idx = (0, offset)

    sizes = [s for i, s in enumerate(original_shape) if i not in (dim1, dim2)]
    sizes.append(diag_size)

    def reindexer(idx):
        diag_idx = idx[-1]
        original_idx = [0] * len(original_shape)
        cur_dim = 0
        for d in range(num_dims):
            if d == dim1:
                original_idx[d] = diag_idx + base_idx[0]
            elif d == dim2:
                original_idx[d] = diag_idx + base_idx[1]
            else:
                original_idx[d] = idx[cur_dim]
                cur_dim += 1

        assert cur_dim == len(original_shape) - 2
        return original_idx

    return TensorBox(ir.GenericView.create(input, sizes, reindexer))


@register_lowering(aten.diagonal_copy, type_promotion_kind=None)
def diagonal_copy(input, offset: int = 0, dim1: int = 0, dim2: int = 1):
    return clone(diagonal(input, offset, dim1, dim2))


@register_lowering(aten.diagonal_scatter, type_promotion_kind=None)
def diagonal_scatter(input, src, offset: int = 0, dim1: int = 0, dim2: int = 1):
    output = clone(input)
    target = diagonal(output, offset, dim1, dim2)
    mutate_to(target, src)
    return output


@register_lowering(aten.select, type_promotion_kind=None)
def select(x, dim, idx):
    idx = View.handle_negative_index(idx, x.get_size()[dim])
    return squeeze(slice_(x, dim, idx, idx + 1), dim)


@register_lowering(aten.split, type_promotion_kind=None)
def split(x, sizes, dim=0):
    dim = _validate_dim(x, dim, 0)
    sizes_ = sizes

    # If sizes is an integer (or a SymInt), we turn it into a list of sizes
    # by computing what the actual size of each chunk should be.
    if not isinstance(sizes, (list, tuple)):
        x_size = x.get_size()[dim]
        chunks = V.graph.sizevars.evaluate_static_shape(
            FloorDiv(x_size + sizes - 1, sizes)
        )
        sizes_ = [sizes] * chunks
        # The last chunk might have a smaller size than the rest.
        sizes_[-1] = x_size - (chunks - 1) * sizes

    # From this point, we assume that the sum of the sizes of all chunks
    # equals the size of the base tensor.
    result = []
    start = 0
    for size in sizes_:
        end = start + size
        # No need for clamping here, since we compute the exact
        # start and end values.
        result.append(slice_(x, dim, start, end, clamp=False))
        start = end
    return result


@register_lowering(aten.split_with_sizes, type_promotion_kind=None)
def split_with_sizes(x, sizes, dim=0):
    return split(x, sizes, dim)


@register_lowering(aten.unbind, type_promotion_kind=None)
def unbind(x, dim=0):
    dim = _validate_dim(x, dim, 0)
    x_size = V.graph.sizevars.evaluate_static_shape(x.get_size()[dim])
    result = [select(x, dim, i) for i in range(x_size)]
    return result


@register_lowering(aten.unfold, type_promotion_kind=None)
def unfold(x, dimension, size, step):
    sizes = x.get_size()
    ndim = len(sizes)
    dim = canonicalize_dim(ndim, dimension)

    if ndim == 0:
        return slice_(unsqueeze(x, 0), end=size)

    dim_size = sizes[dim]
    sizevars = V.graph.sizevars
    sizevars.guard_leq(size, dim_size)
    sizevars.guard_lt(0, step)  # type: ignore[arg-type]

    new_dim_size = FloorDiv(dim_size - size, step) + 1
    if sizevars.size_hint(dim_size) > 0:
        x.mark_reuse(sizevars.size_hint(CeilDiv(new_dim_size * size, dim_size)))

    out_size = [*sizes[:dim], new_dim_size, *sizes[dim + 1 :], size]

    def reindexer(idx):
        dim_idx = idx[-1] + idx[dim] * step
        return (*idx[:dim], dim_idx, *idx[dim + 1 : -1])

    return TensorBox(ir.GenericView.create(x, out_size, reindexer))


@register_lowering(aten.unsqueeze, type_promotion_kind=None)
def unsqueeze(x, dim):
    dim = _validate_dim(x, dim, 1)
    new_shape = list(x.get_size())
    new_shape.insert(dim, sympy.S.One)
    return view(x, new_shape)


@register_lowering(aten.unsqueeze_, type_promotion_kind=None)
def unsqueeze_(x, dim):
    val = unsqueeze(x, dim)
    assert isinstance(x, TensorBox)
    assert isinstance(val, TensorBox)
    x.data = val.data
    return x


def _validate_dim(x, dim, offset=0):
    dim = V.graph.sizevars.shape_env.evaluate_expr(sympy.sympify(dim))
    ndim = len(x.get_size())
    if dim < 0:
        dim += ndim + offset
    assert 0 <= dim < ndim + offset
    return dim


@register_lowering(aten.glu)
def glu(x, dim=-1):
    dim = _validate_dim(x, dim, 0)
    # TODO: don't guard on static shape here
    new_len = V.graph.sizevars.evaluate_static_shape(x.get_size()[dim]) // 2
    a = slice_(x, dim, 0, new_len)
    b = slice_(x, dim, new_len, new_len * 2)
    return mul(a, sigmoid(b))


def fallback_handler(kernel, add_to_fallback_set=True):
    if add_to_fallback_set:
        fallbacks.add(kernel)

    def handler(*args, **kwargs):
        def wrap_tensors(x):
            return TensorBox.create(x) if isinstance(x, ir.IRNode) else x

        return pytree.tree_map(
            wrap_tensors, ir.FallbackKernel.create(kernel, *args, **kwargs)
        )

    # This lets us detect that a lowering is a fallback handler.
    handler._is_fallback_handler = True  # type: ignore[attr-defined]

    return handler


@functools.lru_cache(None)
def _warn_complex_not_supported():
    warnings.warn(
        "Torchinductor does not support code generation for complex operators. Performance may be worse than eager."
    )


# There are some types (CPU) which we accept as input but not as
# output.
def unsupported_input_tensor(t: torch.Tensor, parent=None):
    "Do not support reading or writing to this tensor"
    if t.is_complex():
        # Complex views are supported with IR ComplexView
        if parent and parent.target in (
            torch.ops.aten.view.dtype,
            torch.ops.prims.convert_element_type.default,
        ):
            return False
        _warn_complex_not_supported()
        return True
    return False


def unsupported_output_tensor(t: torch.Tensor, parent=None):
    "Do not support writing tensor but can read from it"
    if unsupported_input_tensor(t, parent):
        return True
    return t.is_cpu and config.disable_cpp_codegen


def fallback_node_due_to_unsupported_type(node: torch.fx.Node, allow_cpu_inputs=True):
    # Custom fallback lowering
    if node.target is aten.view_as_complex.default:
        return False

    # We should be able to remove this special case once `disable_cpp_codegen` is killed.
    if node.target is aten.lift_fresh_copy.default:
        return False

    def check_skip_condition(node, parent, is_output):
        if not isinstance(node, torch.fx.Node):
            return False

        if "val" not in node.meta:
            return False

        for meta in pytree.tree_leaves(node.meta["val"]):
            if not isinstance(meta, torch._subclasses.FakeTensor):
                continue

            if is_output:
                if unsupported_output_tensor(meta, parent):
                    return True
            else:
                if unsupported_input_tensor(meta, parent):
                    return True

        return False

    # only skip codegen if there is a cpu output, not input
    for arg in pytree.arg_tree_leaves(*node.args, **node.kwargs):
        if check_skip_condition(arg, node, is_output=False):
            return True

    return check_skip_condition(node, node, is_output=True)


def make_fallback(op, layout_constraint=None, warn=True, override_decomp=False):
    assert op not in decompositions or override_decomp, (
        f"both a fallback and a decomp for same op: {op}"
    )
    if (
        warn
        and bool(os.getenv("CI"))
        and get_decompositions([op])
        # if fallback_random, we allow not decomposing random
        and not (
            config.fallback_random
            and op in torch._decomp.decompositions_for_rng.extra_random_decomps
        )
        and not override_decomp
    ):
        # Note: 'warn' is holdover from when this was a warning, but for ops that previously
        # set warn=False we do not want a CI error.
        # Ignore the 'suppress errors' configs in CI, as this particular warning happens on startup anyway and is not
        # likely to be triggered preferentially on one CI config over another.
        if torch._dynamo.config.suppress_errors:
            torch._dynamo.config.suppress_errors = False
            log.warning(
                "A make_fallback error occurred in suppress_errors config,"
                " and suppress_errors is being disabled to surface it."
            )
        raise AssertionError(
            f"make_fallback({op}): a decomposition exists, we should switch to it."
            " To fix this error, either add a decomposition to core_aten_decompositions (preferred)"
            " or inductor_decompositions, and delete the corresponding `make_fallback` line."
            " Get help from the inductor team if unsure, don't pick arbitrarily to unblock yourself.",
        )

    def register_fallback(op_overload):
        add_needs_realized_inputs(op_overload)
        if layout_constraint is not None:
            add_layout_constraint(op_overload, layout_constraint)
        return register_lowering(op_overload, type_promotion_kind=None)(
            fallback_handler(op_overload)
        )

    if isinstance(op, torch._ops.OpOverloadPacket):
        for ol in op.overloads():
            op_overload = getattr(op, ol)
            register_fallback(op_overload)
    elif isinstance(op, (torch._ops.OpOverload, torch._ops.HigherOrderOperator)):
        register_fallback(op)
    else:
        raise RuntimeError(f"Unsupported fallback {op} with type {type(op)}")


def philox_rand_offset(shape):
    """
    TorchInductor offset calculation differs from PyTorch eager offset
    calculation for random ops (tl.rand vs torch.rand). In future, we should
    strive for same impl for tl.rand and torch.rand.
    """
    numel = 1
    for s in shape:
        numel = numel * s
    return tensor(numel, dtype=torch.int64)


@register_lowering(torch.ops.rngprims.philox_rand, type_promotion_kind=None)
def philox_rand(size, seed, offset, stride, device, dtype):
    # stride arg is optional and will be used in future for distributed random
    # ops. Currently, its unused.
    random_pos = ir.FixedLayout(
        device,
        dtype,
        size,
        ir.FlexibleLayout.contiguous_strides(size),
    ).make_indexer()
    seed_loader = seed.make_loader()
    offset_loader = offset.make_loader()

    def inner_fn(index):
        # Both seed and offset in the philox_rand op are tensors.
        # torch seed and offsets are of type int64, but tl.rand accepts int32
        seed_index_expr = ops.to_dtype(seed_loader([]), torch.int32)
        offset_index_expr = ops.to_dtype(offset_loader([]), torch.int32)
        # Get the offset'd position
        rand_index_expr = ops.add(
            ops.index_expr(random_pos(index), torch.int32), offset_index_expr
        )
        result = ops.rand(
            seed_index_expr,
            rand_index_expr,
        )
        return ops.to_dtype(result, dtype)

    random_values_node = Pointwise.create(
        device=device,
        dtype=dtype,
        inner_fn=inner_fn,
        ranges=list(size),
    )

    offset_node = philox_rand_offset(size)
    return random_values_node, offset_node


@register_lowering(aten.native_dropout, type_promotion_kind=None)
def native_dropout(x, p, train):
    if config.fallback_random:
        return pytree.tree_map(
            TensorBox.create,
            ir.FallbackKernel.create(aten.native_dropout.default, x, p, train),
        )
    else:
        raise AssertionError("should be handled in replace_random.py")


@register_lowering(aten.bernoulli_, type_promotion_kind=None)
def bernoulli_(x, *args):
    assert config.fallback_random or x.get_device() == torch.device("cpu"), (
        "this should be handled in decomps unless config.fallback_random or the device is CPU"
    )
    x.realize()
    op_overload = (
        aten.bernoulli_.float
        if len(args) == 0 or isinstance(args[0], float)
        else aten.bernoulli_.Tensor
    )
    ir.InplaceBernoulliFallback(op_overload, x, *args)
    return x


@register_lowering(aten.bernoulli.p, type_promotion_kind=None)
def bernoulli_p(x, *args):
    assert config.fallback_random or x.get_device() == torch.device("cpu"), (
        "this should be handled in decomps unless config.fallback_random or the device is CPU"
    )
    return bernoulli_(clone(x), *args)


# This shouldn't be called in general
@register_lowering(aten._foobar)
def _foobar(_):
    raise AssertionError


@functools.lru_cache(1)
def _warn_triton_random(salt):
    log.info("using triton random, expect difference from eager")


def warn_triton_random():
    # only warn once per graph
    _warn_triton_random(V.graph.creation_time)


fallback_rand_default = fallback_handler(aten.rand.default)
fallback_rand_generator = fallback_handler(aten.rand.generator)
fallback_randn_default = fallback_handler(aten.randn.default)
fallback_randn_generator = fallback_handler(aten.randn.generator)
make_fallback(aten.randint)


@register_lowering(aten.rand)
def rand(*args, **kwargs):
    if kwargs.get("generator", None) is not None:
        return fallback_rand_generator(*args, **kwargs)
    elif config.fallback_random:
        kwargs.pop("generator", None)
        return fallback_rand_default(*args, **kwargs)
    raise AssertionError("should have been handled in replace_random.py")


@register_lowering(aten.randn)
def randn(*args, **kwargs):
    if kwargs.get("generator", None) is not None:
        return fallback_randn_generator(*args, **kwargs)
    elif config.fallback_random:
        kwargs.pop("generator", None)
        return fallback_randn_default(*args, **kwargs)
    raise AssertionError("should have been handled in replace_random.py")


@register_lowering(inductor_prims.force_stride_order, type_promotion_kind=None)
def inductor_force_stride_order(input_tensor, stride):
    stride_order = ir.get_stride_order(stride)
    return ir.ExternKernel.require_stride_order(input_tensor, stride_order)


@register_lowering(inductor_prims.seed, type_promotion_kind=None)
def inductor_seed(device: torch.device):
    raise AssertionError("should be handled in fuse_seed_creation_pass()")


@register_lowering(inductor_prims.seeds, type_promotion_kind=None)
def inductor_seeds(count, device):
    warn_triton_random()
    return TensorBox.create(ir.RandomSeeds(count, decode_device(device)))


@register_lowering(inductor_prims.lookup_seed, type_promotion_kind=None)
def inductor_lookup_seed(seeds, index):
    def inner_fn(_):
        return ops.load_seed(seeds.get_name(), index)

    return Pointwise.create(
        device=seeds.get_device(),
        dtype=seeds.get_dtype(),
        inner_fn=inner_fn,
        ranges=[],
    )


@register_lowering(inductor_prims.random, type_promotion_kind=None)
def inductor_random(size: list[int], seed: TensorBox, mode: str, *, offset: int = 0):
    assert not config.fallback_random
    assert mode in ("rand", "randn")
    size = [*size]
    dtype = torch.float32
    device = seed.get_device_or_error()
    random_pos = ir.FixedLayout(
        device, dtype, size, ir.FlexibleLayout.contiguous_strides(size), offset=offset
    ).make_indexer()
    seed_loader = seed.make_loader()

    def inner_fn(index):
        return getattr(ops, mode)(
            seed_loader([]),
            ops.index_expr(random_pos(index), torch.int32),
        )

    result = Pointwise.create(
        device=device,
        dtype=dtype,
        inner_fn=inner_fn,
        ranges=[*size],
    )
    result.realize()
    return result


@register_lowering(inductor_prims.randint, type_promotion_kind=None)
def inductor_randint(
    low: int, high: int, size: list[int], seed: TensorBox, *, offset: int = 0
):
    assert not config.fallback_random
    size = [*size]
    dtype = torch.int64
    device = seed.get_device_or_error()
    random_pos = ir.FixedLayout(
        device, dtype, size, ir.FlexibleLayout.contiguous_strides(size), offset=offset
    ).make_indexer()
    seed_loader = seed.make_loader()

    def inner_fn(index):
        return ops.randint64(
            seed_loader([]),
            ops.index_expr(random_pos(index), torch.int32),
            ops.index_expr(low, torch.int64),
            ops.index_expr(high, torch.int64),
        )

    return Pointwise.create(
        device=device,
        dtype=dtype,
        inner_fn=inner_fn,
        ranges=[*size],
    )


def _boundaries_helper(tb: TensorBox) -> tuple[str, sympy.Expr, sympy.Expr, sympy.Expr]:
    return (
        tb.get_name(),
        tb.get_size()[-1],
        tb.get_size()[0] * tb.get_stride()[0],
        tb.get_stride()[-1],
    )


def _sorter_helper(tb: TensorBox) -> tuple[str, sympy.Expr]:
    return tb.get_name(), tb.get_stride()[-1]


@register_lowering(aten.searchsorted.Tensor, type_promotion_kind=None)
def searchsorted(
    sorted_sequence: TensorBox,
    self: TensorBox,
    *,
    out_int32: bool = False,
    right: bool = False,
    side: Optional[str] = None,
    sorter: Optional[TensorBox] = None,
) -> TensorBox:
    validate_bucketize = lambda tb: V.graph.has_feature(  # noqa: E731
        tb, BackendFeature.BUCKETIZE
    )
    if (
        not validate_bucketize(sorted_sequence)
        or not validate_bucketize(self)
        or (sorter is not None and not validate_bucketize(sorter))
    ):
        return fallback_handler(aten.searchsorted.Tensor, add_to_fallback_set=False)(
            sorted_sequence,
            self,
            out_int32=out_int32,
            right=right,
            side=side,
            sorter=sorter,
        )

    # If side is present, override the value of right if needed.  This assumes that
    # validation of the two options being non-contradictory is already done by the
    # searchsorted meta-function.
    if side is not None and side == "right":
        right = True

    index_dtype = torch.int32 if out_int32 else torch.int64
    values_loader = self.make_loader()

    # The entire sorted_sequence tensor needs to be used by ops.bucketize, so we need to
    # realize it into global memory; or in other words, we can't guarantee that
    # sorted_sequence.get_name() (used below) will exist unless we call
    # sorted_sequence.realize().
    sorted_sequence.realize()

    if sorter is not None:
        sorter.realize()

    if len(sorted_sequence.get_size()) == 1:

        def inner_fn(idx):
            val = values_loader(idx)
            return ops.bucketize(
                val,
                _boundaries_helper(sorted_sequence),
                0,
                index_dtype,
                right,
                sorter=None if sorter is None else _sorter_helper(sorter),
                sorter_indices=None if sorter is None else 0,
            )

    else:

        def inner_fn(idx):
            val = values_loader(idx)

            # Get index to the beginning of the sorted sequence within a flattened
            # version of the array.
            def get_flattened_index(tb: TensorBox):
                strides = tb.get_stride()
                return ops.index_expr(
                    functools.reduce(
                        operator.add, (s * i for s, i in zip(strides[:-1], idx[:-1]))
                    ),
                    index_dtype,
                )

            return ops.bucketize(
                val,
                _boundaries_helper(sorted_sequence),
                get_flattened_index(sorted_sequence),
                index_dtype,
                right,
                sorter=None if sorter is None else _sorter_helper(sorter),
                sorter_indices=None if sorter is None else get_flattened_index(sorter),
            )

    device = self.get_device()
    return Pointwise.create(
        device=device,
        dtype=index_dtype,
        inner_fn=inner_fn,
        ranges=self.shape,
    )


@register_lowering(aten.bucketize, type_promotion_kind=None)
def bucketize(
    input: TensorBox,
    boundaries: TensorBox,
    *,
    out_int32: bool = False,
    right: bool = False,
):
    assert len(boundaries.get_size()) == 1

    if not (
        V.graph.has_feature(input, BackendFeature.BUCKETIZE)
        and V.graph.has_feature(boundaries, BackendFeature.BUCKETIZE)
    ):
        return fallback_handler(aten.bucketize.Tensor, add_to_fallback_set=False)(
            input, boundaries, out_int32=out_int32, right=right
        )

    # The entire boundaries tensor needs to be used by ops.bucketize, so we
    # need to realize it into global memory; or in other words, we can't
    # guarantee that boundaries.get_name() (used below) will exist unless
    # we call boundaries.realize().
    boundaries.realize()
    device = input.get_device()
    input_loader = input.make_loader()

    index_dtype = torch.int32 if out_int32 else torch.int64

    def inner_fn(index):
        val = input_loader(index)
        indices = ops.bucketize(
            val,
            _boundaries_helper(boundaries),
            0,
            index_dtype,
            right,
        )

        return indices

    return Pointwise.create(
        device=device,
        dtype=index_dtype,
        inner_fn=inner_fn,
        ranges=input.get_size(),
    )


def require_dense(_, *args, **kwargs):
    args, kwargs = pytree.tree_map_only(
        ir.IRNode, ir.ExternKernel.require_stride1, (args, kwargs)
    )
    return args, kwargs


def require_contiguous(_, *args, **kwargs):
    args, kwargs = pytree.tree_map_only(
        ir.IRNode, ir.ExternKernel.require_contiguous, (args, kwargs)
    )
    return args, kwargs


def require_channels_last(_, *args, **kwargs):
    args, kwargs = pytree.tree_map_only(
        ir.IRNode, ir.ExternKernel.require_channels_last, (args, kwargs)
    )
    return args, kwargs


def constrain_to_fake_tensors(args, kwargs, fake_args, fake_kwargs):
    def apply_constraint(arg, fake_arg):
        if isinstance(arg, ir.IRNode):
            meta_stride_expr = [
                s.node.expr if isinstance(s, torch.SymInt) else s
                for s in fake_arg.stride()
            ]
            return ir.ExternKernel.require_exact_strides(arg, meta_stride_expr)
        if isinstance(arg, dict):
            return {
                key: apply_constraint(arg[key], fake_arg[key]) for key in arg.keys()
            }
        elif isinstance(arg, (tuple, list)):
            return type(arg)(
                apply_constraint(a, f_a) for (a, f_a) in zip(arg, fake_arg)
            )
        return arg

    args = tuple(
        apply_constraint(arg, fake_arg) for arg, fake_arg in zip(args, fake_args)
    )
    kwargs = {k: apply_constraint(v, fake_kwargs[k]) for k, v in kwargs.items()}
    return args, kwargs


def constrain_to_fx_strides(fx_node, *args, **kwargs):
    def apply_constraint(arg, fx_arg):
        if isinstance(arg, ir.IRNode):
            stride_order = ir.get_stride_order(
                fx_arg.meta["val"].stride(), V.graph.sizevars.shape_env
            )
            return ir.ExternKernel.require_stride_order(arg, stride_order)
        if isinstance(arg, dict):
            return {key: apply_constraint(arg[key], fx_arg[key]) for key in arg.keys()}
        return arg

    args = tuple(
        apply_constraint(arg, fx_arg) for arg, fx_arg in zip(args, fx_node.args)
    )
    kwargs = {k: apply_constraint(v, fx_node.kwargs[k]) for k, v in kwargs.items()}
    return args, kwargs


def sdpa_constraint(fx_node, *args, **kwargs):
    # sdpa requires dense last dimension]

    def apply_constraint(idx, arg, fx_arg):
        if not isinstance(arg, ir.IRNode):
            return arg

        meta_val = fx_arg.meta["val"]
        meta_stride_expr = [
            s.node.expr if isinstance(s, torch.SymInt) else s for s in meta_val.stride()
        ]

        stride_order = ir.get_stride_order(meta_val.stride())

        if stride_order and stride_order[-1] != 0:
            # contiguous stride order
            stride_order = list(reversed(range(len(arg.get_size()))))

        if (
            fx_node.target
            == aten._scaled_dot_product_efficient_attention_backward.default
            and idx in (0, 5)
        ):
            assert len(stride_order) == 4
            # The 0 and 5th arguments for aten._scaled_dot_product_efficient_attention_backward.default
            # are for out and gradient_out. They have to be in
            # (3, 1, 2, 0) stride order. Otherwise the kernel will crash.
            # Check https://github.com/pytorch/pytorch/issues/138772
            stride_order = (3, 1, 2, 0)

        if not meta_val.is_cuda:
            return ir.ExternKernel.require_stride_order(arg, stride_order)

        # This is the minimum alignment required by SDPA kernels for attention_bias.
        # This value can be found in pytorch/aten/src/ATen/native/transformers/attention.cpp preprocess_mask
        ALIGNMENT = 8

        # effn_attn_fwd does requires dense last dim, not just alignment
        effn_attn_fwd_bias = (
            fx_node.target
            == torch.ops.aten._scaled_dot_product_efficient_attention.default
            and idx == 3
        )

        assert isinstance(arg, TensorBox)
        if len(arg.get_size()) not in (3, 4):
            return arg

        if ir.is_aligned_realized_tensor(arg, ALIGNMENT):
            return ir.try_match_insignificant_strides(
                ir.ExternKernel.realize_input(arg), meta_stride_expr
            )

        if (
            isinstance(arg, IRNode)
            and arg.maybe_get_stride() is not None
            and ir.is_aligned_realized_tensor(arg, ALIGNMENT)
        ):
            return ir.try_match_insignificant_strides(
                ir.ExternKernel.realize_input(arg), meta_stride_expr
            )

        if effn_attn_fwd_bias:
            out_size = list(arg.get_size())

            expanded_dims = []
            # We require a dense last dimension, but the other strides
            # can be expanded, which results in a smaller tensor
            maybe_stride = arg.maybe_get_stride()
            for i in range(len(arg.get_size()) - 1):
                if V.graph.sizevars.statically_known_equals(meta_stride_expr[i], 0) or (
                    maybe_stride is not None
                    and V.graph.sizevars.statically_known_equals(maybe_stride[i], 0)
                ):
                    expanded_dims.append(i)

            # Now, pad strides to alignment
            out_strides = [-1] * len(out_size)
            out_strides[-1] = 1
            stride = 1
            for i in range(len(out_size) - 2, -1, -1):
                if out_strides[i + 1] != 0:
                    stride = stride * out_size[i + 1]

                # the expanded dims still need to be aligned, if they are,
                # we can make them expanded by setting the stride equal to 0
                if i in expanded_dims:
                    if V.graph.sizevars.statically_known_equals(
                        out_strides[i + 1] % ALIGNMENT, 0
                    ):
                        out_strides[i] = 0
                        continue

                if not V.graph.sizevars.statically_known_equals(stride % ALIGNMENT, 0):
                    stride = ceildiv(stride, ALIGNMENT) * ALIGNMENT

                out_strides[i] = stride

            return ir.ExternKernel.require_exact_strides(arg, out_strides)

        if ir.is_aligned_realized_tensor(arg, ALIGNMENT):
            return ir.try_match_insignificant_strides(
                ir.ExternKernel.realize_input(arg), meta_stride_expr
            )

        if (
            isinstance(arg, IRNode)
            and arg.maybe_get_stride() is not None
            and ir.is_aligned_realized_tensor(arg, ALIGNMENT)
        ):
            return ir.try_match_insignificant_strides(
                ir.ExternKernel.realize_input(arg), meta_stride_expr
            )

        def is_aligned(x):
            return (V.graph.sizevars.size_hint(x.get_size()[-1]) % ALIGNMENT) == 0

        if isinstance(arg.data, ir.BaseView):
            if not is_aligned(arg):
                if is_aligned(arg.unwrap_view()):
                    return ir.try_match_insignificant_strides(
                        ir.ExternKernel.realize_input(arg), meta_stride_expr
                    )

        return ir.ExternKernel.require_stride_order(arg, stride_order)

    args = tuple(
        apply_constraint(idx, arg, fx_arg)
        for idx, (arg, fx_arg) in enumerate(zip(args, fx_node.args))
    )
    kwargs = {k: apply_constraint(-1, v, fx_node.kwargs[k]) for k, v in kwargs.items()}
    return args, kwargs


# WIP
make_fallback(aten._adaptive_avg_pool3d)  # @isuruf
make_fallback(aten.adaptive_max_pool3d)  # @isuruf
make_fallback(aten.fractional_max_pool3d)  # @isuruf
make_fallback(aten.max_pool3d_with_indices)  # @isuruf (can this one be implemented?)


# 1) Easy
make_fallback(aten.uniform, warn=False)
make_fallback(aten.exponential.default, warn=False)  # (fails accuracy on test_torch.py)
make_fallback(aten._pdist_forward)  # Has decomp. Needs benchmarks
make_fallback(aten.soft_margin_loss_backward, warn=False)  # py_impl?


# 1.5) Easy or Impossible
make_fallback(aten._cdist_forward)  # p=2 should be feasible
make_fallback(aten._cdist_backward)

# 2) Medium
make_fallback(aten._trilinear)


# 3) Difficult
# Scans
# See the discussion at
# https://dev-discuss.pytorch.org/t/pytorch-sparse-gnn-compiler-rfc/1644/19
make_fallback(aten.segment_reduce.default)
make_fallback(aten._segment_reduce_backward.default)

# Histogram (need to implement Histogram IR)
make_fallback(aten.histc)
make_fallback(aten.histogram.bin_ct)
make_fallback(aten._histogramdd_bin_edges.default)
make_fallback(aten._histogramdd_from_bin_cts.default)

# Need templated kernel
make_fallback(aten.addbmm)
make_fallback(aten._addmm_activation, warn=False)

# Need templated kernel. Probably impossible to write efficiently
make_fallback(aten.convolution_backward, constrain_to_fx_strides)
make_fallback(aten._cudnn_rnn, require_dense)
make_fallback(aten._cudnn_rnn_backward, require_contiguous)

# Haven't checked but sound difficult / impossible
make_fallback(aten._embedding_bag, require_contiguous)
make_fallback(aten._embedding_bag_forward_only, require_contiguous)
make_fallback(aten._embedding_bag_backward)
make_fallback(aten._embedding_bag_per_sample_weights_backward)
make_fallback(aten._embedding_bag_per_sample_weights_backward)
make_fallback(aten._fused_moving_avg_obs_fq_helper)
make_fallback(aten._fused_moving_avg_obs_fq_helper_functional)


# 4) Backwards (try py_impl'ing them) when fwd is written as a decomp
make_fallback(aten.max_pool3d_with_indices_backward)
make_fallback(aten._adaptive_avg_pool2d_backward, require_dense)
make_fallback(aten._adaptive_avg_pool3d_backward)
make_fallback(aten.adaptive_max_pool2d_backward)
make_fallback(aten.adaptive_max_pool3d_backward)
make_fallback(aten.fractional_max_pool2d_backward)
make_fallback(aten.fractional_max_pool3d_backward)
make_fallback(aten.replication_pad1d_backward)
make_fallback(aten.replication_pad2d_backward)
make_fallback(aten.upsample_linear1d_backward)
make_fallback(aten.upsample_bicubic2d_backward, require_contiguous)
make_fallback(aten.upsample_trilinear3d_backward)
make_fallback(aten.grid_sampler_2d_backward, require_dense)
make_fallback(aten._pdist_backward)


# 5) Impossible (missing triton/CPU features)

# Sorting / Sorting-like
make_fallback(aten.sort)
make_fallback(aten.sort.stable)
make_fallback(aten.kthvalue)
make_fallback(aten.topk)
make_fallback(aten.mode)
make_fallback(aten.median)
make_fallback(aten.nanmedian)
make_fallback(aten.randperm)
# see: https://github.com/pytorch/pytorch/pull/121354
make_fallback(aten.resize_)
make_fallback(aten.resize_as_)

# Linalg
make_fallback(aten._linalg_det)
make_fallback(aten.linalg_householder_product)
make_fallback(aten.linalg_inv_ex)
make_fallback(aten.linalg_ldl_factor_ex)
make_fallback(aten.linalg_ldl_solve)
make_fallback(aten.linalg_lu)
make_fallback(aten.linalg_lu_factor_ex)
make_fallback(aten.linalg_lu_solve)
make_fallback(aten.linalg_matrix_exp)
make_fallback(aten.linalg_qr)
make_fallback(aten._linalg_slogdet)
make_fallback(aten._linalg_solve_ex)
make_fallback(aten.linalg_solve_triangular)
make_fallback(aten._linalg_svd)
make_fallback(aten.lu_unpack)
make_fallback(aten.ormqr)
make_fallback(aten._linalg_check_errors)
make_fallback(aten.linalg_pinv.atol_rtol_tensor)
make_fallback(aten._linalg_eigh)
make_fallback(aten.triangular_solve)
make_fallback(aten.linalg_cholesky_ex)
make_fallback(aten.cholesky_inverse)
make_fallback(aten.cholesky_solve)
make_fallback(aten.geqrf)
make_fallback(aten._fft_r2c)  # needs complex as well

# Data dependent (are these necessary?)
make_fallback(aten.nonzero.default)

# Misc
make_fallback(aten.gcd.default, warn=False)
make_fallback(aten._thnn_fused_lstm_cell, require_dense)
make_fallback(torch._prims.rng_prims.run_and_save_rng_state)
make_fallback(torch._prims.rng_prims.run_with_rng_state)
make_fallback(torch._prims.rng_prims.graphsafe_run_with_rng_state)


# Implmented / Half implemented
# Scans. Implemented for CUDA, missing CPU
make_fallback(aten.masked_scatter)
make_fallback(aten.masked_scatter_backward)

# Complex number support
make_fallback(aten.view_as_complex, require_contiguous)
make_fallback(aten.angle)  # needs complex

# Needs efficentzerotensor
make_fallback(aten._efficientzerotensor)

# Needs Sparse
make_fallback(aten._sparse_coo_tensor_with_dims_and_tensors)
make_fallback(aten.to_sparse)
make_fallback(aten._to_sparse)

# Needs dimname support
make_fallback(aten.zeros.names)

# 6) Pattern-matched
make_fallback(
    aten._scaled_dot_product_efficient_attention.default,
    sdpa_constraint,
    warn=False,
)
make_fallback(
    aten._scaled_dot_product_efficient_attention_backward.default,
    sdpa_constraint,
    warn=False,
)
make_fallback(
    aten._scaled_dot_product_flash_attention.default,
    sdpa_constraint,
    warn=False,
)
make_fallback(
    aten._scaled_dot_product_flash_attention_backward.default,
    sdpa_constraint,
    warn=False,
)
make_fallback(
    aten._scaled_dot_product_cudnn_attention.default,
    sdpa_constraint,
    warn=False,
)
make_fallback(
    aten._scaled_dot_product_cudnn_attention_backward.default,
    sdpa_constraint,
    warn=False,
)
make_fallback(
    aten._scaled_dot_product_flash_attention_for_cpu.default,
    sdpa_constraint,
    warn=False,
)
make_fallback(
    aten._scaled_dot_product_flash_attention_for_cpu_backward.default,
    sdpa_constraint,
    warn=False,
)
make_fallback(
    aten._scaled_dot_product_fused_attention_overrideable.default,
    sdpa_constraint,
    warn=False,
)
make_fallback(
    aten._scaled_dot_product_fused_attention_overrideable_backward.default,
    sdpa_constraint,
    warn=False,
)
make_fallback(aten._flash_attention_forward.default, sdpa_constraint)
make_fallback(aten._flash_attention_backward.default, sdpa_constraint)
make_fallback(aten._efficient_attention_forward.default, sdpa_constraint)
make_fallback(aten._efficient_attention_backward.default, sdpa_constraint)

# index_reduce requires fallback when use_scatter_fallback(...) returns True
make_fallback(aten.index_reduce)


# Register with type_promotion_kind None.
# For example, fp16.copy_(fp32) should **not** promote the first input's dtype.
@register_lowering(aten.copy, type_promotion_kind=None)
def copy(self, src, non_blocking=False):
    x = src
    if self.get_device() != src.get_device():
        x = to_device(x, self.get_device())
    if self.get_dtype() != src.get_dtype():
        x = to_dtype(x, self.get_dtype())

    if self.get_size() != src.get_size():
        out = expand(x, self.get_size())
        return clone(out)
    return clone(x)


@register_lowering(aten.clone)
def clone(x, *, memory_format=None):
    # TODO(jansel): memory format
    return Pointwise.create(
        device=x.get_device(),
        dtype=x.get_dtype(),
        inner_fn=x.make_loader(),
        ranges=list(x.get_size()),
    )


def clone_preserve_reinterpret_view(x):
    reinterpret_view_layouts = []
    if isinstance(x, TensorBox) and isinstance(x.data, ir.ReinterpretView):
        x = x.data  # unwrap TensorBox
        while isinstance(x, ir.ReinterpretView):
            reinterpret_view_layouts.append(x.get_layout())
            x = x.data
        x = TensorBox(x)

    x = clone(x)

    if reinterpret_view_layouts:
        x = x.data  # unwrap TensorBox
        for layout in reinterpret_view_layouts[::-1]:
            x = ir.ReinterpretView(data=x, layout=layout)
        x = TensorBox(x)

    return x


if hasattr(aten, "lift_fresh_copy"):
    register_lowering(aten.lift_fresh_copy)(clone)


@register_lowering(prims.iota)
def iota(
    length,
    *,
    start,
    step,
    dtype,
    device,
    requires_grad,
):
    def fn(index):
        return ops.index_expr(step * index[0] + start, dtype=dtype)

    return Pointwise.create(
        device=decode_device(device),
        dtype=dtype,
        inner_fn=fn,
        ranges=[length],
    )


@register_lowering(aten.select_scatter, type_promotion_kind=None)
def select_scatter(x, src, dim: int, index: int):
    assert x.get_dtype() == src.get_dtype()
    x_loader = x.make_loader()
    dim = _validate_dim(x, dim, 0)
    if V.graph.sizevars.evaluate_expr(sympy.Lt(index, 0)):
        index = index + x.get_size()[dim]
    V.graph.sizevars.guard_leq(0, index)  # type: ignore[arg-type]
    V.graph.sizevars.guard_lt(index, x.get_size()[dim])  # type: ignore[arg-type]
    src = expand(unsqueeze(src, dim), x.get_size())
    src_loader = src.make_loader()

    def inner_fn(idx):
        return ops.where(
            ops.eq(
                ops.index_expr(idx[dim], torch.int32),
                ops.index_expr(index, torch.int32),
            ),
            src_loader(idx),
            x_loader(idx),
        )

    return Pointwise.create(
        device=x.get_device(),
        dtype=x.get_dtype(),
        inner_fn=inner_fn,
        ranges=list(x.get_size()),
    )


@register_lowering(aten.slice_scatter, type_promotion_kind=None)
def slice_scatter(x, src, dim=0, start=None, end=None, step=1):
    assert x.get_dtype() == src.get_dtype()
    x_loader = x.make_loader()
    dim = _validate_dim(x, dim, 0)
    dim_size = x.get_size()[dim]

    start, end = ir.SliceView.normalize_start_end(x, dim, start, end)

    src_size = list(x.get_size())
    src_size[dim] = FloorDiv(end - start + (step - 1), step)
    src = expand(src, src_size)
    src_loader = src.make_loader()

    def inner_fn(idx):
        if start == 0 and end == dim_size and step == 1:
            # selecting every element is the same as just src.clone()
            return src_loader(idx)

        idx_dim = ops.index_expr(idx[dim], torch.int64)
        src_idx = list(idx)
        src_idx[dim] = FloorDiv(idx[dim] - start, step)

        mask = []
        if start != 0:
            mask.append(
                ops.ge(
                    idx_dim,
                    ops.index_expr(sympy.expand(start), torch.int64),
                )
            )
        if end != dim_size:
            mask.append(
                ops.lt(
                    idx_dim,
                    ops.index_expr(sympy.expand(end), torch.int64),
                )
            )
        if step != 1:
            mask.append(
                ops.eq(
                    ops.index_expr(
                        ModularIndexing(idx[dim] - start, 1, step), torch.int64
                    ),
                    ops.constant(0, torch.int64),
                )
            )
        assert mask
        mask = functools.reduce(ops.and_, mask)
        src_val = ops.masked(
            mask,
            lambda: src_loader(src_idx),
            0 if is_integer_type(x) else 0.0,
        )
        return ops.where(
            mask,
            src_val,
            x_loader(idx),
        )

    return Pointwise.create(
        device=x.get_device(),
        dtype=x.get_dtype(),
        inner_fn=inner_fn,
        ranges=list(x.get_size()),
    )


def _unwrap(x):
    if isinstance(x, (list, tuple)) and len(x) > 0:
        return _unwrap(x[0])
    return x


@register_lowering([torch.tensor, aten.scalar_tensor])
def tensor(data, *, dtype=None, device=None, layout=None, pin_memory=False):
    assert_nyi(layout in (None, torch.strided), f"layout={layout}")
    assert_nyi(not pin_memory, "pin_memory")
    if isinstance(_unwrap(data), int):
        dtype = dtype or torch.int64
    else:
        dtype = dtype or torch.get_default_dtype()

    ranges: list[sympy.Expr] = []

    if isinstance(data, sympy.Basic):

        def inner_fn(index):
            return ops.index_expr(data, dtype)

    elif isinstance(data, (float, int)):

        def inner_fn(index):
            return ops.constant(data, dtype)

    elif len(data) == 0 or isinstance(data[0], (float, int)) and len(data) <= 8:
        # inline small tensors
        ranges.append(sympy.Integer(len(data)))

        def inner_fn(index):
            def binary_search(start, end):
                assert start < end
                if end - start == 1:
                    return ops.constant(data[start], dtype)
                mid = (end - start) // 2 + start
                return ops.where(
                    ops.lt(
                        ops.index_expr(index[0], torch.int64),
                        ops.constant(mid, torch.int64),
                    ),
                    binary_search(start, mid),
                    binary_search(mid, end),
                )

            if len(data) == 0:
                return ops.constant(0, dtype)
            return binary_search(0, len(data))

    else:
        return V.graph.add_tensor_constant(
            torch.tensor(data, dtype=dtype, device=device)
        )

    return Pointwise.create(
        device=decode_device(device),
        dtype=dtype,
        inner_fn=inner_fn,
        ranges=ranges,
    )


@register_lowering(torch.as_tensor)
def as_tensor(data, dtype=None, device=None):
    if isinstance(data, TensorBox):
        if dtype is not None:
            data = to_dtype(data, dtype)
        if device is not None:
            data = to_device(data, device)
        return data
    return tensor(data, dtype=dtype, device=device)


@register_lowering(torch.LongTensor)
def long_tensor(data):
    return tensor(data, dtype=torch.int64)


@register_lowering(aten._local_scalar_dense)
def _local_scalar_dense(data):
    from torch.fx.experimental.symbolic_shapes import resolve_unbacked_bindings

    # This is interesting!  Most lowerings return tensors, so you can just
    # return the buffer you allocated and it will get used (or not used, if
    # it's dead.)  But _local_scalar_dense (aka item) returns an int,
    # not a Tensor, so you would have a type mismatch if you return a buffer;
    # we are obligated to return a sympy expression instead.  However,
    # we need to actually codegen the .item() call somehow.  We do this
    # by registering a faux buffer for the DynamicScalar IR node, which is
    # solely responsible for generating this .item().  The buffer is
    # not used for anything (notice we discard it); at codegen time,
    # the "buffer" just gets assigned None.
    unbacked_bindings = resolve_unbacked_bindings(
        V.graph.sizevars.shape_env, V.graph.current_node.meta["unbacked_bindings"]
    )
    assert unbacked_bindings is not None
    assert len(unbacked_bindings) == 1, unbacked_bindings
    # NB: Have to be very careful here.  V.graph.current_node.meta["val"]
    # seemingly also contains a symbol which you want to do binding for,
    # but it actually isn't.  In particular, if we have later performed
    # a deferred runtime assert saying that u0 == s0, you will actually
    # see s0 from expr!  This is bad because we need to actually generate
    # the assert that says u0 == s0, so we need to know where to get u0
    # from (this call).  In particular, we must use unbacked_bindings, which
    # is guaranteed to have the original, unreplaced symbol in question.
    #
    # NB2: Another thing we have to be very careful about are symbol bindings
    # that require nontrivial refinement, e.g., when you have a binding site
    # x: Sym(u0 * 4) = y.item().  Here, the code generation must do a division
    # in order to appropriately bind u0.  This is communicated via the keypath
    # in unbacked_bindings, and we need to hold onto it in order to generate
    # code appropriately for this case.
    binding_sym, keypath = next(iter(unbacked_bindings.items()))
    buffer = ir.DynamicScalar(binding_sym, keypath, data)
    buffer.name = V.graph.register_buffer(buffer)
    V.graph.register_operation(buffer)
    # NB: the replaced expr is OK to use directly downstream, we want
    # simplifications in this case!
    val = V.graph.current_node.meta["val"]
    if isinstance(val, (torch.SymInt, torch.SymFloat, torch.SymBool)):
        return val.node.expr
    else:
        return sympy.sympify(val)


@register_lowering(aten._assert_scalar)
def _assert_scalar(data, msg):
    # NB: These will be handled at codegen time
    # Not sure if we are guaranteed to be able to serve out truth from the
    # deferred_runtime_asserts, TODO: try this assert out
    # assert bool(data.scalar), data
    return None


@register_lowering(aten._assert_tensor_metadata)
def _assert_tensor_metadata(
    a, size=None, stride=None, dtype=None, *, device=None, layout=None
):
    return None


def _full(fill_value, device, dtype, size):
    value = fill_value
    if not isinstance(fill_value, (int, float)) and hasattr(value, "value"):
        value = value.value

    if isinstance(value, (int, float)):

        def inner_fn(index):
            return ops.constant(value, dtype)

    elif isinstance(value, sympy.Basic):

        def inner_fn(index):
            return ops.index_expr(value, dtype)

    else:
        assert len(value.get_size()) == 0
        value_loader = value.make_loader()

        def inner_fn(index):
            return value_loader([])

    return Pointwise.create(
        device=device,
        dtype=dtype,
        inner_fn=inner_fn,
        ranges=list(size),
    )


@register_lowering(aten.full_like, type_promotion_kind=None)
def full_like(x, fill_value, **kwargs):
    return create_tensor_like(tensor_constructor(fill_value))(x, **kwargs)


def tensor_constructor(fill_value):
    # torch.zeros, torch.ones, etc
    def inner(
        *size,
        names=None,
        dtype=None,
        device=None,
        layout=None,
        pin_memory=False,
        memory_format=None,
    ):
        assert_nyi(names is None, "named tensors")
        assert_nyi(layout in (None, torch.strided), f"layout={layout}")
        assert_nyi(not pin_memory, "pin_memory")
        device = decode_device(device)
        dtype = dtype or torch.get_default_dtype()
        if len(size) == 1 and isinstance(size[0], (list, tuple, torch.Size)):
            size = tuple(size[0])
        # See https://github.com/pytorch/pytorch/issues/118102
        # All sizes at lowering time should be sympy.Symbol, not SymInt!
        for s in size:
            assert not isinstance(s, torch.SymInt)
        size = [sympy.expand(s) for s in size]
        return _full(fill_value, device, dtype, size)

    return inner


@register_lowering([torch.empty, aten.empty])
def empty(
    *size,
    names=None,
    dtype=None,
    layout=None,
    device=None,
    pin_memory=None,
    memory_format=None,
):
    assert_nyi(names is None, "named tensors")
    device = decode_device(device)
    if len(size) == 1 and isinstance(size[0], (list, tuple, torch.Size)):
        size = tuple(size[0])
    return empty_strided(
        size, None, dtype=dtype, layout=layout, device=device, pin_memory=pin_memory
    )


def create_tensor_like(creation_fn):
    """
    Shim to convert X_like(...) into X(...).  For example zeros_like() into zeros().
    """

    def _constant_like(
        x, *, dtype=None, device=None, layout=None, pin_memory=False, memory_format=None
    ):
        assert_nyi(not pin_memory, "pin_memory")
        assert_nyi(layout in (None, torch.strided), f"layout={layout}")
        if dtype is None:
            dtype = x.get_dtype()
        else:
            dtype = decode_dtype(dtype)
        device = device or x.get_device()
        size = list(x.get_size())
        return creation_fn(
            size, dtype=dtype, device=device, layout=layout, pin_memory=pin_memory
        )

    return _constant_like


def constant_like(fill_value):
    return create_tensor_like(tensor_constructor(fill_value))


empty_like = register_lowering(aten.empty_like)(create_tensor_like(empty))
ones_like = create_tensor_like(tensor_constructor(1))
zeros_like = create_tensor_like(tensor_constructor(0))


def new_constant(fill_value):
    def _new_constant(
        x, size, *, dtype=None, layout=None, device=None, pin_memory=None
    ):
        assert isinstance(size, (list, tuple))
        assert_nyi(not pin_memory, "pin_memory")
        assert_nyi(layout in (None, torch.strided), f"layout={layout}")
        dtype = decode_dtype(dtype) or x.get_dtype()
        device = device or x.get_device()
        size = [sympy.Integer(s) for s in size]
        return _full(fill_value, decode_device(device), dtype, size)

    return _new_constant


@register_lowering(aten.new_empty)
def new_empty(x, size, *, dtype=None, layout=None, device=None, pin_memory=None):
    if dtype is None:
        dtype = x.get_dtype()
    if device is None:
        device = x.get_device()
    return empty_strided(
        size,
        None,
        dtype=dtype,
        layout=layout,
        device=decode_device(device),
        pin_memory=pin_memory,
    )


@register_lowering(aten.empty_strided)
def empty_strided(
    size, stride, *, dtype=None, layout=None, device=None, pin_memory=None
):
    assert isinstance(size, (list, tuple))
    assert isinstance(stride, (list, tuple, type(None)))
    assert_nyi(not pin_memory, "pin_memory")
    assert_nyi(layout in (None, torch.strided), f"layout={layout}")
    dtype = decode_dtype(dtype) or torch.get_default_dtype()
    device = device or torch.tensor(0.0).device
    device = decode_device(device)
    pointwise = _full(fill_value=0, device=device, dtype=dtype, size=size)
    pointwise.realize()
    buffer = pointwise.data.data
    # explicitly set ranges to zeros in order to make a NopKernelSchedulerNode
    buffer.data = dataclasses.replace(buffer.data, ranges=[0] * len(size))
    assert isinstance(buffer, ir.ComputedBuffer)
    size = [sympy.expand(s) for s in size]
    stride = (
        [sympy.expand(s) for s in stride]
        if stride
        else ir.FlexibleLayout.contiguous_strides(size)
    )
    buffer.layout = ir.FixedLayout(
        device=device,
        dtype=dtype,
        size=size,
        stride=stride,
    )
    return pointwise


@register_lowering(aten.new_empty_strided)
def new_empty_strided(
    x, size, stride, *, dtype=None, layout=None, device=None, pin_memory=None
):
    if dtype is None:
        dtype = x.get_dtype()
    if device is None:
        device = x.get_device()
    return empty_strided(
        size,
        stride,
        dtype=dtype,
        layout=layout,
        device=decode_device(device),
        pin_memory=pin_memory,
    )


@register_lowering(prims.copy_strided.default)
def copy_strided(x, stride):
    stride = [V.graph.sizevars.size_hint(s) for s in stride]
    stride_order = sorted(range(len(stride)), key=stride.__getitem__)
    return ir.ExternKernel.require_stride_order(x, stride_order)


@register_lowering([torch.full, aten.full])
def full(size, fill_value, **kwargs):
    assert kwargs.get("dtype") is not None, "dtype should be handled by decomposition"
    return tensor_constructor(fill_value)(size, **kwargs)


@register_lowering(aten.gather, type_promotion_kind=None)
def gather(x, dim, index, sparse_grad=False):
    # sparse_grad doesn't affect forward computation,
    # and backward tracing is taken care of by AOT Autograd
    assert isinstance(x, TensorBox)
    if index.get_numel() == 0:
        # Empty index case. Return an empty array with the same shape
        return new_empty(x, index.get_size())

    assert index.get_dtype() == torch.int64
    size = x.get_size()
    offset = len(size) == 0
    dim = _validate_dim(x, dim, offset)

    if offset:
        x = expand(x, [1])
        size = [1]

    x_loader = x.make_loader()
    index_loader = index.make_loader()

    def fn(idx):
        idx = list(idx)
        gather_idx = ops.indirect_indexing(index_loader(idx), size[dim])
        if len(idx) == 0:
            idx = [gather_idx]
        else:
            idx[dim] = gather_idx
        return x_loader(idx)

    return Pointwise.create(
        device=x.get_device(),
        dtype=x.get_dtype(),
        inner_fn=fn,
        ranges=index.get_size(),
    )


@register_lowering(aten.embedding, type_promotion_kind=None)
def embedding(weight, indices, padding_idx=-1, scale_grad_by_freq=False, sparse=False):
    assert not sparse
    assert isinstance(weight, TensorBox)
    assert isinstance(indices, TensorBox)
    assert "int" in str(indices.get_dtype())

    weight_loader = weight.make_loader()
    indices_loader = indices.make_loader()
    indices_ndim = len(indices.get_size())
    weight_size = weight.get_size()
    new_size = [*indices.get_size(), *weight_size[1:]]

    def fn(idx):
        assert len(idx) == len(new_size), f"{idx} != {new_size}"
        var_index = indices_loader(idx[:indices_ndim])
        weight_idx = [ops.indirect_indexing(var_index, weight_size[0])] + [
            *idx[indices_ndim:]
        ]
        return weight_loader(weight_idx)

    return Pointwise.create(
        device=weight.get_device(),
        dtype=weight.get_dtype(),
        inner_fn=fn,
        ranges=new_size,
    )


def check_and_broadcast_indices(indices, device):
    assert all(
        i.get_dtype() in (torch.int64, torch.int32, torch.bool, torch.uint8)
        for i in indices
        if i is not None
    ), (
        f"indices must be int64, byte or bool. Got {[i.get_dtype() for i in indices if i is not None]}"
    )
    if any(
        i.get_dtype() in (torch.bool, torch.uint8) for i in indices if i is not None
    ):
        raise NotImplementedError("Fallback for bool indices")

    valid_idxs = [i for i, x in enumerate(indices) if isinstance(x, TensorBox)]
    assert len(valid_idxs) > 0, "requires at least 1 non-None index"
    new_indices = [None] * len(indices)
    for i, x in zip(valid_idxs, broadcast_tensors(*[indices[i] for i in valid_idxs])):
        # Eager allows indices to be CPU tensor when running on CUDA
        # FIXME: Calling to_device(x, device) should work but
        # test_advancedindex_mixed_cpu_devices still fails
        if x.get_device() != device:
            raise NotImplementedError("Fallback when indices is on a different device")
        new_indices[i] = x
    return new_indices, valid_idxs


def index_output_size_and_inner_fn(
    x_size,
    indices,
    tensor_indices,
    tensor_size,
    indices_loaders,
    indexed_size,
    x_loader,
    check,
    wrap_neg=True,
):
    # Note that behavior of indexing differs when there are non consecutive
    # tensors. In this case, the tensor index is pulled to the beginning.
    #
    # Suppose a = torch.arange(3 * 4 * 5 * 6 * 7).view(3, 4, 5, 6, 7)
    #         x = torch.tensor[1,2]
    # Then, a[:,x,:,x,:] will have shape 2,3,5,7 as due to x,:,x then 2 will
    # be pulled to the front.
    non_consecutive_tensors = False
    for previous, current in zip(tensor_indices, tensor_indices[1:]):
        if current - previous != 1:
            non_consecutive_tensors = True

    output_size = [x_size[i] for i, val in enumerate(indices) if val is None]
    output_size = [*output_size, *x_size[len(output_size) + len(tensor_indices) :]]

    first_tensor_index = tensor_indices[0]
    if non_consecutive_tensors:
        output_size = tensor_size + output_size
    else:
        output_size = (
            output_size[:first_tensor_index]
            + tensor_size
            + output_size[first_tensor_index:]
        )

    def fn(idx):
        assert len(idx) == len(output_size)
        assert len(indices_loaders) == len(indexed_size)

        rank = len(tensor_size)
        new_index = []
        first_tensor_index = tensor_indices[0]
        start_offset = 0 if non_consecutive_tensors else first_tensor_index
        next_idx = 0
        for i in range(tensor_indices[-1] + 1):
            if i == start_offset:
                next_idx += rank
            if indices[i] is None:
                assert next_idx < len(idx)
                new_index.append(idx[next_idx])
                next_idx += 1
            else:
                loader = indices_loaders[i]
                assert loader is not None
                size = indexed_size[i]
                new_index.append(
                    ops.indirect_indexing(
                        loader(idx[start_offset : start_offset + rank]),
                        size,
                        check=check,
                        wrap_neg=wrap_neg,
                    )
                )
        new_index = [
            *new_index,
            *idx[next_idx:],
        ]
        return new_index if x_loader is None else x_loader(new_index)

    return output_size, fn


def index_impl(x, indices, check):
    output_size, inner_fn, _ = index_impl_helper(x, indices, check)

    return Pointwise.create(
        device=x.get_device(),
        dtype=x.get_dtype(),
        inner_fn=inner_fn,
        ranges=output_size,
    )


def index_impl_helper(x, indices, check, wrap_neg=True):
    assert isinstance(indices, (list, tuple))
    x_loader = x.make_loader()
    indices, tensor_indices = check_and_broadcast_indices(indices, x.get_device())
    assert len(tensor_indices) > 0, "Must have at least one valid idx"

    indices_loaders = [i.make_loader() if i is not None else None for i in indices]
    # no guards on output size, all the guards are set in broadcast_tensors

    # We can use the first one since they are all required to be the same size
    tensor_size = list(indices[tensor_indices[0]].get_size())

    x_size = x.get_size()

    indexed_size = [x_size[i] for i in range(len(indices)) if indices[i] is not None]
    if check and 0 in indexed_size and 0 not in tensor_size:
        raise IndexError("index is out of bounds for dimension with size 0")

    indexed_size = [x_size[i] for i in range(len(indices))]
    output_size, index_inner_fn = index_output_size_and_inner_fn(
        x_size,
        indices,
        tensor_indices,
        tensor_size,
        indices_loaders,
        indexed_size,
        None,
        check=check,
        wrap_neg=wrap_neg,
    )

    def inner_fn(idx):
        return x_loader(index_inner_fn(idx))

    return output_size, inner_fn, index_inner_fn


@register_lowering(aten.index, type_promotion_kind=None)
def index(x, indices):
    try:
        return index_impl(x, indices, check=True)
    except NotImplementedError:
        # Fallback to ATen for boolean indexing
        x.realize()
        return fallback_handler(aten.index.Tensor, add_to_fallback_set=False)(
            x, indices
        )


@register_lowering(aten._unsafe_index, type_promotion_kind=None)
def _unsafe_index(x, indices):
    return index_impl(x, indices, check=False)


# All the indexing decompositions are written in terms of index, index_put, and index_put_
# We cannot have this lowering as a decomposition as it introduces
# mutation in the graph, which is bad for Aot Autograd. Aot Autograd runs dead
# code elimination and common subexpression elimination optimizations, which
# assume graphs to be side-effect free. More details at
# https://github.com/pytorch/torchdynamo/issues/1235
# and
# https://github.com/pytorch/torchdynamo/issues/1863
@register_lowering(aten.index_put)
def index_put(x, indices, values, accumulate=False):
    return index_put_impl_(
        clone(x), indices, values, accumulate, check=True, may_realize=False
    )


@register_lowering(aten._unsafe_index_put)
def _unsafe_index_put(x, indices, values, accumulate=False):
    return index_put_impl_(
        clone(x), indices, values, accumulate, check=False, may_realize=False
    )


def index_put_as_masked_fill(self, indices, value, accumulate):
    if value.get_device() != self.get_device():
        value = to_device(value, self.get_device())
    if accumulate:
        value = add(self, value)
    return mutate_to(self, where(indices[0], value, self))


def index_put_fallback(self, indices, values, accumulate):
    deterministic = torch.are_deterministic_algorithms_enabled()
    if is_triton(values) and (accumulate or deterministic):
        msg = (
            "index put with accumulate."
            if not deterministic
            else "deterministic index put."
        )
        if stack_trace := V.graph.current_node.meta.get("stack_trace", None):
            msg = f"{msg} Found from : \n {stack_trace}"
        V.graph.disable_cudagraphs_reason = msg

    ir.IndexPutFallback(V.graph.current_node.target, self, indices, values, accumulate)
    return self


@register_lowering(aten.index_put_, type_promotion_kind=None)
def index_put_(self, indices, values, accumulate=False):
    return index_put_impl_(
        self, indices, values, accumulate, check=True, may_realize=True
    )


@register_lowering(inductor_prims._unsafe_index_put_, type_promotion_kind=None)
def _unsafe_index_put_(self, indices, values, accumulate=False):
    return index_put_impl_(
        self, indices, values, accumulate, check=False, may_realize=True
    )


def index_put_impl_(self, indices, values, accumulate, check, may_realize=False):
    if may_realize:

        def try_get_name(x):
            if isinstance(x, ir.TensorBox):
                x = x.data
            if isinstance(x, ir.BaseView):
                x = x.unwrap_view()
            if isinstance(x, ir.StorageBox):
                x = x.data
            return x.get_name() if isinstance(x, ir.Buffer) else None

        def indice_slice_from_randperm(indice):
            # Refer to: https://github.com/pytorch/pytorch/pull/139366#discussion_r1825424660
            # For this specific pattern, indices is unique as coming from torch.randperm.
            # However, as the content of the indices is unknown, we have to check this specific pattern.
            if isinstance(indice, TensorBox) and isinstance(indice.data, ir.BaseView):
                indice = indice.data.unwrap_view()
                return (
                    isinstance(indice, ir.StorageBox)
                    and isinstance(indice.data, ir.ExternKernel)
                    and getattr(indice.data, "fx_node", None)
                    and indice.data.fx_node.target == torch.ops.aten.randperm.default
                )
            return False

        if try_get_name(self) in values.get_read_names() and not all(
            indice_slice_from_randperm(indice) for indice in indices
        ):
            # Fix issue: https://github.com/pytorch/pytorch/issues/138908
            # When self and values have memory overlapping, indices may
            # contain duplicate values, potentially causing incorrect results since
            # the load of `values` might contain modified value from the store of `self`.
            # To address this, store values in a temporary buffer in such cases.
            values.realize()

    # Dispatch to masked fill for single boolean index with single value
    if (
        values.get_numel() == 1
        and len(indices) == 1
        and indices[0].get_dtype() in (torch.bool, torch.uint8)
    ):
        mask = indices[0]
        for _ in range(len(mask.get_size()), len(self.get_size())):
            mask = unsqueeze(mask, -1)
        return index_put_as_masked_fill(self, [mask], values, accumulate)

    # Fallback in torch deterministic mode
    if torch.are_deterministic_algorithms_enabled():
        return index_put_fallback(self, indices, values, accumulate)

    # Fallback if there is a boolean index
    for index in indices:
        if index is not None and index.get_dtype() in (torch.bool, torch.uint8):
            return index_put_fallback(self, indices, values, accumulate)

    x_size = self.get_size()
    x_ndim = len(x_size)

    if accumulate and needs_fallback_due_to_atomic_add_limitations(self.get_dtype()):
        # self is an scalar Tensor
        if x_ndim == 0:
            self = view(self, [1])
        self = index_put_fallback(self, indices, values, accumulate)
        if x_ndim == 0:
            self = view(self, [])
        return self

    values = to_dtype(values, self.get_dtype())

    try:
        # Note that code will only get here when dtype is uint32
        indices, tensor_indices = check_and_broadcast_indices(
            indices, self.get_device()
        )
    except NotImplementedError:
        return index_put_fallback(self, indices, values, accumulate)

    indices_loaders = [i.make_loader() if i is not None else None for i in indices]

    assert isinstance(self, TensorBox)
    self.realize()

    # self is an scalar Tensor
    if x_ndim == 0:
        self = view(self, [1])

    # We can use the first one since they are all required to be the same size
    tensor_size = list(indices[tensor_indices[0]].get_size())
    indexed_size = [x_size[i] for i in range(len(indices))]

    expected_vals_size, inner_fn = index_output_size_and_inner_fn(
        x_size,
        indices,
        tensor_indices,
        tensor_size,
        indices_loaders,
        indexed_size,
        None,
        check=check,
    )

    values = expand(values, expected_vals_size)
    # all guards are set above during broadcast_tensors and expand

    scatter = ir.Scatter(
        device=self.get_device(),
        dtype=self.get_dtype(),
        inner_fn=values.make_loader(),
        ranges=expected_vals_size,  # iter_ranges,
        output_indexer=inner_fn,
        scatter_mode="atomic_add" if accumulate else None,
    )
    buffer = ir.ComputedBuffer(
        name=None,
        layout=ir.MutationLayoutSHOULDREMOVE(self),
        data=scatter,
    )
    buffer.name = V.graph.register_buffer(buffer)
    V.graph.register_operation(buffer)

    if x_ndim == 0:
        self = view(self, [])
    return self


fallback__unsafe_masked_index = fallback_handler(
    aten._unsafe_masked_index.default, add_to_fallback_set=False
)

fallback__unsafe_masked_index_put_accumulate = fallback_handler(
    aten._unsafe_masked_index_put_accumulate.default, add_to_fallback_set=False
)


@register_lowering(aten._unsafe_masked_index, type_promotion_kind=None)
def _unsafe_masked_index(self, mask, indices, fill):
    ranges, _, _unsafe_index_fn = index_impl_helper(
        self, indices, check=False, wrap_neg=False
    )
    mask_loader = mask.make_loader()
    self_loader = self.make_loader()

    def inner_fn(idx):
        if mask.dtype != torch.bool:
            mask_val = ops.to_dtype(mask_loader(idx), torch.bool)
        else:
            mask_val = mask_loader(idx)
        return ops.masked(mask_val, lambda: self_loader(_unsafe_index_fn(idx)), fill)

    return Pointwise.create(
        device=self.get_device(),
        dtype=self.get_dtype(),
        inner_fn=inner_fn,
        ranges=ranges,
    )


@register_lowering(aten._unsafe_masked_index_put_accumulate, type_promotion_kind=None)
def _unsafe_masked_index_put_accumulate(x, mask, indices, values):
    masked_value = where(mask, values, 0)
    shape = x.get_size()
    clamped_indices = [
        clamp(indices[i], -shape[i], shape[i] - 1) if indices[i] else None
        for i in range(len(indices))
    ]
    # TODO: use a masked store for this. currently only triton
    # supports masked stores and cpp backend does not.
    return _unsafe_index_put(x, clamped_indices, masked_value, accumulate=True)


@make_pointwise
def clamp(a, min, max):
    return ops.maximum(min, ops.minimum(max, a))


@register_lowering(aten.as_strided_scatter, type_promotion_kind=None)
def as_strided_scatter(self, src, size, stride, storage_offset=None):
    output = clone(self)
    output_view = as_strided(output, size, stride, storage_offset)
    copy_(output_view, src)
    return output


@register_lowering(aten.scatter, type_promotion_kind=None)
def scatter(x, dim: int, index, src, **kwargs):
    return scatter_(clone(x), dim, index, src, **kwargs)


def scatter_fallback(
    op_overload: torch._ops.OpOverload,
    self,
    dim: int,
    index,
    src,
    *,
    reduce: Optional[str] = None,
    include_self: bool = True,
):
    src_is_tensor = isinstance(src, TensorBox)
    if use_scatter_fallback(
        op_overload,
        reduce,
        self.get_dtype(),
        cast(torch.dtype, src.get_dtype() if src_is_tensor else type(src)),
        src.get_device().type if src_is_tensor else "not impl",
        src_is_tensor,
    ):
        ir.ScatterFallback(
            op_overload,
            self,
            dim,
            index,
            src,
            reduce=reduce,
            include_self=include_self,
        )
        return self

    return None


@register_lowering(aten.scatter_, type_promotion_kind=None)
def scatter_(self, dim: int, index, src, *, reduce: Optional[str] = None):
    assert reduce in (None, "add", "multiply")
    if reduce is None:
        op_overload = getattr(aten.scatter_, V.graph.current_node.target._overloadname)  # type: ignore[union-attr]
        fallback_result = scatter_fallback(
            op_overload, self, dim, index, src, reduce=reduce
        )
        if fallback_result is not None:
            return fallback_result

    if reduce == "add":
        reduce = "sum"
    elif reduce == "multiply":
        reduce = "prod"
    return scatter_reduce_(self, dim, index, src, reduce)


@register_lowering(aten.scatter_add, type_promotion_kind=None)
def scatter_add(x, dim: int, index, src):
    return scatter_add_(clone(x), dim, index, src)


@register_lowering(aten.scatter_add_, type_promotion_kind=None)
def scatter_add_(x, dim: int, index, src):
    return scatter_reduce_(x, dim, index, src, "sum")


@register_lowering(aten.scatter_reduce, type_promotion_kind=None)
def scatter_reduce(x, dim: int, index, src, reduction_type, **kwargs):
    return scatter_reduce_(clone(x), dim, index, src, reduction_type, **kwargs)


@register_lowering(aten.scatter_reduce_, type_promotion_kind=None)
def scatter_reduce_(self, dim: int, index, src, reduce, *, include_self: bool = True):
    assert reduce in (None, "sum", "prod", "mean", "amax", "amin")
    assert (
        len(aten.scatter_reduce_.overloads()) == 1
        and "two" in aten.scatter_reduce_.overloads()
    ), "aten.scatter_reduce_.two is not the unique overload of aten.scatter_reduce_"

    if isinstance(src, Number):
        src = full_like(self, src)

    fallback_result = scatter_fallback(
        aten.scatter_reduce_.two,
        self,
        dim,
        index,
        src,
        reduce=reduce,
        include_self=include_self,
    )

    if fallback_result:
        return fallback_result

    assert isinstance(self, TensorBox)
    assert "int" in str(index.get_dtype())

    ndim = len(self.get_size())
    if ndim == 0:
        self = view(self, [1])

    if isinstance(src, TensorBox) and len(src.get_size()) == 0:
        src = view(src, [1])

    if isinstance(index, TensorBox) and len(index.get_size()) == 0:
        index = view(index, [1])

    if index.get_numel() == 0:
        return self

    dim = _validate_dim(self, dim)

    self.realize()
    index_loader = index.make_loader()
    src_loader = src.make_loader() if isinstance(src, TensorBox) else None

    def output_indexer(idx):
        # self is captured from the end of the function, so it may have 0 dim
        shape = self.get_size()
        ndim = len(shape)
        indirect_idx = list(idx)
        indirect_idx[dim] = ops.indirect_indexing(
            index_loader(idx), 1 if ndim == 0 else shape[dim], wrap_neg=False
        )
        return indirect_idx

    def fn(idx):
        if src_loader:
            return src_loader(idx)
        else:
            # src is a scalar
            return ops.constant(src, self.get_dtype())

    def backend_reduce_str(reduce):
        if reduce == "sum":
            return "atomic_add"
        else:
            # TODO: Need to support more reduction type
            assert reduce is None
            return None

    if not include_self:
        # zero out the corresponding elements first
        zero_out = ir.Scatter(
            device=self.get_device(),
            dtype=self.get_dtype(),
            inner_fn=lambda index: ops.constant(0, self.get_dtype()),
            ranges=index.get_size(),
            output_indexer=output_indexer,
            scatter_mode=None,
        )
        buffer = ir.ComputedBuffer(
            name=None,
            layout=ir.MutationLayoutSHOULDREMOVE(self),
            data=zero_out,
        )
        buffer.name = V.graph.register_buffer(buffer)
        V.graph.register_operation(buffer)

    # self[index[i][j][k]][j][k] += src[i][j][k]  # if dim == 0
    # self[i][index[i][j][k]][k] += src[i][j][k]  # if dim == 1
    # self[i][j][index[i][j][k]] += src[i][j][k]  # if dim == 2
    scatter = ir.Scatter(
        device=self.get_device(),
        dtype=self.get_dtype(),
        inner_fn=fn,
        ranges=index.get_size(),
        output_indexer=output_indexer,
        scatter_mode=backend_reduce_str(reduce),
    )
    buffer = ir.ComputedBuffer(
        name=None,
        layout=ir.MutationLayoutSHOULDREMOVE(self),
        data=scatter,
    )
    buffer.name = V.graph.register_buffer(buffer)
    V.graph.register_operation(buffer)

    if ndim == 0:
        self = view(self, [])
    return self


def upsample_nearestnd(
    x,
    output_size,
    scales_x: tuple[Optional[float], ...],
    n: int = 2,
    exact: bool = False,
):
    x.realize_hint()  # elements are reused
    x_loader = x.make_loader()
    i_sizes = x.get_size()[-n:]
    batch = x.get_size()[:-n]
    i_sizes = [V.graph.sizevars.evaluate_static_shape(i) for i in i_sizes]

    assert len(scales_x) == n
    o_sizes = output_size

    inv_scales = [i / o for i, o in zip(i_sizes, o_sizes)]
    for i, scale in enumerate(scales_x):
        if scale is not None:
            inv_scales[i] = 1.0 / scale

    def scale_fn(x, scale, size):
        # Nearest Exact: input_index = round(scale * (output_index + 0.5) - 0.5)
        #                            = floor(scale * (output_index + 0.5))
        # Nearest: input_index = floor(scale * output_index)
        x = ops.index_expr(x, torch.float32)
        if exact:
            x = ops.add(x, ops.constant(0.5, torch.float32))
        x = ops.mul(x, ops.constant(scale, torch.float32))
        x = ops.to_dtype(x, torch.int32)
        return ops.indirect_indexing(x, size, check=False)

    def fn(idx):
        x = idx[-n:]
        b = idx[:-n]
        return x_loader(
            [*b, *[scale_fn(i, s, size) for i, s, size in zip(x, inv_scales, i_sizes)]]
        )

    return Pointwise.create(
        device=x.get_device(),
        dtype=x.get_dtype(),
        inner_fn=fn,
        ranges=[*batch, *o_sizes],
    )


@register_lowering(aten.upsample_nearest1d.default)
def upsample_nearest1d(x, output_size, scales: Optional[float] = None):
    return upsample_nearestnd(x, output_size, (scales,), n=1)


@register_lowering(aten._upsample_nearest_exact1d.default)
def _upsample_nearest_exact1d(x, output_size, scales: Optional[float] = None):
    return upsample_nearestnd(x, output_size, (scales,), n=1, exact=True)


@register_lowering(aten.upsample_nearest2d.default)
def upsample_nearest2d(
    x, output_size, scales_h: Optional[float] = None, scales_w: Optional[float] = None
):
    return upsample_nearestnd(x, output_size, (scales_h, scales_w), n=2)


@register_lowering(aten._upsample_nearest_exact2d.default)
def _upsample_nearest_exact2d(
    x, output_size, scales_h: Optional[float] = None, scales_w: Optional[float] = None
):
    return upsample_nearestnd(x, output_size, (scales_h, scales_w), n=2, exact=True)


@register_lowering(aten.upsample_nearest3d.default)
def upsample_nearest3d(
    x,
    output_size,
    scales_d: Optional[float] = None,
    scales_h: Optional[float] = None,
    scales_w: Optional[float] = None,
):
    return upsample_nearestnd(x, output_size, (scales_d, scales_h, scales_w), n=3)


@register_lowering(aten._upsample_nearest_exact3d.default)
def _upsample_nearest_exact3d(
    x,
    output_size,
    scales_d: Optional[float] = None,
    scales_h: Optional[float] = None,
    scales_w: Optional[float] = None,
):
    return upsample_nearestnd(
        x, output_size, (scales_d, scales_h, scales_w), n=3, exact=True
    )


def _create_constants(*args, dtype):
    return tuple(ops.constant(a, dtype) for a in args)


@register_lowering(prims.rev.default)
def rev(x, dims):
    # note - dims pre-canonicalized
    x_loader = x.make_loader()
    sizes = x.get_size()

    def loader(idx):
        idx = list(idx)
        assert len(idx) == len(sizes)
        for dim in dims:
            idx[dim] = (sizes[dim] - 1) - idx[dim]

        return x_loader(idx)

    return Pointwise.create(
        device=x.get_device(),
        dtype=x.get_dtype(),
        inner_fn=loader,
        ranges=sizes,
    )


def inplace_constant_pad_nd(
    x: TensorBox, padding: Sequence[int], fill_value: float
) -> Optional[TensorBox]:
    """
    This optimization changes the semantics of padding from 'clone'
    style to 'view' style.

    Thanks to functionalization, this change can still maintain numerical
    correctness.
    """

    def _padding_can_be_fused():
        """
        Conservatively check if padding can be fused with downstream op.
        1. if the downstream op is a sum, then there is little benefit to
           do inplace padding
        2. if the downstream op is a matmul, doing inplace padding can
           save membw.
        """
        current_node = V.graph.current_node
        if current_node is None:
            return True  # be conservative
        users = tuple(current_node.users)
        if len(users) == 1 and users[0].target in (
            aten.mm.default,
            aten.addmm.default,
        ):
            return False

        return True  # be conservative

    if _padding_can_be_fused():
        return None

    # Only handle 2D case for now
    if len(padding) != 4 or len(x.get_size()) != 2:
        return None

    # No harm to realize since we already know that
    # the op can not be fused into the single user.
    # It need to be realized later anyways.
    x.realize()

    # If x is a view (e.g. a SliceView), realizing it just realizing the
    # underlying storage. x itself is still a view.
    if (
        not isinstance(x, ir.TensorBox)
        or not isinstance(x.data, ir.StorageBox)
        or not (
            isinstance(x.data.data, ir.ComputedBuffer)
            or (
                config.can_inplace_pad_graph_input
                and isinstance(x.data.data, ir.InputBuffer)
            )
        )
        or not x.data.data.name
    ):
        return None
    x.freeze_layout()

    _, layout = ir.as_storage_and_layout(x)
    strides = layout.stride
    if strides[1] != 1:
        return None

    if padding[0] != 0 or padding[2] != 0 or padding[3] != 0:
        return None

    npad = padding[1]
    if npad == 0:
        return None

    stride0 = strides[0]
    rowsize = layout.size[1]

    if stride0 < rowsize + npad:
        return None

    bufname = x.data.data.name
    padded_size = [layout.size[0], layout.size[1] + npad]
    V.graph.buffer_to_padded_size[bufname] = padded_size
    resized_x = as_strided(
        x,
        padded_size,
        layout.stride,
        layout.offset,
    )

    sliced_x = slice_(resized_x, dim=1, start=rowsize, end=rowsize + npad)
    fill_(sliced_x, fill_value)

    counters["inductor"]["inplace_padding"] += 1
    return resized_x


@register_lowering(aten.constant_pad_nd, type_promotion_kind=None)
def constant_pad_nd(x, padding, fill_value=0):
    assert (len(padding) % 2) == 0
    if all(p == 0 for p in padding):
        return clone(x)

    if config.inplace_padding:
        out = inplace_constant_pad_nd(x, padding, fill_value)
        if out:
            return out
            # fall through if can not inplace the padding

    sizes = x.get_size()

    bounds = list(reversed(list(zip(padding[::2], padding[1::2]))))
    n = len(sizes) - len(bounds)

    # if padding is a complicated expression, hoist it
    bounds_precomp: list[tuple[sympy.Symbol, Any]] = []
    for l, h in bounds:
        bounds_precomp.append((V.graph.sizevars.lookup_precomputed_size(l), h))  # type: ignore[arg-type]

    output_size = list(sizes[:n])
    mask_sizes = []
    for (low, high), size in zip(bounds, sizes[n:]):
        mask_sizes.append(size)
        output_size.append(sympy.expand(size + low + high))
    assert len(output_size) == len(sizes)
    fill_value = dtype_to_type(x.get_dtype())(fill_value)

    def mask(index):
        mask = []
        for idx, (low, high), length in zip(index[n:], bounds, mask_sizes):
            if low != 0:
                mask.append(range_mask_low(idx, 0))
            if high != 0:
                mask.append(range_mask_high(idx, length))
        mask = functools.reduce(ops.and_, mask)
        return ops.masked(mask, lambda: x_loader(index), fill_value)

    def offset_fn(index):
        new_index = list(index[:n])
        for idx, (low, _high) in zip(index[n:], bounds_precomp):
            new_index.append(idx - low)
        assert len(new_index) == len(index)
        return mask(new_index)

    x_loader = x.make_loader()
    return Pointwise.create(
        device=x.get_device(),
        dtype=x.get_dtype(),
        inner_fn=offset_fn,
        ranges=output_size,
    )


def range_mask_low(i: sympy.Expr, low: Union[sympy.Expr, int]):
    return ops.ge(
        ops.index_expr(i, torch.int64),
        ops.index_expr(sympy.Integer(low), torch.int64),
    )


def range_mask_high(i: sympy.Expr, high: sympy.Expr):
    return ops.lt(
        ops.index_expr(i, torch.int64),
        ops.index_expr(high, torch.int64),
    )


def range_mask(i: sympy.Expr, high: sympy.Expr, low: sympy.Expr):
    return ops.and_(
        range_mask_low(i, low),
        range_mask_high(i, high),
    )


def constant_boundary_condition(
    x, fill_value, padding=None, pad_fill_value=1.0, dim=None
):
    h = x.get_size()[-dim:]
    x_loader = x.make_loader()
    padding_h = padding or [0] * dim

    def load(index):
        prefix = index[:-dim]
        ih = index[-dim:]

        mask = functools.reduce(
            ops.and_,
            [range_mask(ih[i], h[i] + padding_h[i], -padding_h[i]) for i in range(dim)],
        )
        return (
            ops.masked(
                mask,
                lambda: constant_boundary_condition(x, pad_fill_value, dim=dim)(
                    [*prefix, *ih]
                ),
                fill_value,
            )
            if padding
            else ops.masked(mask, lambda: x_loader([*prefix, *ih]), fill_value)
        )

    return load


def pooling_size(x, i, kernel_size, stride, padding, ceil_mode):
    x_out = FloorDiv(
        x + 2 * padding[i] - (kernel_size[i] - 1) + (stride[i] - 1), stride[i]
    )

    if ceil_mode:
        x_alt = FloorDiv(
            x + 2 * padding[i] - (kernel_size[i] - 1) + 2 * (stride[i] - 1), stride[i]
        )
        if V.graph.sizevars.size_hint((x_alt - 1) * stride[i] - x - padding[i]) >= 0:
            # Sliding windows must start within the input or left padding
            x_alt -= 1  # type: ignore[assignment]
            V.graph.sizevars.guard_leq(0, x_alt * stride[i] - x - padding[i])  # type: ignore[arg-type]
        if V.graph.sizevars.size_hint(x_out - x_alt) == 0:
            # ceil mode is actually a no-op, lets guard on that
            V.graph.sizevars.guard_equals(x_out, x_alt)
            ceil_mode = False
        else:
            x_out = x_alt
    return x_out, ceil_mode


def should_fallback_max_pool2d_with_indices(kernel_size, dilation):
    kernel_size = pad_listlike(kernel_size, 2)
    window_size = kernel_size[0] * kernel_size[1]
    return (window_size > 25) or any(d > 1 for d in dilation)


def max_pool2d_checks(
    x, kernel_size, stride, padding, dilation, *, assert_fallback=None
):
    if padding == 0:
        padding = [0, 0]
    if dilation == 1:
        dilation = [1, 1]
    if not stride:
        stride = kernel_size

    kernel_size = pad_listlike(kernel_size, 2)
    stride = pad_listlike(stride, 2)
    padding = pad_listlike(padding, 2)
    dilation = pad_listlike(dilation, 2)

    assert isinstance(x, TensorBox)
    assert len(kernel_size) == 2
    assert len(stride) == 2
    assert len(padding) == 2
    assert len(dilation) == 2
    assert len(x.get_size()) in (3, 4)

    use_fallback = should_fallback_max_pool2d_with_indices(kernel_size, dilation)
    if assert_fallback is not None:
        assert use_fallback == assert_fallback

    return kernel_size, stride, padding, dilation, use_fallback


def _max_pool2d_with_offsets(
    x,
    kernel_size,
    stride,
    padding,
    dilation,
    ceil_mode=False,
):
    x.realize_hint()
    *batch, h, w = x.get_size()

    h_out, ceil_mode1 = pooling_size(h, 0, kernel_size, stride, padding, ceil_mode)
    w_out, ceil_mode2 = pooling_size(w, 1, kernel_size, stride, padding, ceil_mode)

    dtype = x.dtype
    min_value = (
        False
        if dtype is torch.bool
        else (float("-inf") if dtype.is_floating_point else torch.iinfo(dtype).min)
    )

    new_size = list(batch) + [h_out, w_out]
    if padding[0] or padding[1] or ceil_mode1 or ceil_mode2:
        x_loader = constant_boundary_condition(x, min_value, dim=2)
    else:
        x_loader = x.make_loader()

    dim = 2

    def fn_inner(idx, reduction_idx):
        prefix = idx[:-dim]
        bh = idx[-dim:]
        ih = [bh[i] * stride[i] + reduction_idx[i] - padding[i] for i in range(dim)]
        return x_loader([*prefix, *ih])

    result = Reduction.create(
        reduction_type="max",
        input_node=x,
        device=x.get_device(),
        dst_dtype=dtype,
        src_dtype=dtype,
        inner_fn=fn_inner,
        ranges=new_size,
        reduction_ranges=kernel_size,
    )
    offsets = Reduction.create(
        reduction_type="argmax",
        input_node=x,
        device=x.get_device(),
        dst_dtype=torch.int64,
        src_dtype=dtype,
        inner_fn=fn_inner,
        ranges=new_size,
        reduction_ranges=kernel_size,
    )
    if isinstance(result.data.data, Reduction):  # type: ignore[attr-defined]
        # Only realize if reduction isn't unrolled
        result.realize()
    if isinstance(offsets.data.data, Reduction):  # type: ignore[attr-defined]
        # Only realize if reduction isn't unrolled
        offsets.realize()

    return result, offsets


@register_lowering(prims._low_memory_max_pool2d_with_offsets, type_promotion_kind=None)
def _low_memory_max_pool2d_with_offsets(
    x,
    kernel_size,
    stride,
    padding,
    dilation,
    ceil_mode=False,
):
    # assert we are not on a fallback path, the inductor decomp should have guaranteed this
    kernel_size, stride, padding, dilation, _ = max_pool2d_checks(
        x,
        kernel_size,
        stride,
        padding,
        dilation,
        assert_fallback=False,
    )

    with config.patch(unroll_reductions_threshold=25):
        result, offsets = _max_pool2d_with_offsets(
            x,
            kernel_size,
            stride,
            padding,
            dilation,
            ceil_mode,
        )
        return result, to_dtype(offsets, torch.int8)


@register_lowering(
    prims._low_memory_max_pool2d_offsets_to_indices, type_promotion_kind=None
)
def _low_memory_max_pool2d_offsets_to_indices(
    offsets, kernel_width, input_width, stride, padding
):
    # TODO: Generalize to other max pooling flavors, and arbitrary dim

    offsets_loader = offsets.make_loader()

    def increments_to_index(h_inc, w_inc, bh, bw):
        w_in = ops.index_expr(input_width, torch.int64)
        hbase = ops.index_expr(bh * stride[0] - padding[0], torch.int64)
        wbase = ops.index_expr(bw * stride[1] - padding[1], torch.int64)
        ih = hbase + h_inc
        iw = wbase + w_inc
        return ih * w_in + iw

    def offsets_to_indices(idx):
        *prefix, bh, bw = idx
        offset = offsets_loader([*prefix, bh, bw])
        kw_const = ops.constant(kernel_width, torch.int32)
        h_inc = offset // kw_const
        w_inc = offset - (h_inc * kw_const)
        return increments_to_index(h_inc, w_inc, bh, bw)

    indices = Pointwise.create(
        device=offsets.get_device(),
        dtype=torch.int64,
        inner_fn=offsets_to_indices,
        ranges=offsets.get_size(),
    )
    return indices


fallback_max_pool2d_with_indices = fallback_handler(
    aten.max_pool2d_with_indices.default,
    add_to_fallback_set=False,
)


# Fallback when we do not decompose to the low-memory path.
@register_lowering(aten.max_pool2d_with_indices, type_promotion_kind=None)
def max_pool2d_with_indices(
    x,
    kernel_size,
    stride=None,
    padding=0,
    dilation=1,
    ceil_mode=False,
):
    kernel_size, stride, padding, dilation, _ = max_pool2d_checks(
        x, kernel_size, stride, padding, dilation
    )

    if any(d > 1 for d in dilation):
        return fallback_max_pool2d_with_indices(
            x, kernel_size, stride, padding, dilation, ceil_mode=ceil_mode
        )

    out, offsets = _max_pool2d_with_offsets(
        x, kernel_size, stride, padding, dilation, ceil_mode
    )

    indices = _low_memory_max_pool2d_offsets_to_indices(
        offsets, kernel_size[-1], x.shape[-1], stride, padding
    )

    return out, indices


fallback_max_pool2d_with_indices_backward = fallback_handler(
    aten.max_pool2d_with_indices_backward.default,
    add_to_fallback_set=False,
)


@register_lowering(aten.max_pool2d_with_indices_backward, type_promotion_kind=None)
def max_pool2d_with_indices_backward(
    grad_output, x, kernel_size, stride, padding, dilation, ceil_mode, indices
):
    if padding == 0:
        padding = [0, 0]
    if dilation == 1:
        dilation = [1, 1]
    if not stride:
        stride = kernel_size

    assert isinstance(x, TensorBox)
    assert len(kernel_size) == 2
    assert len(stride) == 2
    assert len(padding) == 2
    assert len(dilation) == 2
    assert len(x.get_size()) in (3, 4)

    # we will read this many times, so make sure it is computed
    grad_output.realize_hint()
    gO_stride = grad_output.maybe_get_stride()
    x_stride: Optional[Sequence[Any]]
    if isinstance(x, TensorBox) and isinstance(x.data.data, Pointwise):  # type: ignore[attr-defined]
        data = x.data.data  # type: ignore[attr-defined]
        x_buffer = ir.ComputedBuffer(
            name=None,
            layout=ir.FlexibleLayout(
                device=data.get_device(),
                dtype=data.get_dtype(),
                size=data.get_size(),
            ),
            data=data,
        )
        x_buffer.decide_layout()
        x_stride = x_buffer.get_stride()
    else:
        x_stride = x.maybe_get_stride()

    is_channels_last = (x_stride is not None and x_stride[1] == 1) or (
        gO_stride is not None and gO_stride[1] == 1
    )
    if any(d != 1 for d in dilation):
        # dilation NYI
        return fallback_max_pool2d_with_indices_backward(
            grad_output, x, kernel_size, stride, padding, dilation, ceil_mode, indices
        )

    *_batch, _height, width = x.get_size()
    *_, pooled_height, pooled_width = grad_output.get_size()

    indices_loader = indices.make_loader()
    grad_loader = grad_output.make_loader()
    new_size = list(x.get_size())

    h_window_size = max(
        max(h // stride[0] - max(0, (h - kernel_size[0]) // stride[0]), 1)
        for h in range(kernel_size[0] * 2)
    )
    w_window_size = max(
        max(w // stride[1] - max(0, (w - kernel_size[1]) // stride[1]), 1)
        for w in range(kernel_size[1] * 2)
    )

    window_size = h_window_size * w_window_size

    if window_size > 25:
        # Kernel size too big. Results in hard-to-optimize Triton code. Use fallback.
        return fallback_max_pool2d_with_indices_backward(
            grad_output, x, kernel_size, stride, padding, dilation, ceil_mode, indices
        )

    indices_size = indices.get_size()

    def fn(idx):
        *prefix, h, w = idx
        index_test = ops.index_expr(h * width + w, torch.int32)
        h = h + padding[0]
        w = w + padding[1]
        phstart = ops.index_expr(
            FloorDiv(h - kernel_size[0] + stride[0], stride[0]), torch.int32
        )
        pwstart = ops.index_expr(
            FloorDiv(w - kernel_size[1] + stride[1], stride[1]), torch.int32
        )
        phend = ops.index_expr(FloorDiv(h, stride[0]) + 1, torch.int32)
        pwend = ops.index_expr(FloorDiv(w, stride[1]) + 1, torch.int32)

        phstart = ops.maximum(phstart, ops.constant(0, torch.int32))
        pwstart = ops.maximum(pwstart, ops.constant(0, torch.int32))
        phend = ops.minimum(phend, ops.index_expr(pooled_height, torch.int32))
        pwend = ops.minimum(pwend, ops.index_expr(pooled_width, torch.int32))

        gradient = None
        for ph_ in range(h_window_size):
            for pw_ in range(w_window_size):
                ph = ops.add(phstart, ops.constant(ph_, torch.int32))
                pw = ops.add(pwstart, ops.constant(pw_, torch.int32))
                grad_index = [
                    *prefix,
                    ops.indirect_indexing(
                        ops.minimum(ph, ops.sub(phend, ops.constant(1, torch.int32))),
                        indices_size[-2],
                        check=False,
                    ),
                    ops.indirect_indexing(
                        ops.minimum(pw, ops.sub(pwend, ops.constant(1, torch.int32))),
                        indices_size[-1],
                        check=False,
                    ),
                ]

                index_actual = indices_loader(grad_index)
                grad_part = grad_loader(grad_index)
                check = ops.eq(index_actual, index_test)

                if gradient is None:
                    # don't need mask for 0, 0
                    gradient = ops.where(
                        check, grad_part, ops.constant(0.0, torch.float32)
                    )
                else:
                    mask = ops.and_(
                        ops.and_(
                            ops.lt(ph, phend),
                            ops.lt(pw, pwend),
                        ),
                        check,
                    )
                    gradient = ops.where(mask, ops.add(gradient, grad_part), gradient)
        assert gradient is not None
        return gradient

    out = Pointwise.create(
        device=grad_output.get_device(),
        dtype=grad_output.get_dtype(),
        inner_fn=fn,
        ranges=new_size,
    )
    if is_channels_last:
        return ir.ExternKernel.require_channels_last(out)
    else:
        return out


def pad_adaptive_loader(x, pad_val=0.0):
    x_loader = x.make_loader()

    def load(prefix, increments, start_indices, end_indices):
        ih, iw = increments
        h_start_index, w_start_index = start_indices
        h_end_index, w_end_index = end_indices

        mask = ops.and_(
            ops.lt(
                ops.index_expr(h_start_index + ih, torch.int64),
                ops.index_expr(h_end_index, torch.int64),
            ),
            ops.lt(
                ops.index_expr(w_start_index + iw, torch.int64),
                ops.index_expr(w_end_index, torch.int64),
            ),
        )

        return ops.masked(
            mask,
            lambda: x_loader([*prefix, h_start_index + ih, w_start_index + iw]),
            pad_val,
        )

    return load


def compute_indices_adaptive_pooling(start_index, end_index, h_in, w_in, h_out, w_out):
    h_start_index = functools.partial(start_index, out_dim=h_out, inp_dim=h_in)
    h_end_index = functools.partial(end_index, out_dim=h_out, inp_dim=h_in)

    w_start_index = functools.partial(start_index, out_dim=w_out, inp_dim=w_in)
    w_end_index = functools.partial(end_index, out_dim=w_out, inp_dim=w_in)

    return h_start_index, h_end_index, w_start_index, w_end_index


def _adaptive_pooling_fn(
    start_index, end_index, kernel_maxes, in_sizes, out_sizes, pooling_fn
):
    h_in, w_in = in_sizes
    h_out, w_out = out_sizes

    (
        h_start_index_fn,
        h_end_index_fn,
        w_start_index_fn,
        w_end_index_fn,
    ) = compute_indices_adaptive_pooling(
        start_index, end_index, h_in, w_in, h_out, w_out
    )

    def fn(idx, loader):
        *prefix, bh, bw = idx

        h_start_index = h_start_index_fn(bh)
        h_end_index = h_end_index_fn(bh)

        w_start_index = w_start_index_fn(bw)
        w_end_index = w_end_index_fn(bw)

        result = None
        for ih, iw in itertools.product(range(kernel_maxes[0]), range(kernel_maxes[1])):
            val = loader(
                prefix,
                [ih, iw],
                [h_start_index, w_start_index],
                [h_end_index, w_end_index],
            )
            if result is None:
                result = val
            else:
                result = pooling_fn(val, result)
        return result

    return fn


def _adaptive_pooling_fn_with_idx(
    start_index, end_index, kernel_maxes, in_sizes, out_sizes, pooling_fn
):
    h_in, w_in = in_sizes
    h_out, w_out = out_sizes

    (
        h_start_index_fn,
        h_end_index_fn,
        w_start_index_fn,
        w_end_index_fn,
    ) = compute_indices_adaptive_pooling(
        start_index, end_index, h_in, w_in, h_out, w_out
    )

    def fn(idx, loader):
        *prefix, bh, bw = idx

        h_start_index = h_start_index_fn(bh)
        h_end_index = h_end_index_fn(bh)

        w_start_index = w_start_index_fn(bw)
        w_end_index = w_end_index_fn(bw)

        maxval = None
        maxindex = None
        for ih, iw in itertools.product(range(kernel_maxes[0]), range(kernel_maxes[1])):
            val = loader(
                prefix,
                [ih, iw],
                [h_start_index, w_start_index],
                [h_end_index, w_end_index],
            )

            index = ops.index_expr(
                (h_start_index + ih) * w_in + w_start_index + iw, torch.int64
            )

            if maxindex is None:
                maxindex = index
            else:
                maxindex = ops.where(ops.gt(val, maxval), index, maxindex)

            if maxval is None:
                maxval = val
            else:
                maxval = pooling_fn(val, maxval)

        return maxindex

    return fn


fallback_adaptive_avg_pool2d = fallback_handler(
    aten._adaptive_avg_pool2d.default, add_to_fallback_set=False
)


@register_lowering(aten._adaptive_avg_pool2d)
def _adaptive_avg_pool2d(x, output_size):
    if x.get_dtype() == torch.int64:
        # not supported in eager
        raise RuntimeError("'adaptive_avg_pool2d' not implemented for 'Long'")
    assert isinstance(x, TensorBox)
    assert len(output_size) == 2
    x.realize_hint()

    *batch, h_in, w_in = x.get_size()

    h_in = V.graph.sizevars.evaluate_static_shape(h_in)
    w_in = V.graph.sizevars.evaluate_static_shape(w_in)

    h_out, w_out = output_size

    # no-op if the same input and output
    if h_in == h_out and w_in == w_out:
        return clone(x)

    if h_out == 0 or w_out == 0:
        o_size = [*batch, h_out, w_out]
        return empty(o_size, dtype=x.get_dtype(), device=x.get_device())
    if h_in % h_out == 0 and w_in % w_out == 0:
        kernel_size = [h_in // h_out, w_in // w_out]
        return avg_pool2d(x, kernel_size)

    h_kernel_max = ceildiv((h_in + h_out - 1), h_out)
    w_kernel_max = ceildiv((w_in + w_out - 1), w_out)

    new_size = list(batch) + [h_out, w_out]
    dtype = x.get_dtype()

    window_size = h_kernel_max * w_kernel_max
    if window_size > 25:
        # Kernel size too big. Results in hard-to-optimize Triton code. Use fallback.
        return fallback_adaptive_avg_pool2d(x, output_size)

    def start_index(index, out_dim, inp_dim):
        return FloorDiv((index * inp_dim), out_dim)

    def end_index(index, out_dim, inp_dim):
        return FloorDiv((index + 1) * inp_dim + out_dim - 1, out_dim)

    fn_sum = _adaptive_pooling_fn(
        start_index=start_index,
        end_index=end_index,
        kernel_maxes=[h_kernel_max, w_kernel_max],
        in_sizes=[h_in, w_in],
        out_sizes=[h_out, w_out],
        pooling_fn=ops.add,
    )

    ones_loader = pad_adaptive_loader(ones_like(x))

    def fn(idx):
        return ops.truediv(
            fn_sum(idx, pad_adaptive_loader(x)), fn_sum(idx, ones_loader)
        )

    rv = Pointwise.create(
        device=x.get_device(),
        dtype=dtype,
        inner_fn=fn,
        ranges=new_size,
    )
    # TODO: should we force these to be realized?
    return rv


fallback_adaptive_max_pool2d = fallback_handler(
    aten.adaptive_max_pool2d.default, add_to_fallback_set=False
)


@register_lowering(aten.adaptive_max_pool2d)
def adaptive_max_pool2d(x, output_size):
    if x.get_dtype() == torch.int64:
        # not supported in eager
        raise RuntimeError("adaptive_max_pool2d not implemented for Long")
    assert isinstance(x, TensorBox)
    assert len(output_size) == 2
    x.realize_hint()

    *batch, h_in, w_in = x.get_size()

    h_in = V.graph.sizevars.evaluate_static_shape(h_in)
    w_in = V.graph.sizevars.evaluate_static_shape(w_in)

    h_out, w_out = output_size

    if h_out == 0 or w_out == 0:
        o_size = [*batch, h_out, w_out]
        return empty(o_size, dtype=x.get_dtype(), device=x.get_device()), empty(
            o_size, dtype=torch.int64, device=x.get_device()
        )

    if h_in % h_out == 0 and w_in % w_out == 0:
        # This is handled by a decomposition
        raise ValueError

    h_kernel_max = ceildiv((h_in + h_out - 1), h_out)
    w_kernel_max = ceildiv((w_in + w_out - 1), w_out)

    new_size = list(batch) + [h_out, w_out]
    dtype = x.get_dtype()

    window_size = h_kernel_max * w_kernel_max
    if window_size > 25:
        # Kernel size too big. Results in hard-to-optimize Triton code. Use fallback.
        return fallback_adaptive_max_pool2d(x, output_size)

    def start_index(index, out_dim, inp_dim):
        return FloorDiv((index * inp_dim), out_dim)

    def end_index(index, out_dim, inp_dim):
        return FloorDiv((index + 1) * inp_dim + out_dim - 1, out_dim)

    inner_func_max_val = _adaptive_pooling_fn(
        start_index=start_index,
        end_index=end_index,
        kernel_maxes=[h_kernel_max, w_kernel_max],
        in_sizes=[h_in, w_in],
        out_sizes=[h_out, w_out],
        pooling_fn=ops.maximum,
    )

    inner_func_max_idx = _adaptive_pooling_fn_with_idx(
        start_index=start_index,
        end_index=end_index,
        kernel_maxes=[h_kernel_max, w_kernel_max],
        in_sizes=[h_in, w_in],
        out_sizes=[h_out, w_out],
        pooling_fn=ops.maximum,
    )

    def inner_fn_max_val(idx):
        return inner_func_max_val(idx, pad_adaptive_loader(x, float("-inf")))

    def inner_fn_max_idx(idx):
        return inner_func_max_idx(idx, pad_adaptive_loader(x, float("-inf")))

    rv = Pointwise.create(
        device=x.get_device(),
        dtype=dtype,
        inner_fn=inner_fn_max_val,
        ranges=new_size,
    )
    ri = Pointwise.create(
        device=x.get_device(),
        dtype=torch.int64,
        inner_fn=inner_fn_max_idx,
        ranges=new_size,
    )
    return rv, ri


fallback_fractional_max_pool2d = fallback_handler(
    aten.fractional_max_pool2d.default, add_to_fallback_set=False
)


def _fractional_pooling_offsets(samples, in_sz, out_sz, kernel_sz, dim, ndims):
    out_sz = out_sz[dim]
    in_sz = in_sz[dim]
    kernel_sz = kernel_sz[dim]
    alpha = IntTrueDiv(in_sz - kernel_sz, out_sz - 1)
    samples_loader = samples.make_loader()

    def load(prefix, i):
        sample = samples_loader([*prefix, ndims - 1 - dim])
        i_expr = ops.index_expr(i, samples.get_dtype())
        alpha_expr = ops.index_expr(alpha, samples.get_dtype())
        seq_i = ops.trunc((i_expr + sample) * alpha_expr) - ops.trunc(
            sample * alpha_expr
        )
        seq_i = ops.to_dtype(seq_i, torch.int64)

        mask = ops.lt(
            i_expr,
            ops.index_expr(out_sz - 1, torch.int64),
        )
        return ops.where(mask, seq_i, ops.index_expr(in_sz - kernel_sz, torch.int64))

    return load


@register_lowering(aten.fractional_max_pool2d)
def fractional_max_pool2d(x, kernel_size, output_size, random_samples):
    x.realize_hint()
    *batch, inp_h, inp_w = x.get_size()
    kernel_h, kernel_w = kernel_size
    h_out, w_out = output_size

    if kernel_h * kernel_w >= 25:
        return fallback_fractional_max_pool2d(
            x, kernel_size, output_size, random_samples
        )

    gen_offsets_for_dim = functools.partial(
        _fractional_pooling_offsets,
        samples=random_samples,
        in_sz=[inp_h, inp_w],
        out_sz=output_size,
        kernel_sz=kernel_size,
        ndims=2,
    )

    h_index_fn = gen_offsets_for_dim(dim=0)
    w_index_fn = gen_offsets_for_dim(dim=1)
    x_loader = x.make_loader()

    def fn(idx, return_index):
        *prefix, bh, bw = idx

        h_start_index = ops.indirect_indexing(h_index_fn(prefix, bh), inp_h)
        w_start_index = ops.indirect_indexing(w_index_fn(prefix, bw), inp_w)

        maxval = None
        maxindex = None
        for ih, iw in itertools.product(range(kernel_size[0]), range(kernel_size[1])):
            val = x_loader([*prefix, h_start_index + ih, w_start_index + iw])
            if return_index:
                index = ops.index_expr(
                    (h_start_index + ih) * inp_w + w_start_index + iw, torch.int64
                )
                if maxindex is None:
                    maxindex = index
                else:
                    maxindex = ops.where(
                        ops.or_(ops.gt(val, maxval), ops.isnan(val)), index, maxindex
                    )
            if maxval is None:
                maxval = val
            else:
                maxval = ops.maximum(val, maxval)
        if return_index:
            return maxindex
        else:
            return maxval

    new_size = list(batch) + [h_out, w_out]
    rv = Pointwise.create(
        device=x.get_device(),
        dtype=x.get_dtype(),
        inner_fn=functools.partial(fn, return_index=False),
        ranges=new_size,
    )

    ri = Pointwise.create(
        device=x.get_device(),
        dtype=torch.int64,
        inner_fn=functools.partial(fn, return_index=True),
        ranges=new_size,
    )
    return rv, ri


@register_lowering(aten.upsample_nearest2d_backward.default)
def upsample_nearest2d_backward(
    x, output_size=None, input_size=None, scales_h=None, scales_w=None
):
    x.realize_hint()

    *_batch, inp_h, inp_w = x.get_size()
    inp_h = V.graph.sizevars.evaluate_static_shape(inp_h)
    inp_w = V.graph.sizevars.evaluate_static_shape(inp_w)

    *_batch, out_h, out_w = input_size

    if inp_h % out_h == 0 and inp_w % out_w == 0:
        return avg_pool2d(x, [inp_h // out_h, inp_w // out_w], divisor_override=1)

    h_kernel_max = ceildiv(inp_h, out_h)
    w_kernel_max = ceildiv(inp_w, out_w)

    def start_index(index, out_dim, inp_dim):
        return CeilDiv(index * inp_dim, sympy.sympify(out_dim))

    def end_index(index, out_dim, inp_dim):
        return start_index((index + 1), out_dim, inp_dim)

    fn_sum = _adaptive_pooling_fn(
        start_index=start_index,
        end_index=end_index,
        kernel_maxes=[h_kernel_max, w_kernel_max],
        in_sizes=[inp_h, inp_w],
        out_sizes=[out_h, out_w],
        pooling_fn=ops.add,
    )

    def fn(idx):
        return fn_sum(idx, pad_adaptive_loader(x))

    rv = Pointwise.create(
        device=x.get_device(),
        dtype=x.get_dtype(),
        inner_fn=fn,
        ranges=list(input_size),
    )

    return rv


fallback_avg_pool2d = fallback_handler(
    aten.avg_pool2d.default, add_to_fallback_set=False
)
fallback_avg_pool3d = fallback_handler(
    aten.avg_pool3d.default, add_to_fallback_set=False
)


@register_lowering(aten.avg_pool2d, type_promotion_kind=None)
def avg_pool2d(
    x,
    kernel_size,
    stride=(),
    padding=0,
    ceil_mode=False,
    count_include_pad=True,
    divisor_override=None,
):
    return _avg_poolnd(
        x,
        kernel_size,
        stride,
        padding,
        ceil_mode,
        count_include_pad,
        divisor_override,
        dim=2,
    )


@register_lowering(aten.avg_pool3d, type_promotion_kind=None)
def avg_pool3d(
    x,
    kernel_size,
    stride=(),
    padding=0,
    ceil_mode=False,
    count_include_pad=True,
    divisor_override=None,
):
    return _avg_poolnd(
        x,
        kernel_size,
        stride,
        padding,
        ceil_mode,
        count_include_pad,
        divisor_override,
        dim=3,
    )


def _avg_poolnd(
    x,
    kernel_size,
    stride,
    padding,
    ceil_mode,
    count_include_pad,
    divisor_override,
    dim,
):
    if not stride:
        stride = kernel_size
    if not padding:
        padding = [0] * dim
    kernel_size = pad_listlike(kernel_size, dim)
    stride = pad_listlike(stride, dim)
    padding = pad_listlike(padding, dim)

    assert isinstance(x, TensorBox)
    assert len(kernel_size) == dim
    assert len(stride) == dim
    assert len(padding) == dim
    assert len(x.get_size()) in (dim + 1, dim + 2)

    x.realize_hint()
    batch = x.get_size()[:-dim]
    h = x.get_size()[-dim:]

    h_out, ceil_modes = zip(
        *[
            pooling_size(h[i], i, kernel_size, stride, padding, ceil_mode)
            for i in range(dim)
        ]
    )

    if any(padding) or any(ceil_modes):
        x_loader = constant_boundary_condition(x, 0.0, dim=dim)
        had_padding = True
    else:
        x_loader = x.make_loader()
        had_padding = False

    new_size = list(batch) + list(h_out)
    dtype = x.get_dtype()

    window_size = functools.reduce(operator.mul, kernel_size)
    if window_size > 25:
        # Kernel size too big. Results in hard-to-optimize Triton code. Use fallback.
        if dim == 2:
            fallback = fallback_avg_pool2d
        elif dim == 3:
            fallback = fallback_avg_pool3d
        else:
            raise ValueError(f"Unknown dim: {dim}")

        return fallback(
            x,
            kernel_size,
            stride,
            padding,
            ceil_mode,
            count_include_pad,
            divisor_override,
        )

    def fn_sum(idx, loader):
        prefix = idx[:-dim]
        b = idx[-dim:]
        total = None
        for ih in itertools.product(*[range(kernel_size[i]) for i in range(dim)]):
            inp = [b[i] * stride[i] + ih[i] - padding[i] for i in range(dim)]
            val = loader([*prefix, *inp])
            if total is None:
                total = val
            else:
                total = ops.add(val, total)
        return total

    if not had_padding or divisor_override:
        divisor = divisor_override if divisor_override else window_size
        if dtype.is_floating_point:
            scale = 1 / divisor

            def fn(idx):
                return ops.mul(fn_sum(idx, x_loader), ops.constant(scale, dtype))

        else:

            def fn(idx):
                # C style integer division as done in native/cpu/AvgPoolKernel.cpp
                return ops.truncdiv(fn_sum(idx, x_loader), ops.constant(divisor, dtype))

    else:

        def fn(idx):
            bh = idx[-dim:]

            divide_factors = []
            for i in range(dim):
                hstart = bh[i] * stride[i] - padding[i]
                hend = sympy.Min(hstart + kernel_size[i], h[i] + padding[i])
                if not count_include_pad:
                    hstart = sympy.Max(hstart, 0)
                    hend = sympy.Min(hend, h[i])
                factor = ops.index_expr(hend - hstart, torch.int32)
                divide_factors.append(factor)
            divide_factor = functools.reduce(ops.mul, divide_factors)
            if dtype.is_floating_point:
                return ops.truediv(fn_sum(idx, x_loader), divide_factor)
            # C style integer division as done in native/cpu/AvgPoolKernel.cpp
            return ops.truncdiv(fn_sum(idx, x_loader), divide_factor)

    rv = Pointwise.create(
        device=x.get_device(),
        dtype=dtype,
        inner_fn=fn,
        ranges=new_size,
    )
    # TODO(jansel): should we force these to be realized?
    return rv


fallback_avg_pool2d_backward = fallback_handler(
    aten.avg_pool2d_backward.default, add_to_fallback_set=False
)


@register_lowering(aten.avg_pool2d_backward, type_promotion_kind=None)
def avg_pool2d_backward(
    grad_output,
    x,
    kernel_size,
    stride,
    padding,
    ceil_mode,
    count_include_pad,
    divisor_override=None,
):
    assert divisor_override is None or divisor_override != 0, "divisor must be not zero"
    if not stride:
        stride = kernel_size
    if not padding:
        padding = [0, 0]

    assert isinstance(grad_output, TensorBox)
    assert isinstance(x, TensorBox)
    assert len(kernel_size) == 2
    assert len(stride) == 2
    assert len(padding) == 2
    assert len(x.get_size()) in (3, 4)

    grad_output.realize_hint()  # we will read this many times, so make sure it is computed

    *_, height, width = x.get_size()

    _h_out, ceil_mode1 = pooling_size(
        height, 0, kernel_size, stride, padding, ceil_mode
    )
    _w_out, ceil_mode2 = pooling_size(width, 1, kernel_size, stride, padding, ceil_mode)

    grad_loader = grad_output.make_loader()

    had_padding = padding[0] or padding[1] or ceil_mode1 or ceil_mode2

    *_, pooled_height, pooled_width = grad_output.get_size()
    new_size = list(x.get_size())
    dtype = x.get_dtype()

    h_window_size = max(
        max(h // stride[0] - max(0, (h - kernel_size[0]) // stride[0]), 1)
        for h in range(kernel_size[0] * 2)
    )
    w_window_size = max(
        max(w // stride[1] - max(0, (w - kernel_size[1]) // stride[1]), 1)
        for w in range(kernel_size[1] * 2)
    )

    window_size = h_window_size * w_window_size
    if window_size > 25:
        # Kernel size too big. Results in hard-to-optimize Triton code. Use fallback.
        return fallback_avg_pool2d_backward(
            grad_output,
            x,
            kernel_size,
            stride,
            padding,
            ceil_mode,
            count_include_pad,
            divisor_override,
        )

    def compute_pool_size_without_padding(ph, pw):
        """
        This computes the scaling factor that we will divide an element
        by when `count_include_pad=False`
        """
        stride_h = ops.constant(stride[0], torch.int32)
        stride_w = ops.constant(stride[1], torch.int32)
        pad_h = ops.constant(padding[0], torch.int32)
        pad_w = ops.constant(padding[1], torch.int32)
        kernel_h = ops.constant(kernel_size[0], torch.int32)
        kernel_w = ops.constant(kernel_size[1], torch.int32)
        hstart = ops.sub(ops.mul(ph, stride_h), pad_h)
        wstart = ops.sub(ops.mul(pw, stride_w), pad_w)
        hend = ops.minimum(
            ops.add(hstart, kernel_h),
            ops.add(ops.index_expr(height, torch.int32), pad_h),
        )
        wend = ops.minimum(
            ops.add(wstart, kernel_w),
            ops.add(ops.index_expr(width, torch.int32), pad_w),
        )
        hstart = ops.maximum(hstart, ops.constant(0, torch.int32))
        wstart = ops.maximum(wstart, ops.constant(0, torch.int32))
        hend = ops.minimum(hend, ops.index_expr(height, torch.int32))
        wend = ops.minimum(wend, ops.index_expr(width, torch.int32))
        divide_factor = ops.mul(ops.sub(hend, hstart), ops.sub(wend, wstart))
        return divide_factor

    def fn(idx):
        *prefix, h, w = idx
        h = h + padding[0]
        w = w + padding[1]
        phstart = ops.index_expr(
            FloorDiv(h - kernel_size[0] + stride[0], stride[0]), torch.int32
        )
        pwstart = ops.index_expr(
            FloorDiv(w - kernel_size[1] + stride[1], stride[1]), torch.int32
        )
        phend = ops.index_expr(FloorDiv(h, stride[0]) + 1, torch.int32)
        pwend = ops.index_expr(FloorDiv(w, stride[1]) + 1, torch.int32)

        phstart = ops.maximum(phstart, ops.constant(0, torch.int32))
        pwstart = ops.maximum(pwstart, ops.constant(0, torch.int32))
        phend = ops.minimum(phend, ops.index_expr(pooled_height, torch.int32))
        pwend = ops.minimum(pwend, ops.index_expr(pooled_width, torch.int32))

        gradient = None
        for ph_ in range(h_window_size):
            for pw_ in range(w_window_size):
                ph = ops.add(phstart, ops.constant(ph_, torch.int32))
                pw = ops.add(pwstart, ops.constant(pw_, torch.int32))

                if divisor_override is not None:
                    scale = divisor_override
                elif count_include_pad or not had_padding:
                    scale = kernel_size[0] * kernel_size[1]
                else:
                    scale = compute_pool_size_without_padding(ph, pw)

                part = ops.truediv(
                    grad_loader(
                        [
                            *prefix,
                            ops.indirect_indexing(
                                ops.minimum(
                                    ph, ops.sub(phend, ops.constant(1, torch.int32))
                                ),
                                pooled_height,
                                check=False,
                            ),
                            ops.indirect_indexing(
                                ops.minimum(
                                    pw, ops.sub(pwend, ops.constant(1, torch.int32))
                                ),
                                pooled_width,
                                check=False,
                            ),
                        ]
                    ),
                    scale,
                )

                mask = ops.and_(
                    ops.lt(ph, phend),
                    ops.lt(pw, pwend),
                )
                if gradient is None:
                    gradient = ops.where(mask, part, ops.constant(0.0, torch.float32))
                else:
                    gradient = ops.where(mask, ops.add(gradient, part), gradient)
        assert gradient is not None
        return gradient

    rv = Pointwise.create(
        device=grad_output.get_device(),
        dtype=dtype,
        inner_fn=fn,
        ranges=new_size,
    )
    return rv


fallback_avg_pool3d_backward = fallback_handler(
    aten.avg_pool3d_backward.default, add_to_fallback_set=False
)


@register_lowering(aten.avg_pool3d_backward, type_promotion_kind=None)
def avg_pool3d_backward(
    grad_output,
    x,
    kernel_size,
    stride,
    padding,
    ceil_mode,
    count_include_pad,
    divisor_override=None,
):
    assert divisor_override is None or divisor_override != 0, "divisor must be not zero"
    if not stride:
        stride = kernel_size
    if not padding:
        padding = [0, 0, 0]

    assert isinstance(grad_output, TensorBox)
    assert isinstance(x, TensorBox)
    assert len(kernel_size) == 3
    assert len(stride) == 3
    assert len(padding) == 3
    assert len(x.get_size()) in (4, 5)

    grad_output.realize_hint()

    *_batch, depth, height, width = x.get_size()

    _d_out, ceil_mode_d = pooling_size(
        depth, 0, kernel_size, stride, padding, ceil_mode
    )
    _h_out, ceil_mode_h = pooling_size(
        height, 1, kernel_size, stride, padding, ceil_mode
    )
    _w_out, ceil_mode_w = pooling_size(
        width, 2, kernel_size, stride, padding, ceil_mode
    )

    grad_loader = grad_output.make_loader()
    had_padding = any(padding) or ceil_mode_d or ceil_mode_h or ceil_mode_w

    *_, pooled_depth, pooled_height, pooled_width = grad_output.get_size()
    new_size = list(x.get_size())
    dtype = x.get_dtype()

    d_window_size, h_window_size, w_window_size = (
        max(
            max(d // stride[i] - max(0, (d - kernel_size[i]) // stride[i]), 1)
            for d in range(kernel_size[i] * 2)
        )
        for i in range(3)
    )

    window_size = d_window_size * h_window_size * w_window_size
    if window_size > 125:
        # Kernel size too big. Results in hard-to-optimize Triton code.
        return fallback_avg_pool3d_backward(
            grad_output,
            x,
            kernel_size,
            stride,
            padding,
            ceil_mode,
            count_include_pad,
            divisor_override,
        )

    def compute_pool_size_without_padding(pd, ph, pw):
        stride_d, stride_h, stride_w = (ops.constant(s, torch.int32) for s in stride)
        pad_d, pad_h, pad_w = (ops.constant(p, torch.int32) for p in padding)
        kernel_d, kernel_h, kernel_w = (
            ops.constant(k, torch.int32) for k in kernel_size
        )

        dstart, hstart, wstart = (
            ops.sub(ops.mul(p, s), pad)
            for p, s, pad in zip(
                [pd, ph, pw], [stride_d, stride_h, stride_w], [pad_d, pad_h, pad_w]
            )
        )
        dend, hend, wend = (
            ops.minimum(
                ops.add(start, k), ops.add(ops.index_expr(dim, torch.int32), pad)
            )
            for start, k, dim, pad in zip(
                [dstart, hstart, wstart],
                [kernel_d, kernel_h, kernel_w],
                [depth, height, width],
                [pad_d, pad_h, pad_w],
            )
        )
        dstart, hstart, wstart = (
            ops.maximum(start, ops.constant(0, torch.int32))
            for start in [dstart, hstart, wstart]
        )
        dend, hend, wend = (
            ops.minimum(end, ops.index_expr(dim, torch.int32))
            for end, dim in zip([dend, hend, wend], [depth, height, width])
        )
        divide_factor = ops.mul(
            ops.mul(ops.sub(dend, dstart), ops.sub(hend, hstart)), ops.sub(wend, wstart)
        )
        return divide_factor

    def fn(idx):
        *prefix, d, h, w = idx
        d, h, w = (v + pad for v, pad in zip([d, h, w], padding))

        pdstart, phstart, pwstart = (
            ops.index_expr(FloorDiv(v - k + s, s), torch.int32)
            for v, k, s in zip([d, h, w], kernel_size, stride)
        )

        pdend, phend, pwend = (
            ops.index_expr(FloorDiv(v, s) + 1, torch.int32)
            for v, s in zip([d, h, w], stride)
        )

        pdstart, phstart, pwstart = (
            ops.maximum(pstart, ops.constant(0, torch.int32))
            for pstart in [pdstart, phstart, pwstart]
        )
        pdend, phend, pwend = (
            ops.minimum(pend, ops.index_expr(pooled_dim, torch.int32))
            for pend, pooled_dim in zip(
                [pdend, phend, pwend], [pooled_depth, pooled_height, pooled_width]
            )
        )

        gradient = None
        # Iterate over the 3D region to accumulate gradients
        for pd_ in range(d_window_size):
            for ph_ in range(h_window_size):
                for pw_ in range(w_window_size):
                    pd, ph, pw = (
                        ops.add(pstart, ops.constant(p_, torch.int32))
                        for pstart, p_ in zip(
                            [pdstart, phstart, pwstart], [pd_, ph_, pw_]
                        )
                    )

                    if divisor_override is not None:
                        scale = divisor_override
                    elif count_include_pad or not had_padding:
                        scale = kernel_size[0] * kernel_size[1] * kernel_size[2]
                    else:
                        scale = compute_pool_size_without_padding(pd, ph, pw)

                    part = ops.truediv(
                        grad_loader(
                            [
                                *prefix,
                                ops.indirect_indexing(
                                    ops.minimum(
                                        pd, ops.sub(pdend, ops.constant(1, torch.int32))
                                    ),
                                    pooled_depth,
                                    check=False,
                                ),
                                ops.indirect_indexing(
                                    ops.minimum(
                                        ph, ops.sub(phend, ops.constant(1, torch.int32))
                                    ),
                                    pooled_height,
                                    check=False,
                                ),
                                ops.indirect_indexing(
                                    ops.minimum(
                                        pw, ops.sub(pwend, ops.constant(1, torch.int32))
                                    ),
                                    pooled_width,
                                    check=False,
                                ),
                            ]
                        ),
                        scale,
                    )

                    mask = ops.and_(
                        ops.and_(ops.lt(pd, pdend), ops.lt(ph, phend)),
                        ops.lt(pw, pwend),
                    )
                    if gradient is None:
                        gradient = ops.where(
                            mask, part, ops.constant(0.0, torch.float32)
                        )
                    else:
                        gradient = ops.where(mask, ops.add(gradient, part), gradient)
        assert gradient is not None
        return gradient

    rv = Pointwise.create(
        device=grad_output.get_device(),
        dtype=dtype,
        inner_fn=fn,
        ranges=new_size,
    )
    return rv


def _validate_reduction_axis(x, axis):
    size = x.get_size()
    if isinstance(axis, int):
        axis = [axis]
    elif not axis:
        axis = range(len(size))
    if len(size) == 0:
        assert tuple(axis) in [(), (0,), (-1,)], f"invalid axis: {axis}"
        return []
    axis = list(axis)
    for i in range(len(axis)):
        if axis[i] < 0:
            axis[i] += len(size) if len(size) else 1
        assert 0 <= axis[i] < len(size) or (len(size) == 0 and axis[i] == 0)
    assert len(OrderedSet(axis)) == len(axis), "reduction axis not unique"
    return axis


def _make_reduction_inner(x, *, axis, keepdims, dtype, override_return_dtype):
    if dtype is not None:
        x = to_dtype(x, dtype)
    size = x.get_size()
    axis = OrderedSet[int](_validate_reduction_axis(x, axis))

    kept_sizes = []
    kept_idx = []
    reduced_sizes = []
    reduced_idx = []
    for i in range(len(size)):
        if i in axis:
            reduced_idx.append(i)
            reduced_sizes.append(size[i])
        else:
            kept_idx.append(i)
            kept_sizes.append(size[i])

    def loader(index, reduction_index):
        assert len(reduction_index) == len(reduced_idx)
        if keepdims:
            assert len(index) == len(size)
            index = [index[i] for i in kept_idx]
        assert len(index) == len(kept_idx)
        new_index = [None] * (len(index) + len(reduction_index))
        for idx, var in itertools.chain(
            zip(kept_idx, index), zip(reduced_idx, reduction_index)
        ):
            new_index[idx] = var
        return inner_loader(new_index)

    if keepdims:
        new_size = list(size)
        for i in reduced_idx:
            new_size[i] = sympy.S.One
    else:
        new_size = kept_sizes

    inner_loader = x.make_loader()
    return dict(
        device=x.get_device(),
        dst_dtype=override_return_dtype or x.get_dtype(),
        src_dtype=x.get_dtype(),
        inner_fn=loader,
        ranges=new_size,
        reduction_ranges=reduced_sizes,
    )


def make_reduction(reduction_type: ReductionType, override_return_dtype=None):
    def inner(x, axis=None, keepdims=False, *, dtype=None):
        kwargs = _make_reduction_inner(
            x,
            axis=axis,
            keepdims=keepdims,
            dtype=dtype,
            override_return_dtype=override_return_dtype,
        )
        result = Reduction.create(reduction_type=reduction_type, input_node=x, **kwargs)
        if isinstance(
            result.data.data,  # type: ignore[attr-defined]
            Reduction,
        ):  # Only realize if reduction isn't unrolled
            result.realize()
        return result

    return inner


def _make_scan_inner(x, *, axis, dtype):
    if dtype is not None:
        x = to_dtype(x, dtype)
    axis = _validate_dim(x, axis)

    return dict(
        device=x.get_device(),
        dtypes=(x.get_dtype(),),
        inner_fns=(x.make_loader(),),
        size=x.get_size(),
        axis=axis,
    )


@register_lowering(aten.mean)
def mean(x, axis=None, keepdim=False, *, dtype=None):
    if dtype is not None:
        x = to_dtype(x, dtype)
    size = x.get_size()
    axis = _validate_reduction_axis(x, axis)
    # compute in higher-precision until end of mean lowering
    output_dtype = x.get_dtype()
    if output_dtype in (torch.float16, torch.bfloat16):
        x = to_dtype(x, torch.float)
    sum_result = sum_(x, axis, keepdim)
    denom = sympy_product(size[i] for i in axis)
    denom = ir.IndexingConstant(index=denom, dtype=x.get_dtype(), device=x.get_device())
    denom = ExpandView.create(denom, list(sum_result.get_size()))
    return to_dtype(div(sum_result, denom), output_dtype)


def var_mean_sum_(x, axis, correction, keepdim, return_mean):
    if correction is None:
        correction = 1

    size = x.get_size()
    axis = _validate_reduction_axis(x, axis)
    x_mean = mean(x, axis, keepdim=True)
    if return_mean:
        x_mean.realize()

    diffs = square(sub(x, x_mean))
    sum_result = sum_(diffs, axis, keepdim)

    denom = sympy_product(size[i] for i in axis)
    if correction:
        denom = sympy.Max(denom - correction, 0)
    denom = ir.IndexingConstant(index=denom, dtype=x.get_dtype(), device=x.get_device())
    denom = ExpandView.create(denom, list(sum_result.get_size()))
    x_var = div(sum_result, denom)
    if not return_mean:
        return (x_var,)

    x_mean = x_mean if keepdim else squeeze(x_mean, axis)
    return x_var, x_mean


def use_two_step_variance(x, axis, keepdim):
    # Instead of unrolling welford, just unroll the simpler two-step var
    axis = _validate_reduction_axis(x, axis)
    kwargs = _make_reduction_inner(
        x, axis=axis, keepdims=keepdim, dtype=None, override_return_dtype=None
    )

    ranges = kwargs["ranges"]
    reduction_numel = sympy_product(kwargs["reduction_ranges"])
    return (
        isinstance(reduction_numel, sympy.Integer)
        and int(reduction_numel) < config.unroll_reductions_threshold
        and sympy_product(ranges) != 1
    )


def var_mean_welford_(x, axis, *, correction, keepdim, return_mean):
    if correction is None:
        correction = 1

    kwargs = _make_reduction_inner(
        x, axis=axis, keepdims=keepdim, dtype=None, override_return_dtype=None
    )
    loader = kwargs.pop("inner_fn")
    kwargs.pop("dst_dtype")
    kwargs.pop("src_dtype")

    mean, m2, _ = ir.WelfordReduction.create(
        inner_fns=(loader,),
        reduction_type="welford_reduce",
        dtype=x.get_dtype(),
        **kwargs,
    )
    m2.realize()

    dtype = x.get_dtype()
    size = x.get_size()
    axis = _validate_reduction_axis(x, axis)
    rnumel = sympy_product(size[i] for i in axis)

    def get_constant_or_index_expr(x, dtype):
        if isinstance(x, sympy.Expr) and not x.is_number:
            return ops.to_dtype(ops.index_expr(x, torch.int64), dtype)
        return ops.constant(x, dtype)

    def scale_fn(data):
        c = get_constant_or_index_expr(correction, dtype)
        N = get_constant_or_index_expr(rnumel, dtype)
        zero = ops.constant(0, dtype)
        return data / ops.maximum(zero, N - c)

    var = make_pointwise(scale_fn)(m2)

    if return_mean:
        mean.realize()
        return var, mean
    return (var,)


def var_mean_helper_(x, *, axis, correction, keepdim, return_mean):
    out_dtype = x.get_dtype()
    compute_dtype = get_computation_dtype(out_dtype)
    x = to_dtype(x, compute_dtype, copy=False)
    kwargs = dict(
        x=x,
        axis=axis,
        correction=correction,
        keepdim=keepdim,
        return_mean=return_mean,
    )
    output = (
        var_mean_sum_(**kwargs)
        if use_two_step_variance(x, axis=axis, keepdim=keepdim)
        else var_mean_welford_(**kwargs)
    )
    output = tuple(to_dtype(x, out_dtype, copy=False) for x in output)
    return output[0] if not return_mean else output


@register_lowering([aten.var, prims.var])
def var_(x, axis=None, *, correction=None, keepdim=False):
    return var_mean_helper_(
        x, axis=axis, correction=correction, keepdim=keepdim, return_mean=False
    )


@register_lowering(aten.var_mean)
def var_mean(x, axis=None, *, correction=None, keepdim=False):
    return var_mean_helper_(
        x, axis=axis, correction=correction, keepdim=keepdim, return_mean=True
    )


def pow_recursive(x, y, dtype):
    if y < 0:
        return pow_recursive(ops.reciprocal(x), -y, dtype)
    if y == 0:
        return ops.constant(1, dtype)
    if y == 1:
        return x

    result = pow_recursive(x, y // 2, dtype)
    result = ops.mul(result, result)
    if (y % 2) == 1:
        result = ops.mul(result, x)
    return result


@make_pointwise
def pow_native(a, b):
    return ops.pow(a, b)


fallback_pow_tensor_tensor = fallback_handler(
    aten.pow.Tensor_Tensor, add_to_fallback_set=False
)
fallback_pow_scalar = fallback_handler(aten.pow.Scalar, add_to_fallback_set=False)
fallback_pow_tensor_scalar = fallback_handler(
    aten.pow.Tensor_Scalar, add_to_fallback_set=False
)


@register_lowering(aten.pow, broadcast=True)
def pow(a, b):
    if isinstance(b, float) and b == int(b):
        return pow(a, int(b))
    elif isinstance(b, float) and b == 0.5:
        return sqrt(a)
    elif isinstance(b, int) and b == 1:
        return clone(a)

    # Type promotion ensures all tensor arguments have the same type
    dtype = next(x.get_dtype() for x in (a, b) if isinstance(x, ir.TensorBox))
    is_integer_pow = is_integer_dtype(dtype)

    # Optimize away small fixed powers, or for integers avoid falling back to ATen
    embed_exponent = isinstance(b, int) and (
        -32 < b < 32 or (is_integer_pow and b >= 0)
    )
    if embed_exponent:
        loader = a.make_loader()

        def fn(idx):
            return pow_recursive(loader(idx), b, a.get_dtype())

        return Pointwise.create(
            device=a.get_device(),
            dtype=a.get_dtype(),
            inner_fn=fn,
            ranges=a.get_size(),
        )

    if isinstance(a, Number):
        if a == 1:
            return full_like(b, 1)
        if a == 2 and is_float_dtype(b.get_dtype()):
            return exp2(b)

    if is_integer_pow:
        # ops.pow doesn't work for integers
        if isinstance(a, Number):
            return fallback_pow_scalar(a, b)
        elif isinstance(b, Number):
            return fallback_pow_tensor_scalar(a, b)
        else:
            return fallback_pow_tensor_tensor(a, b)

    return pow_native(a, b)


def mutate_to(changed, val, unsafe_alias=False):
    if isinstance(changed, TensorBox):
        changed_data = changed.data
    else:
        changed_data = changed
    if isinstance(val, TensorBox):
        val = val.data

    if not isinstance(val, ir.StorageBox):
        # introduce a copy to handle views
        val = Pointwise.create(
            device=changed.get_device(),
            dtype=changed.get_dtype(),
            inner_fn=val.make_loader(),
            ranges=changed.get_size(),
        ).data
        assert isinstance(val, ir.StorageBox)

    if isinstance(changed_data, ir.StorageBox) and not (
        changed_data.is_input_buffer()
        # In AOTI, module parameters and buffers are not lifted as graph inputs
        or changed_data.is_module_buffer()
        or isinstance(changed_data.data, ir.NopKernel)
    ):
        # Fast path, just swing the data pointer
        val.realize()
        changed_data.data = val.data
        return changed

    ir.MutationLayoutSHOULDREMOVE.realize_into(
        val, changed_data, unsafe_alias=unsafe_alias
    )
    return changed


@register_lowering(aten.fill_)
def fill_(x, fill_value):
    return mutate_to(x, full_like(x, fill_value))


@register_lowering(aten.copy_, type_promotion_kind=None)
def copy_(dst, src, non_blocking=False):
    if dst is src:
        # dst.copy_(dst) can happen from the reinplacing pass
        return dst
    src = to_device(src, dst.get_device())
    src = to_dtype(src, dst.get_dtype())
    src = expand(src, dst.get_size())
    return mutate_to(dst, src)


@make_pointwise
def floordiv(a, b):
    return ops.floordiv(a, b)


@make_pointwise
def truncdiv(a, b):
    return ops.truncdiv(a, b)


@register_lowering(aten.div, broadcast=True)
def div_mode(a, b, rounding_mode=None):
    both_integer = is_integer_type(a) and is_integer_type(b)
    both_boolean = is_boolean_type(a) and is_boolean_type(b)

    # floordiv and truncdiv need special handling for integer tensors on Triton,
    # see the discussion at https://github.com/openai/triton/issues/605
    if rounding_mode == "floor":
        assert not both_boolean, "floordiv operands can not be boolean at the same time"
        return floordiv(a, b) if both_integer else floor(div(a, b))
    if rounding_mode == "trunc":
        assert not both_boolean, "truncdiv operands can not be boolean at the same time"
        return truncdiv(a, b) if both_integer else trunc(div(a, b))
    return div(a, b)


@register_lowering([aten.mul], broadcast=True)
def mul(a, b):
    both_bool = is_boolean_type(a) and is_boolean_type(b)
    if both_bool:
        return logical_and(a, b)
    else:
        fn = ops_wrapper(aten.mul.__name__)
        return make_pointwise(fn)(a, b)


def get_constant_value(x: ir.IRNode) -> Optional[ir.Constant]:
    """Try convert an arbitrary IR node into an ir.Constant value"""

    # First try unwrapping the IRNode to see if it is already an ir.Constant
    # Optional step, but avoids unnecessary inner_fn evaluation.
    if isinstance(x, ir.MutableBox):
        return get_constant_value(x.data)
    if isinstance(x, ir.BaseView):
        return get_constant_value(x.unwrap_view())
    if isinstance(x, ir.Constant):
        return x

    # If the unwrapped node is not an ir.Constant, try evaluating inner_fn
    # to see if the returned value is from an `ops.constant` call
    if not isinstance(x, ir.Loops):
        return None

    handler = torch._inductor.ops_handler.ExtractConstantsHandler(x.get_device())
    with (
        V.set_ops_handler(handler),
        patch.object(ir.FlexibleLayout, "allow_indexing", True),
    ):
        out = x.inner_fn(*x.inner_fn_args())

    assert isinstance(out, torch._inductor.virtualized.OpsValue)
    if isinstance(out.value, ir.Constant):
        return out.value
    return None


# NOTE: prims.div maps to a / b in C, so performs truncation division on
#   integer inputs and true division for floating and complex inputs.
@register_lowering([prims.div], broadcast=True)
def div_prim(a, b):
    is_integral = all(is_boolean_type(x) or is_integer_type(x) for x in [a, b])

    if is_integral:
        return truncdiv(a, b)

    if (divisor := get_constant_value(b)) is not None:
        # Replace divide by constant with multiply by reciprocal
        if divisor.value == 0:
            reciprocal = math.copysign(float("inf"), divisor.value)
        else:
            reciprocal = 1.0 / divisor.value
        return mul(a, reciprocal)

    def fn(*args):
        return ops.truediv(*args)

    return make_pointwise(fn)(a, b)


@register_lowering(
    [aten.true_divide, aten.div.Tensor],
    broadcast=True,
    type_promotion_kind=ELEMENTWISE_TYPE_PROMOTION_KIND.INT_TO_FLOAT,
)
def div(a, b):
    a, b = promote_constants(
        (a, b), type_promotion_kind=ELEMENTWISE_TYPE_PROMOTION_KIND.INT_TO_FLOAT
    )
    return div_prim(a, b)


@register_lowering([aten.fmod, prims.fmod], broadcast=True)
def fmod(a, b):
    is_integral = is_boolean_type(a) or is_integer_type(a)

    if is_integral:

        def fn(a, b):
            return ops.mod(a, b)

    else:

        def fn(a, b):
            return ops.fmod(a, b)

    return make_pointwise(fn)(a, b)


@register_lowering([aten.sum, prims.sum])
def sum_(x, axis=None, keepdims=False, *, dtype=None):
    if (
        is_integer_dtype(x.get_dtype()) or is_boolean_dtype(x.get_dtype())
    ) and dtype is None:
        dtype = torch.int64

    fn = make_reduction("sum", override_return_dtype=dtype)
    return fn(x, axis, keepdims, dtype=dtype)


fallback_cumsum = fallback_handler(aten.cumsum.default)
fallback_cumprod = fallback_handler(aten.cumprod.default)
fallback_logcumsumexp = fallback_handler(aten.logcumsumexp.default)
fallback_cummax = fallback_handler(aten.cummax.default)
fallback_cummin = fallback_handler(aten.cummin.default)


@register_lowering(aten.cumsum)
def cumsum(x, axis=None, dtype=None):
    if (
        is_integer_dtype(x.get_dtype()) or is_boolean_dtype(x.get_dtype())
    ) and dtype is None:
        dtype = torch.int64

    if len(x.get_size()) == 0:
        assert axis in [0, -1]
        dtype = dtype or x.get_dtype()
        return to_dtype(x, dtype, copy=True)

    def combine_fn(a_tuple, b_tuple):
        (a,) = a_tuple
        (b,) = b_tuple
        return (ops.add(a, b),)

    kwargs = _make_scan_inner(x, axis=axis, dtype=dtype)
    (result,) = ir.Scan.create(**kwargs, combine_fn=combine_fn)
    if result is None:
        return fallback_cumsum(x, dim=axis, dtype=dtype)
    return result


@register_lowering(aten.cumprod)
def cumprod(x, axis=None, dtype=None):
    if (
        is_integer_dtype(x.get_dtype()) or is_boolean_dtype(x.get_dtype())
    ) and dtype is None:
        dtype = torch.int64

    if len(x.get_size()) == 0:
        assert axis in [0, -1]
        dtype = dtype or x.get_dtype()
        return to_dtype(x, dtype, copy=True)

    def combine_fn(a_tuple, b_tuple):
        (a,) = a_tuple
        (b,) = b_tuple
        return (ops.mul(a, b),)

    kwargs = _make_scan_inner(x, axis=axis, dtype=dtype)
    (result,) = ir.Scan.create(**kwargs, combine_fn=combine_fn)
    if result is None:
        return fallback_cumprod(x, dim=axis, dtype=dtype)
    return result


@register_lowering(aten.logcumsumexp)
def logcumsumexp(x, dim):
    def log_add_exp_helper(a_tuple, b_tuple):
        (a,) = a_tuple
        (b,) = b_tuple
        min_v = ops.minimum(a, b)
        max_v = ops.maximum(a, b)
        mask = (min_v != max_v) | (~ops.isinf(min_v))
        return (ops.where(mask, ops.log1p(ops.exp(min_v - max_v)) + max_v, a),)

    dtype = x.get_dtype()
    if len(x.get_size()) == 0:
        assert dim in [0, -1]
        return clone(x)

    kwargs = _make_scan_inner(x, axis=dim, dtype=dtype)
    (result,) = ir.Scan.create(**kwargs, combine_fn=log_add_exp_helper)
    if result is None:
        return fallback_logcumsumexp(x, dim=dim)
    return result


@register_lowering(aten.cummax, type_promotion_kind=None)
def cummax(x, axis=None):
    if len(x.get_size()) == 0:
        assert axis in [0, -1]
        return clone(x), empty_like(x, dtype=torch.int64)

    dtype = x.get_dtype()
    combine_fn = ir.get_reduction_combine_fn(
        "argmax", dtype=dtype, arg_break_ties_left=False
    )

    kwargs = _make_scan_inner(x, axis=axis, dtype=dtype)
    kwargs["dtypes"] = (dtype, torch.int64)
    kwargs["inner_fns"] = (x.make_loader(), lambda _: "rindex")
    values, indices = ir.Scan.create(**kwargs, combine_fn=combine_fn)  # type: ignore[arg-type]
    if values is None:
        return fallback_cummax(x, dim=axis)
    return values, indices


@register_lowering(aten.cummin, type_promotion_kind=None)
def cummin(x, axis=None):
    if len(x.get_size()) == 0:
        assert axis in [0, -1]
        return clone(x), empty_like(x, dtype=torch.int64)

    dtype = x.get_dtype()
    combine_fn = ir.get_reduction_combine_fn(
        "argmin", dtype=dtype, arg_break_ties_left=False
    )

    kwargs = _make_scan_inner(x, axis=axis, dtype=dtype)
    kwargs["dtypes"] = (dtype, torch.int64)
    kwargs["inner_fns"] = (x.make_loader(), lambda _: "rindex")
    values, indices = ir.Scan.create(**kwargs, combine_fn=combine_fn)  # type: ignore[arg-type]
    if values is None:
        return fallback_cummin(x, dim=axis)
    return values, indices


@register_lowering(aten.prod)
def prod(x, axis=None, keepdims=False, *, dtype=None):
    if (
        is_integer_dtype(x.get_dtype()) or is_boolean_dtype(x.get_dtype())
    ) and dtype is None:
        dtype = torch.int64

    fn = make_reduction("prod", override_return_dtype=dtype)
    return fn(x, axis, keepdims, dtype=dtype)


@register_lowering(aten.any)
def reduce_any(x, dim=None, keepdim=False):
    x = to_dtype(x, torch.bool)
    return make_reduction("any")(x, axis=dim, keepdims=keepdim)


@register_lowering(aten.max, type_promotion_kind=None)
def reduce_max(x, dim=None, keepdim=False):
    if dim is not None:
        return (
            reduce_amax(x, axis=dim, keepdims=keepdim),
            reduce_argmax(x, axis=dim, keepdims=keepdim),
        )

    return reduce_amax(x, axis=None, keepdims=keepdim)


@register_lowering(aten.min, type_promotion_kind=None)
def reduce_min(x, dim=None, keepdim=False):
    if dim is not None:
        return (
            reduce_amin(x, axis=dim, keepdims=keepdim),
            reduce_argmin(x, axis=dim, keepdims=keepdim),
        )

    return reduce_amin(x, axis=None, keepdims=keepdim)


register_lowering(prims.xor_sum)(make_reduction("xor_sum"))
reduce_amax = register_lowering(aten.amax)(make_reduction("max"))
reduce_amin = register_lowering(aten.amin)(make_reduction("min"))
reduce_argmax = register_lowering(aten.argmax)(
    make_reduction("argmax", override_return_dtype=torch.int64)
)
reduce_argmin = register_lowering(aten.argmin)(
    make_reduction("argmin", override_return_dtype=torch.int64)
)

add = register_pointwise(
    aten.add, allow_alpha=True, override_fn_when_input_bool="logical_or"
)

sort_fallback = fallback_handler(aten.sort.stable, add_to_fallback_set=False)


@register_lowering(aten.sort.stable, type_promotion_kind=None)
def sort_stable(x, *, stable=None, dim=-1, descending=False):
    if stable is None:
        stable = False

    shape = x.get_size()
    device = x.get_device()
    dim = canonicalize_dim(len(shape), dim)
    if len(shape) == 0:
        return clone(x), _full(0, device, torch.int64, shape)

    dim_size = shape[dim] if len(shape) else 1
    if not V.graph.sizevars.statically_known_lt(dim_size, torch.iinfo(torch.int16).max):
        return sort_fallback(x, stable=stable, dim=dim, descending=descending)

    indices = iota(
        dim_size, start=0, step=1, dtype=torch.int16, device=device, requires_grad=False
    )
    view_shape = [1] * len(shape)
    if len(shape):
        view_shape[dim] = dim_size
    indices = view(indices, view_shape)
    indices = expand(indices, shape)

    values, indices = ir.Sort.create(
        device=device,
        dtypes=(x.dtype, indices.dtype),
        inner_fns=(x.make_loader(), indices.make_loader()),
        size=shape,
        axis=dim,
        stable=stable,
        descending=descending,
    )
    if values is None:
        return sort_fallback(x, stable=stable, dim=dim, descending=descending)

    assert indices is not None
    return values, to_dtype(indices, torch.int64)


@register_lowering(aten.sort.default, type_promotion_kind=None)
def sort(x, dim=-1, descending=False):
    return sort_stable(x, stable=False, dim=dim, descending=descending)


def register_pointwise_numeric(op, name=None, triton_fallback=None):
    return register_pointwise(
        op,
        name=name,
        type_promotion_kind=ELEMENTWISE_TYPE_PROMOTION_KIND.INT_TO_FLOAT,
        triton_fallback=triton_fallback,
    )


def register_pointwise_numeric_ldf64(op):
    return register_pointwise(
        op,
        type_promotion_kind=ELEMENTWISE_TYPE_PROMOTION_KIND.INT_TO_FLOAT,
        use_libdevice_for_f64=True,
    )


rsqrt = register_pointwise_numeric(aten.rsqrt)
exp = register_pointwise_numeric_ldf64(aten.exp)
exp2 = register_pointwise_numeric(aten.exp2)
expm1 = register_pointwise_numeric(aten.expm1)
relu = register_pointwise(aten.relu)
sigmoid = register_pointwise_numeric_ldf64(aten.sigmoid)
sqrt = register_pointwise_numeric_ldf64(aten.sqrt)
square = register_pointwise(aten.square)
sub = register_pointwise(aten.sub, allow_alpha=True)
register_pointwise_numeric_ldf64(aten.cos)
register_pointwise_numeric_ldf64(aten.sin)
abs = register_pointwise(aten.abs)
bitwise_and = register_pointwise(aten.bitwise_and)
bitwise_left_shift = register_pointwise(aten.bitwise_left_shift)
bitwise_not = register_pointwise(
    aten.bitwise_not, override_fn_when_input_bool="logical_not"
)
bitwise_or = register_pointwise(aten.bitwise_or)
bitwise_right_shift = register_pointwise(aten.bitwise_right_shift)
bitwise_xor = register_pointwise(aten.bitwise_xor)
register_pointwise_numeric(aten.lgamma)
erf = register_pointwise_numeric(aten.erf)
register_lowering(
    aten.special_erf, type_promotion_kind=ELEMENTWISE_TYPE_PROMOTION_KIND.INT_TO_FLOAT
)(erf)

register_pointwise_numeric(aten.log1p)
register_pointwise_numeric(aten.tan)
register_pointwise_numeric(aten.tanh)
register_pointwise_numeric_ldf64(aten.log)
logical_and = register_pointwise(
    aten.logical_and,
    type_promotion_kind=None,
    convert_input_to_bool=True,
    override_return_dtype=torch.bool,
)
logical_not = register_pointwise(
    aten.logical_not,
    type_promotion_kind=None,
    convert_input_to_bool=True,
    override_return_dtype=torch.bool,
)
logical_or = register_pointwise(
    aten.logical_or,
    type_promotion_kind=None,
    convert_input_to_bool=True,
    override_return_dtype=torch.bool,
)
logical_xor = register_pointwise(
    aten.logical_xor,
    type_promotion_kind=None,
    convert_input_to_bool=True,
    override_return_dtype=torch.bool,
)
maximum = register_pointwise(aten.maximum)
minimum = register_pointwise(aten.minimum)
register_lowering(aten.clamp_min)(maximum)
register_lowering(aten.clamp_max)(minimum)
neg = register_pointwise(aten.neg)
abs = register_pointwise(aten.abs)
reciprocal = register_pointwise_numeric(aten.reciprocal)
register_pointwise(aten.remainder)
sign = register_pointwise(aten.sign, override_fn_when_input_bool="identity")
register_pointwise(aten.ceil)
register_pointwise(aten.signbit, override_return_dtype=torch.bool)

register_lowering(aten._neg_view)(neg)

register_pointwise(aten.le, override_return_dtype=torch.bool)
register_pointwise(aten.lt, override_return_dtype=torch.bool)
register_pointwise(aten.ge, override_return_dtype=torch.bool)
gt = register_pointwise(aten.gt, override_return_dtype=torch.bool)
register_pointwise(aten.eq, override_return_dtype=torch.bool)
register_pointwise(aten.ne, override_return_dtype=torch.bool)

register_pointwise_numeric(aten.cosh)
register_pointwise_numeric(aten.sinh)
register_pointwise_numeric(aten.acos)
register_pointwise_numeric(aten.acosh)
register_pointwise_numeric(aten.asin)
register_pointwise_numeric(aten.asinh)
register_pointwise_numeric(aten.atan2)
register_pointwise_numeric(aten.atan)
register_pointwise_numeric(aten.atanh)
register_pointwise_numeric(aten.copysign)
register_pointwise_numeric(aten.erfc)
register_pointwise_numeric(aten.erfinv)
register_pointwise_numeric(aten.hypot)
register_pointwise_numeric(aten.log10)
register_pointwise_numeric(aten.log2)
register_pointwise_numeric(aten.nextafter)

from .codegen.common import BackendFeature, pointwise_overrides_data


def _get_pointwise_overrides(ns, name):
    data = pointwise_overrides_data[name]
    op = getattr(ns, data.name, None)
    if op is None:
        return

    def make_triton_fallback(op):
        if data.triton is None:
            return fallback_handler(op)

    if isinstance(op, torch._ops.OpOverloadPacket):
        for olname in op.overloads():
            ol = getattr(op, olname)
            yield ol, data.type_promotion_kind, make_triton_fallback(ol)
    else:
        yield op, data.type_promotion_kind, make_triton_fallback(op)


for name in pointwise_overrides_data:
    for op, type_promotion_kind, triton_fallback in _get_pointwise_overrides(
        aten, name
    ):
        register_pointwise(
            op,
            name=name,
            type_promotion_kind=type_promotion_kind,
            triton_fallback=triton_fallback,
        )

    for op, type_promotion_kind, triton_fallback in _get_pointwise_overrides(
        prims, name
    ):
        register_pointwise(
            op,
            name=name,
            type_promotion_kind=type_promotion_kind,
            triton_fallback=triton_fallback,
        )


foreach_add_list = register_foreach_pointwise(
    aten._foreach_add.List, add, allow_alpha=True
)
foreach_add_scalar = register_foreach_pointwise(
    aten._foreach_add.Scalar, add, allow_alpha=True
)
register_foreach_pointwise(aten._foreach_add.Tensor, add, allow_alpha=True)
foreach_mul_list = register_foreach_pointwise(aten._foreach_mul.List, mul)
register_foreach_pointwise(aten._foreach_mul.Tensor, mul)
foreach_mul_scalar = register_foreach_pointwise(aten._foreach_mul.Scalar, mul)
register_foreach_pointwise(aten._foreach_sub.List, sub)
register_foreach_pointwise(aten._foreach_sub.Scalar, sub)
register_foreach_pointwise(aten._foreach_neg.default, neg)
register_foreach_pointwise(aten._foreach_abs.default, abs)
register_foreach_pointwise(aten._foreach_pow.Scalar, pow)
register_foreach_pointwise(aten._foreach_pow.List, pow)
register_foreach_pointwise(aten._foreach_pow.ScalarAndTensor, pow)
foreach_div_list = register_foreach_pointwise(aten._foreach_div.List, div)
register_foreach_pointwise(aten._foreach_div.Tensor, div)
foreach_div_scalar = register_foreach_pointwise(aten._foreach_div.Scalar, div)
register_foreach_pointwise(aten._foreach_sqrt, sqrt)
register_foreach_pointwise(aten._foreach_rsqrt, rsqrt)
register_foreach_pointwise(aten._foreach_maximum.List, maximum)
register_foreach_pointwise(aten._foreach_maximum.Scalar, maximum)
register_foreach_pointwise(aten._foreach_minimum.List, minimum)
register_foreach_pointwise(aten._foreach_minimum.Scalar, minimum)
register_foreach_pointwise(aten._foreach_clamp_min.List, maximum)
register_foreach_pointwise(aten._foreach_clamp_min.Scalar, maximum)
register_foreach_pointwise(aten._foreach_clamp_max.List, minimum)
register_foreach_pointwise(aten._foreach_clamp_max.Scalar, minimum)
register_foreach_pointwise(aten._foreach_reciprocal, reciprocal)
register_foreach_pointwise(aten._foreach_sign, sign)
register_foreach_pointwise(aten._foreach_copy, copy)


# these are only encountered as outputs of the graph
# reinplacing epilogue copies improves compile time
# by removing extra buffers sent to the scheduler.
def register_foreach_inplace(aten_op, outplace_aten_op, outplace_op):
    inplaceable_foreach_ops[outplace_aten_op] = aten_op
    inplace_foreach_ops.add(aten_op)

    def fn(*args, **kwargs):
        results = outplace_op(*args, **kwargs)
        mut_results = []
        for arg, result in zip(args[0], results):
            mut_results.append(mutate_to(arg, result, unsafe_alias=True))

        return mut_results

    _register_foreach_lowering(aten_op, fn)


register_foreach_inplace(
    aten._foreach_add_.List, aten._foreach_add.List, foreach_add_list
)
register_foreach_inplace(
    aten._foreach_add_.Scalar, aten._foreach_add.Scalar, foreach_add_scalar
)
register_foreach_inplace(
    aten._foreach_mul_.List, aten._foreach_mul.List, foreach_mul_list
)
register_foreach_inplace(
    aten._foreach_mul_.Scalar, aten._foreach_mul.Scalar, foreach_mul_scalar
)
register_foreach_inplace(
    aten._foreach_div_.List, aten._foreach_div.List, foreach_div_list
)
register_foreach_inplace(
    aten._foreach_div_.Scalar, aten._foreach_div.Scalar, foreach_div_scalar
)


def register_inplace(aten_op, outplace_op):
    @register_lowering(aten_op, type_promotion_kind=None)
    def fn(*args, **kwargs):
        result = outplace_op(*args, **kwargs)
        result = to_dtype(result, args[0].get_dtype())
        return mutate_to(args[0], result)

    return fn


register_inplace(aten.add_, add)
register_inplace(aten.bitwise_and_, bitwise_and)
register_inplace(aten.bitwise_left_shift_, bitwise_left_shift)
register_inplace(aten.bitwise_not_, bitwise_not)
register_inplace(aten.bitwise_or_, bitwise_or)
register_inplace(aten.bitwise_right_shift_, bitwise_right_shift)
register_inplace(aten.bitwise_xor_, bitwise_xor)
register_inplace(aten.mul_, mul)
register_inplace(aten.div_.Tensor, div)
register_inplace(aten.div_.Tensor_mode, div_mode)
register_inplace(aten.logical_and_, logical_and)
register_inplace(aten.logical_not_, logical_not)
register_inplace(aten.logical_or_, logical_or)
register_inplace(aten.logical_xor_, logical_xor)
register_inplace(aten.sub_, sub)
register_inplace(aten.relu_, relu)
register_inplace(aten.sigmoid_, sigmoid)


register_lowering(aten.__and__)(bitwise_and)
register_lowering(aten.__lshift__)(bitwise_left_shift)
register_lowering(aten.__or__)(bitwise_or)
register_lowering(aten.__rshift__)(bitwise_right_shift)
register_lowering(aten.__xor__)(bitwise_xor)

register_inplace(aten.__iand__, aten.__and__)
register_inplace(aten.__ilshift__, aten.__lshift__)
register_inplace(aten.__ior__, aten.__or__)
register_inplace(aten.__irshift__, aten.__rshift__)
register_inplace(aten.__ixor__, aten.__xor__)


@register_lowering(aten.sym_constrain_range)
def sym_constrain_range(a, min=None, max=None):
    return None


@register_lowering(aten.sym_size.int)
def sym_size(a, dim):
    val = V.graph.current_node.meta["val"]
    # Note [Can val be an int?]
    # ~~~~~~~~~~~~~~~~~~~~~~~~~
    # In principle, someone could construct an FX graph where
    # a call to size/stride has a val that is a plain int (not
    # SymInt).  However, we will maintain the invariant that
    # this is not possible: if you are constructing an FX graph
    # where there is a call to size/stride that returns an
    # int, but you KNOW that int must always be a constant,
    # then you do not need trace that call at all (and just
    # constant propagate the integer as is.)
    assert isinstance(val, torch.SymInt)
    return val.node.expr


@register_lowering(aten.sym_stride.int)
def sym_stride(a, dim):
    val = V.graph.current_node.meta["val"]
    # See Note [Can val be an int?]
    assert isinstance(val, torch.SymInt)
    return val.node.expr


@register_lowering(aten.sym_numel)
def sym_numel(a):
    return a.get_numel()


for method, func in magic_methods.items():
    register_lowering(method_to_operator(method))(func)  # type: ignore[arg-type]


@register_lowering(torch.sym_sum)
def sym_sum(args):
    return sympy.Add(*args)


@register_lowering(aten._foobar)
def foobar(self, *args, **kwargs):
    raise NotImplementedError("Helpful for debugging")


@register_lowering(torch.ops._inductor_test.realize)
def _realize(x):
    x.realize()
    return clone(x)


@register_lowering(torch.ops.inductor.resize_storage_bytes_)
def resize_storage_bytes_(variable, new_size):
    variable.realize()
    ir.ResizeStorageBytes(variable, new_size)
    return variable


@register_lowering(torch.ops.aten.set_.source_Tensor)
def set__source_tensor(self, source_tensor):
    self.realize()
    source_tensor.realize()
    return TensorBox.create(ir.SetSourceTensorKernel(self, source_tensor))


if hasattr(torch.ops.fsdp, "copy_"):

    @register_lowering(torch.ops.fsdp.copy_.default)
    def fsdp_copy_(dst, src):
        if dst is src:
            # dst.copy_(dst) can happen from the reinplacing pass
            return dst
        src = to_device(src, dst.get_device())
        src = to_dtype(src, dst.get_dtype())
        src = expand(src, dst.get_size())
        return mutate_to(dst, src)


@register_lowering(torch.ops.aten.resize)
def resize(x, size, *, memory_format=None):
    assert isinstance(x, TensorBox)
    assert isinstance(size, (list, tuple))

    if memory_format is None:
        memory_format = torch.contiguous_format
    if memory_format == torch.preserve_format:
        raise RuntimeError(f"unsupported memory format: {memory_format}")

    if memory_format == torch.channels_last:
        assert len(size) == 4
    if memory_format == torch.channels_last_3d:
        assert len(size) == 5

    old_numel = x.get_numel()
    dtype = x.get_dtype()
    device = x.get_device_or_error()

    if isinstance(x.data, ir.BaseView):
        x.data = x.data.unwrap_view()

    if (
        torch.are_deterministic_algorithms_enabled()
        and torch.utils.deterministic.fill_uninitialized_memory  # type: ignore[attr-defined]
    ):
        if is_float_dtype(dtype):
            uninitalized_val = float("nan")
        elif is_integer_dtype(dtype):
            uninitalized_val = torch.iinfo(dtype).max
        else:
            uninitalized_val = True
    else:
        # using zero as that is what empty does
        uninitalized_val = 0.0

    if V.graph.sizevars.statically_known_equals(old_numel, 0):  # type: ignore[arg-type]
        return full(size, uninitalized_val, dtype=dtype, device=device)

    x_flat = as_strided(
        x,
        [
            old_numel,
        ],
        [
            1,
        ],
    )
    flat_loader = x_flat.make_loader()
    out_stride = ir.FlexibleLayout.stride_ordered_for_memory_format(size, memory_format)
    out_indexer = ir.FixedLayout(device, dtype, size, out_stride).make_indexer()

    def inner_fn(idx):
        flat_index = out_indexer(idx)
        flat_index_expr = ops.index_expr(flat_index, torch.int64)
        limit = ops.index_expr(old_numel, torch.int64)
        mask = ops.lt(flat_index_expr, limit)
        return ops.masked(mask, lambda: flat_loader([flat_index]), uninitalized_val)

    out = Pointwise.create(
        device=device, dtype=dtype, inner_fn=inner_fn, ranges=list(size)
    )
    return out


from torch._higher_order_ops.auto_functionalize import auto_functionalized


make_fallback(auto_functionalized)


@register_lowering(triton_kernel_wrapper_mutation)
def triton_kernel_wrap_(
    *,
    kernel_idx,
    constant_args_idx,
    grid,
    tma_descriptor_metadata,
    kwargs,
):
    from torch._higher_order_ops.triton_kernel_wrap import kernel_side_table

    constant_args = kernel_side_table.get_constant_args(constant_args_idx)
    ir.UserDefinedTritonKernel(
        kernel_idx=kernel_idx,
        grid=grid,
        tma_descriptor_metadata=tma_descriptor_metadata,
        kernel_args={**kwargs, **constant_args},
    )
    return {key: val for key, val in kwargs.items() if isinstance(val, TensorBox)}


@register_lowering(torch.ops.higher_order.cond, type_promotion_kind=None)
def cond(pred, true_fn, false_fn, operands):
    if any(isinstance(x, IRNode) and is_triton(x) for x in [pred, *operands]):
        msg = "control flow operator: torch.cond."
        if stack_trace := V.graph.current_node.meta.get("stack_trace", None):
            msg = f"{msg} Found from : \n {stack_trace}"
        V.graph.disable_cudagraphs_reason = msg

    result = ir.Conditional.create(pred, true_fn, false_fn, operands)
    return list(map(TensorBox.create, result))


@register_lowering(torch.ops.higher_order.while_loop, type_promotion_kind=None)
def while_loop(cond_fn, body_fn, carried_inputs, additional_inputs):
    if any(
        isinstance(x, IRNode) and is_triton(x)
        for x in carried_inputs + additional_inputs
    ):
        msg = "control flow operator: torch.while_loop."
        if stack_trace := V.graph.current_node.meta.get("stack_trace", None):
            msg = f"{msg} Found from : \n {stack_trace}"
        V.graph.disable_cudagraphs_reason = msg

    result = ir.WhileLoop.create(cond_fn, body_fn, carried_inputs, additional_inputs)
    return list(map(TensorBox.create, result))


@register_lowering(torch.ops.higher_order.invoke_subgraph, type_promotion_kind=None)
def invoke_subgraph(subgraph_fn: ir.Subgraph, identifier: str, operands):
    result = ir.InvokeSubgraph.create(subgraph_fn, operands)
    return list(map(TensorBox.create, result))


@register_lowering(torch._higher_order_ops.invoke_quant, type_promotion_kind=None)
def invoke_quant_tracer(subgraph_fn: ir.Subgraph, *operands, scheme=None):
    output = None
    quant_options = V.graph.current_node.meta.get("quant_options", None)
    assert quant_options is not None

    for i, node in enumerate(subgraph_fn.graph_module.graph.nodes):
        if node.op == "placeholder":
            V.graph.env[node] = operands[i]
            continue
        # todo getattr
        elif node.op == "output":
            args, kwargs = V.graph.fetch_args_kwargs_from_env(node)

            for v in itertools.chain(args, kwargs.values()):
                v.realize()

                if quant_options.codegen_low_precision:
                    V.graph.low_precision_codegen_ops.add(v.get_operation_name())

                V.graph.invoke_quant_ops.add(v.get_operation_name())

            output = torch.fx.Interpreter.output(V.graph, node, args, kwargs)
        else:
            V.graph.env[node] = V.graph.run_node(node)

    return output


@register_lowering(associative_scan_op, type_promotion_kind=None)
<<<<<<< HEAD
def associative_scan(combine_fn: ir.Subgraph, xs):
=======
def associative_scan(
    combine_fn: ir.Subgraph, xs, additional_inputs: tuple[torch.Tensor]
):
>>>>>>> 653eab01
    from .subgraph_lowering import InputDescriptor, lower_pointwise_subgraph

    if len(additional_inputs) > 0:
        raise RuntimeError(
            "Unable to generate code for associative_scan op, because there are lifted arguments"
        )

    subgraph_inputs = [
        InputDescriptor(dtype=x.get_dtype(), device=x.get_device())
        for x in itertools.chain(xs, xs)
    ]
    lowered_combine_fn = lower_pointwise_subgraph(combine_fn, subgraph_inputs)  # type: ignore[var-annotated]

    def wrapped_combine_fn(lhs, rhs):
        return lowered_combine_fn(
            *pytree.tree_leaves(lhs),
            *pytree.tree_leaves(rhs),
        )

    kwargs = _make_scan_inner(xs[0], axis=0, dtype=None)
    kwargs["dtypes"] = tuple(x.get_dtype() for x in xs)
    kwargs["inner_fns"] = tuple(x.make_loader() for x in xs)
    result = ir.Scan.create(
        combine_fn=wrapped_combine_fn,
        can_fallback_to_aten=False,
        **kwargs,
    )
    if result[0] is None:
        raise RuntimeError("Unable to generate code for associative_scan op")
    return result


@register_lowering(torch.ops.prims._sink_tokens.default)
def _sink_tokens(tokens):
    return None


@register_lowering(torch.ops.higher_order.with_effects, type_promotion_kind=None)
def with_effects(token, op, *args, **kwargs):
    result = ir.EffectfulKernel.create(op, *args, **kwargs)

    from torch._higher_order_ops.effects import get_effect_key

    effect_type = get_effect_key(op, args, kwargs)
    assert effect_type is not None
    effectful_kernel = V.graph.effectful_ops[effect_type]

    if result is None:
        return (effectful_kernel,)

    result = pytree.tree_map_only(ir.MultiOutput, TensorBox.create, result)
    if not isinstance(result, (list, tuple)):
        return (effectful_kernel, result)
    else:
        return (effectful_kernel, *result)


from .comm_lowering import register_comm_lowerings


register_comm_lowerings()


@register_lowering(inductor_prims.prepare_softmax_online, type_promotion_kind=None)
def prepare_softmax_online(x, dim):
    """
    Lowering inductor_prims.prepare_softmax_online to compute max/sum in one pass if no split is needed.
    """
    kwargs = _make_reduction_inner(
        x, axis=dim, keepdims=True, dtype=None, override_return_dtype=None
    )

    reduction_ranges = kwargs["reduction_ranges"]
    rnumel = V.graph.sizevars.simplify(sympy_product(reduction_ranges))
    hint, num_split = ir.Reduction.num_splits(
        **kwargs,
        reduction_type="online_softmax_reduce",  # type: ignore[arg-type]
        reduction_numel=rnumel,
    )

    if (
        num_split == 1
        and V.graph.sizevars.size_hint(rnumel) >= config.unroll_reductions_threshold
    ):
        max_tensor, sum_tensor = OnlineSoftmaxReduction.create(
            input_node=x, num_output=2, reduction_hint=hint, **kwargs
        )
        return max_tensor, sum_tensor
    else:
        # Note: [Split online_softmax_reduce]
        # We don't split reduction for online_softmax_reduce for now.
        # On one hand, supporting split reduction makes things complex since
        # the splitted out reuctions requires 2 inputs rather than one.
        # On the other hand, during training the online_softmax_reduce should
        # usually don't requires a split due to large batch size
        # (more specifically batch size times sequence length).
        # We should support split reduction if we find legit use cases to
        # motivate the work.
        #
        # TODO: does inference need split online_softmax_reduce?

        warnings.warn(
            textwrap.dedent(
                """
            Online softmax is disabled on the fly since Inductor decides to
            split the reduction. Cut an issue to PyTorch if this is an
            important use case and you want to speed it up with online
            softmax.
            """
            )
        )
        amax = reduce_amax(x, dim, keepdims=True)
        exp = lowerings[aten.exp](sub(x, amax))
        xsum = sum_(exp, dim, keepdims=True)
        return amax, xsum


# populate lowerings defined in kernel/*
from . import kernel


import_submodule(kernel)

from . import quantized_lowerings


quantized_lowerings.register_quantized_ops()
quantized_lowerings.register_woq_mm_ops()

from . import mkldnn_lowerings


mkldnn_lowerings.register_onednn_fusion_ops()

from . import jagged_lowerings


jagged_lowerings.register_jagged_ops()


@contextlib.contextmanager
def force_fallback(op: torch._ops.OpOverload):
    """
    A context manager to force fallback an op. Used in unit test
    for FallbackKernel.
    """
    assert isinstance(op, torch._ops.OpOverload), (
        "Only OpOverload to make the clean up easier"
    )
    old_handler = lowerings.get(op)
    try:
        register_lowering(op)(fallback_handler(op))
        yield
    finally:
        if old_handler:
            lowerings[op] = old_handler
        else:
            lowerings.pop(op)<|MERGE_RESOLUTION|>--- conflicted
+++ resolved
@@ -6883,13 +6883,9 @@
 
 
 @register_lowering(associative_scan_op, type_promotion_kind=None)
-<<<<<<< HEAD
-def associative_scan(combine_fn: ir.Subgraph, xs):
-=======
 def associative_scan(
     combine_fn: ir.Subgraph, xs, additional_inputs: tuple[torch.Tensor]
 ):
->>>>>>> 653eab01
     from .subgraph_lowering import InputDescriptor, lower_pointwise_subgraph
 
     if len(additional_inputs) > 0:
