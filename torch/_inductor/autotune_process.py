--- conflicted
+++ resolved
@@ -607,7 +607,6 @@
         if len(device_idx_set) == 1:
             device_idx = next(iter(device_idx_set))
         else:
-<<<<<<< HEAD
             if torch.cuda.is_available():
                 device_idx = torch.cuda.current_device()
             elif torch.xpu.is_available():
@@ -622,12 +621,6 @@
             with torch.xpu.device(device_idx):
                 out = benchmarker.benchmark_gpu(fn)
                 torch.xpu.synchronize() # shake out any XPU errors
-=======
-            device_idx = device_interface.current_device()
-        with device_interface.device(device_idx):  # type: ignore[attr-defined]
-            out = benchmarker.benchmark_gpu(fn)
-            device_interface.synchronize()  # shake out any CUDA errors
->>>>>>> 2a553117
 
         return out
 
