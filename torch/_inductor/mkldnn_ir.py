--- conflicted
+++ resolved
@@ -692,15 +692,8 @@
         if isinstance(self.layout, Layout):
             self.codegen_size_asserts(wrapper)
 
-<<<<<<< HEAD
     def get_mutation_names(self) -> Sequence[str]:
-        input = self.inputs[self.idx_for_inplace_sum]
-        assert isinstance(input, IRNode)
-        return [input.get_name()]
-=======
-    def get_mutation_names(self):
-        return [self.inputs[self.idx_for_inplace_sum].get_name()]
->>>>>>> f716b97e
+        return [self.input_name(self.idx_for_inplace_sum)]
 
     def get_unbacked_symbol_defs(self) -> OrderedSet[sympy.Symbol]:
         return OrderedSet()
