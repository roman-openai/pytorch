--- conflicted
+++ resolved
@@ -883,11 +883,7 @@
             ]
 
             if V.graph.cpp_wrapper:
-<<<<<<< HEAD
-                args += [f"{{{', '.join(threads)}}}"]
-=======
-                args.append(f"{', '.join(threads)}")
->>>>>>> 07aeb1fc
+                args.append(f"{{{', '.join(threads)}}}")
             else:
                 args.append(f"threads=[{', '.join(threads)}]")
         else:
