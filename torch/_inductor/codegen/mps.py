--- conflicted
+++ resolved
@@ -876,16 +876,14 @@
         args = [arg for arg in args if arg not in self.removed_buffers]
         args += [str(v) for v in self.args.sizevars.keys()]
 
-<<<<<<< HEAD
         arg_types = [arg_name_to_type[arg] for arg in args]
-=======
+
         def format_threads(threads: list[str], kwarg: str) -> str:
             if V.graph.cpp_wrapper:
                 threads = [f"static_cast<uint64_t>({t})" for t in threads]
                 return f"{{{', '.join(threads)}}}"
             else:
                 return f"{kwarg}=[{', '.join(threads)}]"
->>>>>>> 803aec0d
 
         # For reduction kernels, limit the maximum size over reduction dimentions to
         # a maximum threadgroup size
@@ -899,20 +897,8 @@
                 for v in self.active_range_trees()
             ]
 
-<<<<<<< HEAD
-            if V.graph.cpp_wrapper:
-                threads = [f"static_cast<uint64_t>({t})" for t in threads]
-                if len(threads) == 1:
-                    args.append(threads[0])
-                    arg_types.append(int)
-                else:
-                    args.append(f"{{{', '.join(threads)}}}")
-                    arg_types.append(list)
-            else:
-                args.append(f"threads=[{', '.join(threads)}]")
-=======
             args.append(format_threads(threads, "threads"))
->>>>>>> 803aec0d
+            arg_types.append(list)
         else:
             if V.graph.cpp_wrapper:
                 raise RuntimeError("We should always have threads?")
@@ -924,20 +910,8 @@
                 else "1"
                 for v in self.active_range_trees()
             ]
-<<<<<<< HEAD
-            if V.graph.cpp_wrapper:
-                threads = [f"static_cast<uint64_t>({t})" for t in threads]
-                if len(threads) == 1:
-                    args.append(threads[0])
-                    arg_types.append(int)
-                else:
-                    args.append(f"{{{', '.join(threads)}}}")
-                    arg_types.append(list)
-            else:
-                args.append(f"group_size=[{', '.join(threads)}]")
-=======
             args.append(format_threads(threads, "group_size"))
->>>>>>> 803aec0d
+            arg_types.append(list)
         else:
             if V.graph.cpp_wrapper:
                 # Add a None so that we always have a group_size in the
