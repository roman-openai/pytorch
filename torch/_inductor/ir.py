# mypy: allow-untyped-defs
from __future__ import annotations

import contextlib
import dataclasses
import functools
import itertools
import logging
import textwrap
import traceback
from contextlib import nullcontext
from enum import Enum
from functools import partial
from typing import (
    Any,
    Callable,
    ClassVar,
    ContextManager,
    Dict,
    Iterable,
    List,
    Literal,
    Optional,
    overload,
    Sequence,
    Tuple,
    TYPE_CHECKING,
    TypeVar,
    Union,
)
from typing_extensions import TypeAlias
from unittest.mock import patch

import sympy
from sympy import Expr, Integer, Symbol

import torch._export.serde.schema as export_schema
import torch._logging
import torch.fx
import torch.utils._pytree as pytree
from torch._dynamo.device_interface import get_interface_for_device
from torch._dynamo.utils import identity
from torch._export.serde.serialize import GraphModuleSerializer
from torch._higher_order_ops.auto_functionalize import can_auto_functionalize
from torch._inductor import metrics
from torch._prims_common import (
    compute_required_storage_length,
    is_boolean_dtype,
    is_float_dtype,
    make_channels_last_strides_for,
    StrideType,
)
from torch._subclasses.fake_tensor import get_schema_info
from torch.fx.experimental.symbolic_shapes import (
    CallMethodKey,
    compute_unbacked_bindings,
    DivideByKey,
    free_unbacked_symbols,
    rebind_unbacked,
    resolve_unbacked_bindings,
    SymTypes,
)
from torch.utils._ordered_set import OrderedSet
from torch.utils._sympy.functions import CleanDiv, FloorDiv, ModularIndexing
from torch.utils._sympy.symbol import SymT

from . import config, dependencies
from .codegen.common import BackendFeature, index_prevent_reordering
from .dependencies import (
    extract_free_unbacked_symbols,
    extract_input_node_reduction_ranges,
    extract_read_writes,
    var_builder,
)
from .loop_body import LoopBody
from .ops_handler import OpCounterCSE, OpCountResult
from .runtime.benchmarking import benchmarker
from .runtime.hints import ReductionHint
from .utils import (
    argsort,
    cache_on_self,
    ceildiv,
    convert_shape_to_inductor,
    convert_shape_to_symint,
    developer_warning,
    get_kernel_metadata,
    ir_dataclass,
    is_dynamic,
    is_gpu,
    sympy_dot,
    sympy_index_symbol,
    sympy_index_symbol_with_prefix,
    sympy_product,
    sympy_subs,
)
from .virtualized import ops, OpsValue, V


if TYPE_CHECKING:
    from .graph import GraphLowering

_T = TypeVar("_T")
_U = TypeVar("_U")
_V = TypeVar("_V")

_IntLike: TypeAlias = Union[int, Expr]

log = logging.getLogger(__name__)
indent = functools.partial(textwrap.indent, prefix="  ")
aten = torch.ops.aten

""" [Note: Inductor IR]

Inductor's IR is produced by executing 'lowering' code (see lowering.py).  Each
lowering is registered to a particular aten operator, and expects inputs that
correspond to the aten schema.  However, in place of torch Tensor inputs, lowerings
expect Inductor TensorBox inputs.

TensorBox IR represents torch tensors.  Tensors are sometimes single objects owning
storage, and sometimes views of another Tensor's storage.  Mutating tensor operations
(such as add_()) affect the underlying storage and any associated views.  Other operations
(such as .t_()) update metadata about the current view but don't modify the underlying storage.

To model this in Inductor, the IR distinguishes between TensorBox, View, StorageBox and Buffer.

TensorBox is the top level IR construct that any lowering should produce and maps to a torch.Tensor
output from an operation.  But just as torch.Tensors take different forms, TensorBox IR can
reference View IR or directly reference StorageBox IRs.

Some Inductor lowerings produce new sets of 'Box'es, while others (such as .t() or other view ops)
may take an existing TensorBox and point it to a new underlying View IR.

Tensors that directly own storage are represented as a chain of:
TensorBox -> StorageBox -> Buffer
where Buffer is a simple (1D) allocation, and StorageBox introduces the concept of a Layout.

If you mutate the data of such a tensor, we swing the StorageBox pointer to point to a new buffer
(leaving the old buffer unmodified and functionalizing the operation).

Tensors backed by views add one more indirection to the IR.
TensorBox -> View -> StorageBox -> Buffer
In these cases, the underlying StorageBox/Buffer will be shared with the pre-view TensorBox.

Computation is represented by Operation nodes, with each operation producing 1
or more output Buffers. In the case of mutations, these will be new Buffers that have the
mutated buffer listed in its get_mutation_names().

It is also possible to have an InputBuffer for which there is no corresponding Operation,
e.g. it may be a graph input or compile time constant.

"""


_NodeOrNodes: TypeAlias = Union[
    int,
    "TensorBox",
    Dict[str, "TensorBox"],
    "Symbol",
    "IRNode",
    Sequence[
        Optional[Union[int, Dict[str, "TensorBox"], "TensorBox", "Symbol", "IRNode"]]
    ],
]


def validate_ir(node_or_nodes: Optional[_NodeOrNodes]) -> None:
    def _check_tensorbox(nodes: Optional[_NodeOrNodes]) -> None:
        # Could expand this to check deeper properties
        # (e.g. TensorBox points to View or StorageBox)
        if nodes is None:
            pass
        elif isinstance(nodes, (list, tuple)):
            for node in nodes:
                _check_tensorbox(node)
        elif isinstance(nodes, dict):
            for node in nodes.values():
                _check_tensorbox(node)
        else:
            assert isinstance(
                nodes,
                (
                    torch._inductor.ir.ExpandView,
                    DynamicScalar,
                    AssertScalar,
                    TensorBox,
                    sympy.logic.boolalg.Boolean,
                    Expr,
                    int,
                    EffectfulKernel,
                ),
            ), f"Found {type(nodes)}, which is not a supported top level IR node. See [Note: Inductor IR]"

    # Be picky about the accepted data structure (don't use pytree here)
    _check_tensorbox(node_or_nodes)


def ops_wrapper(name: str) -> Callable[..., OpsValue]:
    assert isinstance(name, str)

    def fn(*args: object, **kwargs: object) -> OpsValue:
        return getattr(ops, name)(*args, **kwargs)

    return fn


def inverse_reorder(order: Sequence[int]) -> Callable[[Sequence[_T]], Sequence[_T]]:
    inv_order = dict(zip(order, range(len(order))))

    def reindex(index: Sequence[_T]) -> Sequence[_T]:
        assert len(index) == len(inv_order)
        return [index[inv_order[i]] for i in range(len(index))]

    return reindex


def same_reorder(order: Sequence[int]) -> Callable[[Sequence[_T]], Sequence[_T]]:
    def reindex(index: Sequence[_T]) -> Sequence[_T]:
        assert len(index) == len(order)
        return [index[order[i]] for i in range(len(index))]

    return reindex


def fuse_reindexing(
    reindex1: Callable[[Sequence[_U]], Sequence[_V]],
    reindex2: Callable[[Sequence[_T]], Sequence[_U]],
) -> Callable[[Sequence[_T]], Sequence[_V]]:
    def reindex(index: Sequence[_T]) -> Sequence[_V]:
        return reindex1(reindex2(index))

    return reindex


NHWC_STRIDE_ORDER = [3, 0, 2, 1]
NHWDC_STRIDE_ORDER = [4, 0, 3, 2, 1]


def stride_order2fill_order(order: Sequence[Union[int, Integer]]) -> Sequence[int]:
    """
    Convert stride order to fill order
    For channel last format,

    stride order = [3, 0, 2, 1] and fill order = [1, 3, 2, 0]
    """
    lookup = {pos: idx for idx, pos in enumerate(order)}
    fill_order = [lookup[i] for i in range(len(order))]
    return fill_order


def get_stride_order(seq: Sequence[Union[int, torch.SymInt, Expr]]) -> Sequence[int]:
    """
    Convert strides to stride order
    """
    sorted_idx: List[int] = argsort(seq)
    out = [0 for _ in range(len(seq))]
    for i, elem in enumerate(sorted_idx):
        out[elem] = i
    return out


@overload
def ir_node_to_tensor(x: Literal[None], guard_shape: bool = True) -> None:
    ...


@overload
def ir_node_to_tensor(x: IRNode, guard_shape: bool = True) -> torch.Tensor:
    ...


def ir_node_to_tensor(
    x: Optional[IRNode], guard_shape: bool = True
) -> Optional[torch.Tensor]:
    if x is None:
        return None

    shape_fn: Callable[[Union[int, Expr]], Union[int, Expr]]
    if not guard_shape:
        shape_fn = V.graph.sizevars.size_hint
    else:
        shape_fn = identity
    size = [shape_fn(s) for s in x.get_size()]
    stride: StrideType
    if is_storage_and_layout(x):
        stride = [shape_fn(s) for s in x.get_layout().stride]  # type: ignore[misc, union-attr]
    else:
        stride = FlexibleLayout.contiguous_strides(size)  # type: ignore[assignment]
    dtype = x.get_dtype()
    device = x.get_device()
    size = convert_shape_to_symint(size)
    stride = convert_shape_to_symint(stride)
    with V.graph.sizevars.shape_env.suppress_guards():
        t = torch.empty_strided(
            size=size, stride=stride, dtype=dtype, device=device
        ).zero_()
    return t


def may_convert_to_optional(
    value: Optional[Sequence[_T]],
) -> Optional[Sequence[Optional[_T]]]:
    if isinstance(value, list) and not value:
        # [None] makes sure the cpp wrapper codegen will generate something like
        # {std::nullopt} instead of {}
        return [None]
    return value


def get_device_type(x: object) -> Optional[str]:
    if get_device := getattr(x, "get_device", None):
        return get_device_type(get_device())
    if isinstance(x, torch.device):
        return x.type
    return None


def is_triton(x: object) -> bool:
    dtype = get_device_type(x)
    return bool(dtype and is_gpu(dtype))


def is_cpu(x: object) -> bool:
    return get_device_type(x) == "cpu"


class IRNode:
    _current_origins: ClassVar[OrderedSet[Any]] = OrderedSet()

    # NB: These are kinda weird,
    origins: OrderedSet[Any] = dataclasses.field(init=False)
    traceback: str = dataclasses.field(init=False)
    origin_node: Optional[torch.fx.Node] = dataclasses.field(init=False)

    @staticmethod
    @contextlib.contextmanager
    def current_origins(origins: OrderedSet[torch.fx.Node]):
        old = IRNode._current_origins
        IRNode._current_origins = old | origins
        try:
            yield
        finally:
            IRNode._current_origins = old

    def _post_init_setattr(self, attr, value):
        # Intended for use in __post_init__ for enforcing an invariant on a dataclass
        # If you must, can also be used for setting provenance info
        # We would like to try and minimize these usages though
        object.__setattr__(self, attr, value)

    def __post_init__(self):
        self._post_init_setattr("origins", OrderedSet(self._current_origins))
        self._post_init_setattr(
            "traceback", traceback.format_stack() if config.debug_ir_traceback else None
        )
        self._post_init_setattr("origin_node", None)

    def get_read_names(self) -> OrderedSet[str]:
        raise NotImplementedError(f"NYI on {type(self)}")

    def get_traceback(self):
        return self.traceback

    def get_origin_node(self):
        return self.origin_node

    def get_defining_op(self):
        raise NotImplementedError

    def common_repr(self, shorten=True):
        origins = f"origins={getattr(self, 'origins', '')}"
        if shorten and len(origins) > 64:
            # this can get *very* long
            origins = f"{origins[:61]}..."
        return [origins]

    def str_helper(self, lines, shorten=True, multiline=True):
        lines = lines + self.common_repr(shorten)
        lines = list(map(str, lines))
        if multiline:
            new_lines = indent(",\n".join(lines))
            return f"{type(self).__name__}(\n{new_lines}\n)"
        else:
            return f"{type(self).__name__}({lines})"

    def get_dtype(self):
        return self.dtype

    def get_layout(self):
        raise NotImplementedError(f"get_layout() is not implemented by {type(self)}!")

    def get_size(self):
        raise NotImplementedError(f"get_size() is not implemented by {type(self)}!")

    @property
    def shape(self):
        return self.get_size()

    def get_numel(self):
        return sympy_product(self.get_size())

    def is_zero_elements(self):
        return V.graph.sizevars.is_expr_static_and_true(sympy.Eq(self.get_numel(), 0))  # type: ignore[arg-type]

    def realize(self):
        """
        If the IRNode refers to data which has not been materialized (e.g.,
        it is a Pointwise/Reduction that could potentially have more
        compute fused into it), realize the IRNode into physical memory,
        ending the possibility of fusing into it, but allowing, e.g., multiple
        users to access the data without having to recompute.

        Check StorageBox.realize for a particularly notable implementation.

        TODO(ezyang): I think, in principle, every IRNode should have an
        implementation of this, and most of the time no-op is OK, but you
        really do have to audit each IRNode for this, so for now, raise
        an error if it's not implemented.  Note that some code in graph.py
        will catch this thrown error and suppress it with a warning.
        """
        raise NotImplementedError(f"realize NYI on {type(self)}")

    def codegen_reference(self, writer=None):
        raise NotImplementedError(f"codegen_reference NYI on {type(self)}")

    # The abstract method declarations below serve to convince mypy that all IRNode instances have these functions
    # defined, while having no effect at runtime. We cannot create stub implementations here because other parts of
    # the code dynamically check for defined attributes.
    get_device: Callable[[], torch.device]
    dtype: torch.dtype
    get_name: Callable[[], str]
    get_reads: Callable[[], Any]
    num_reads: Callable[[], int]
    get_stride: Callable[[], Any]
    get_storage_numel: Callable[[], Any]
    has_exceeded_max_reads: Callable[[], bool]
    make_loader: Callable[[], Callable[[Any], Any]]
    make_indexer: Callable[[], Callable[[Any], Any]]
    mark_reuse: Callable[[int], None]
    realize_hint: Callable[[], None]
    get_unbacked_symbol_uses: Callable[[], OrderedSet[sympy.Symbol]]


@ir_dataclass(frozen=False)
class Operation:
    def __post_init__(self):
        self.operation_name: Optional[str] = None

    def get_device(self):
        raise NotImplementedError

    def get_origin_node(self):
        assert hasattr(self, "origin_node")
        return self.origin_node

    def get_origins(self):
        assert hasattr(self, "origins")
        return self.origins

    def get_operation_name(self) -> str:
        assert self.operation_name is not None
        return self.operation_name

    def is_extern(self):
        return False

    def is_no_op(self):
        return False

    def get_read_writes(self):
        raise NotImplementedError

    def is_user_of(self, name):
        return name in self.get_read_names()

    def get_read_names(self) -> OrderedSet[str]:
        return OrderedSet(dep.name for dep in self.get_reads())

    def get_reads(self):
        return self.get_read_writes().reads

    def get_outputs(self) -> List[Buffer]:
        raise NotImplementedError

    def get_unbacked_symbol_defs(self) -> OrderedSet[sympy.Symbol]:
        return OrderedSet()

    def get_unbacked_symbol_uses(self) -> OrderedSet[sympy.Symbol]:
        """
        Returns the unbacked symbols which are required to be in scope in
        order to successfully perform codegen for this buffer.  For example,
        a buffer that corresponds to an extern kernel call that takes i0 as
        an argument would return {i0} here.  This is used to generate necessary
        dependencies that ensure we actually bind i0 in codegen before you
        try to use it.

        Note that this is NOT transitive; in particular, if this buffer takes
        in as input another buffer with dynamic shape (e.g., (i0,)), we will
        not report it here, because you will already have a dependency
        on that buffer, which will eventually have a dependency on i0 if
        necessary.
        """
        return OrderedSet()

    def get_workspace_size(self):
        """
        Gets extra global memory size needed by this buffer.
        Some algorithms (e.g. group gemm) may require extra global memory in the generated code.
        """
        return 0


@ir_dataclass
class Loops(IRNode):
    device: torch.device
    dtype: torch.dtype
    inner_fn: Callable[..., Any]
    ranges: List[Expr]

    def get_unbacked_symbol_uses(self) -> OrderedSet[sympy.Symbol]:
        return OrderedSet().union(
            *(free_unbacked_symbols(e) for e in self.ranges),
            self.inner_fn_free_unbacked_symbols(),
        )

    def __str__(self, names=("ranges",)):
        return self.str_helper(
            [
                f"'{self.device.type}'",
                str(self.dtype),
                self.inner_fn_str(),
            ]
            + [f"{name}={getattr(self, name)}" for name in names]
            + [f"origin_node={self.origin_node!r}"]
        )

    def __post_init__(self):
        super().__post_init__()

    __repr__ = __str__

    def get_device(self):
        return self.device

    def get_origin_node(self):
        return self.origin_node

    def get_size(self):
        return self.ranges

    def get_pointwise_size(self):
        return self.ranges

    def is_extern(self):
        return False

    @classmethod
    def create(cls, *args, **kwargs):
        origin_node = kwargs.pop("origin_node", None)
        tb = kwargs.pop("traceback", None)
        # if "origin_node" in kwargs:
        #     breakpoint()
        r = cls(*args, **kwargs)
        # Need to explicitly set origin_node here to propagate it down.
        # todo(chilli): I think it would be better for IRNode to directly set
        # origin_node
        r._post_init_setattr("origin_node", origin_node)
        r._post_init_setattr("traceback", tb or r.traceback)
        return TensorBox.create(r)

    @staticmethod
    def _index(ranges, prefix=SymT.INDEX):
        return [
            sympy.Integer(0) if s == 1 else sympy_index_symbol_with_prefix(prefix, n)
            for n, s in enumerate(ranges)
        ]

    @cache_on_self
    def inner_fn_opcount(self) -> OpCountResult:
        opcounter = OpCounterCSE(V.MockHandler())
        with V.set_ops_handler(opcounter), patch.object(
            FlexibleLayout, "allow_indexing", True
        ):
            self.inner_fn(*self.inner_fn_args())
            return opcounter.getvalue()

    def inner_fn_args(self):
        return (self._index(self.ranges),)

    @cache_on_self
    def inner_fn_str(self):
        return V.KernelFormatterHandler.ir_to_string(
            self.inner_fn, *self.inner_fn_args()
        )

    def has_large_inner_fn(self):
        return self.inner_fn_opcount().num_ops > config.realize_opcount_threshold

    def inner_fn_free_unbacked_symbols(self):
        index = self._index(self.ranges)
        return extract_free_unbacked_symbols(self.inner_fn, index)

    def get_reads(self):
        with patch.object(FlexibleLayout, "allow_indexing", True):
            if self.get_reduction_type():
                return extract_read_writes(
                    self.make_loader(),
                    self.get_size(),
                    self.get_reduction_size(),
                ).reads
            else:
                return extract_read_writes(
                    self.make_loader(),
                    self.get_size(),
                ).reads

    def get_read_names(self) -> OrderedSet[str]:
        return OrderedSet(self.inner_fn_opcount().read_buffers)

    def num_reads(self):
        return len(self.inner_fn_opcount().read_buffers)

    def get_reduction_size(self):
        raise NotImplementedError(
            f"get_reduction_size() is not implemented by {type(self)}!"
        )

    def get_reduction_type(self):
        raise NotImplementedError(
            f"get_reduction_type() is not implemented by {type(self)}!"
        )

    def constant_to_device(self, device):
        raise NotImplementedError(
            f"constant_to_device() is not implemented by {type(self)}!"
        )


def nop_loader_fn(idx: Union[Expr, Sequence[Expr]], *, dtype: torch.dtype) -> OpsValue:
    if dtype.is_floating_point:
        return ops.constant(float("nan"), dtype)
    else:
        return ops.constant(0, dtype)


@ir_dataclass
class Pointwise(Loops):
    def make_loader(self):
        # Make zero-element loops into a no-op
        if self.is_zero_elements():
            return partial(nop_loader_fn, dtype=self.dtype)

        return self.inner_fn

    def get_reduction_size(self):
        return []

    def get_reduction_type(self):
        return None

    def store_output(self, output_name, indexer, vars):
        loader = self.make_loader()
        return ops.store(output_name, indexer(vars), loader(vars))

    def constant_to_device(self, device):
        """Move this to a given device. Requires that all reads are to constants."""
        loader = self.make_loader()
        loader = patch.object(ConstantBuffer, "override_device", device)(loader)
        return Pointwise(
            device=device, dtype=self.dtype, inner_fn=loader, ranges=self.ranges
        )


@ir_dataclass
class Scatter(Pointwise):
    output_indexer: Callable[[List[Expr]], Expr]
    scatter_mode: Optional[str] = None

    def constant_to_device(self, device):
        """Move this to a given device. Requires that all reads are to constants."""
        loader = self.make_loader()
        loader = patch.object(ConstantBuffer, "override_device", device)(loader)
        return Scatter(
            device=device,
            dtype=self.dtype,
            inner_fn=loader,
            ranges=self.ranges,
            output_indexer=self.output_indexer,
            scatter_mode=self.scatter_mode,
        )

    def store_output(self, output_name, indexer, vars):
        loader = self.make_loader()
        return ops.store(
            output_name,
            indexer(self.output_indexer(vars)),
            loader(vars),
            mode=self.scatter_mode,
        )


REDUCTION_COMBINE_FN: Dict[str, Callable[..., OpsValue]] = {
    "any": ops_wrapper("logical_or"),
    "max": ops_wrapper("maximum"),
    "min": ops_wrapper("minimum"),
    "prod": ops_wrapper("mul"),
    "sum": ops_wrapper("add"),
    "xor_sum": ops_wrapper("bitwise_xor"),
}


def get_reduction_combine_fn(
    reduction_type: str, dtype: torch.dtype, arg_break_ties_left: bool = True
) -> Callable[..., object]:
    if reduction_type in REDUCTION_COMBINE_FN:
        return REDUCTION_COMBINE_FN[reduction_type]

    elif reduction_type in ("argmax", "argmin"):

        def argmax_combine_fn(
            a: Tuple[object, object], b: Tuple[object, object]
        ) -> Tuple[OpsValue, OpsValue]:
            a_value, a_index = a
            b_value, b_index = b

            if reduction_type == "argmin":
                mask = ops.lt(a_value, b_value)
            else:
                mask = ops.gt(a_value, b_value)

            equal = ops.eq(a_value, b_value)
            if is_float_dtype(dtype):
                a_isnan = ops.ne(a_value, a_value)
                b_isnan = ops.ne(b_value, b_value)
                mask = ops.logical_or(mask, ops.gt(a_isnan, b_isnan))
                equal = ops.logical_or(equal, ops.logical_and(a_isnan, b_isnan))

            tie = (
                ops.lt(a_index, b_index)
                if arg_break_ties_left
                else ops.gt(a_index, b_index)
            )
            mask = ops.logical_or(mask, ops.logical_and(equal, tie))
            return (
                ops.where(mask, a_value, b_value),
                ops.where(mask, a_index, b_index),
            )

        return argmax_combine_fn

    elif reduction_type == "welford_combine":

        def welford_combine_fn(
            a: Tuple[OpsValue, OpsValue, OpsValue],
            b: Tuple[OpsValue, OpsValue, OpsValue],
        ) -> Tuple[OpsValue, OpsValue, OpsValue]:
            a_mean, a_m2, a_weight = a
            b_mean, b_m2, b_weight = b

            delta = b_mean - a_mean
            new_weight = a_weight + b_weight
            w2_over_w = b_weight / new_weight
            return (
                a_mean + delta * w2_over_w,
                a_m2 + b_m2 + delta * delta * a_weight * w2_over_w,
                new_weight,
            )

        return welford_combine_fn

    else:
        raise NotImplementedError(f"unknown reduction_type={reduction_type}")


def significant_strides_equal(
    strides1: Sequence[_IntLike], strides2: Sequence[_IntLike], size: Sequence[_IntLike]
) -> bool:
    """
    Returns true if the strides are equal, ignoring dimensions of size 1 .
    """
    non_1_indices = [
        i
        for i, dim in enumerate(size)
        if V.graph.sizevars.size_hint(dim, fallback=2) != 1
    ]
    strides1 = [V.graph.sizevars.size_hint(strides1[i]) for i in non_1_indices]
    strides2 = [V.graph.sizevars.size_hint(strides2[i]) for i in non_1_indices]
    return strides1 == strides2


@ir_dataclass
class Reduction(Loops):
    reduction_ranges: List[Expr]
    reduction_type: str
    # self.dtype represents the dst dtype
    src_dtype: torch.dtype
    reduction_hint: ReductionHint

    def __str__(self) -> str:  # type: ignore[override]
        return Loops.__str__(  # type: ignore[call-arg]
            self, names=("ranges", "reduction_ranges", "reduction_type")
        )

    def __repr__(self) -> str:  # type: ignore[override]
        return self.__str__()

    def get_unbacked_symbol_uses(self) -> OrderedSet[sympy.Symbol]:
        return super().get_unbacked_symbol_uses() | OrderedSet().union(
            *(free_unbacked_symbols(e) for e in self.reduction_ranges)
        )

    def get_reduction_size(self):
        return self.reduction_ranges

    def get_reduction_type(self):
        return self.reduction_type

    def store_reduction(self, output_name, indexer, vars, reduction_vars):
        value = ops.reduction(
            self.dtype,
            self.src_dtype,
            self.reduction_type,
            self.inner_fn(vars, reduction_vars),
        )
        return ops.store_reduction(output_name, indexer(vars), value)

    def index_length(self):
        return len(self.ranges) + len(self.reduction_ranges)

    def inner_fn_args(self):
        index = self._index(self.ranges)
        rindex = self._index(self.reduction_ranges, SymT.RINDEX)
        return (index, rindex)

    def inner_fn_free_unbacked_symbols(self):
        index = self._index(self.ranges)
        rindex = self._index(self.reduction_ranges, SymT.RINDEX)
        return extract_free_unbacked_symbols(self.inner_fn, index, rindex)

    def constant_to_device(self, device):
        """Move this to a given device. Requires that all reads are to constants."""
        loader = self.make_loader()
        loader = patch.object(ConstantBuffer, "override_device", device)(loader)
        return Reduction(
            device=device,
            dtype=self.dtype,
            inner_fn=loader,
            ranges=self.ranges,
            reduction_ranges=self.reduction_ranges,
            reduction_type=self.reduction_type,
            src_dtype=self.src_dtype,
            reduction_hint=ReductionHint.DEFAULT,
        )

    @staticmethod
    def num_splits(
        device,
        dst_dtype,
        src_dtype,
        inner_fn,
        ranges,
        reduction_ranges,
        reduction_type,
        reduction_numel,
        input_node: Optional[IRNode] = None,
    ):
        def _is_static(x):
            return isinstance(x, (int, sympy.Integer))

        reduction_numel_hint = V.graph.sizevars.symbolic_hint(reduction_numel)
        numel_hint = V.graph.sizevars.symbolic_hint(sympy_product(ranges))

        should_split = (
            not V.graph.has_feature(device, BackendFeature.REDUCE_TO_SINGLE_ELEMENT)
            and reduction_type
            not in (
                "argmax",
                "argmin",
            )
            and config.split_reductions
            # We don't support unbacked symints
            and _is_static(reduction_numel_hint)
            and _is_static(numel_hint)
        )
        if not should_split:
            return ReductionHint.DEFAULT, 1

        device_interface = get_interface_for_device(get_device_type(device))  # type: ignore[arg-type] # next PR
        device_properties = device_interface.Worker.get_device_properties(device)
        if get_device_type(device) == "xpu":
            num_sm = device_properties.gpu_subslice_count
        else:
            # default is cuda behavior
            num_sm = device_properties.multi_processor_count

        min_elements_per_thread = 32
        max_elements_per_thread = 512
        threads_per_sm = 2048
        min_elements_per_device = min_elements_per_thread * num_sm * threads_per_sm
        max_elements_per_device = max_elements_per_thread * num_sm * threads_per_sm

        def inner_reduction_splits(reduction_numel_hint, numel_hint):
            # do heuristics that's close to eager mode for split inner reduction
            # we leak reduction autotune configs here, and will need to refactor to avoid this later
            num_warps = 8
            num_threads = 32 * num_warps
            if numel_hint >= 2 * num_sm:  # don't split if there are enough outputs
                return 1
            if reduction_numel_hint <= 8192:
                return 1
            if reduction_numel_hint * numel_hint <= min_elements_per_device:
                split_size = min_elements_per_thread
            elif reduction_numel_hint * numel_hint < max_elements_per_device:
                target_blocks = num_sm * threads_per_sm // (2 * num_threads)
                blocks_per_output = (target_blocks + numel_hint - 1) // numel_hint
                tmp_split_size = (
                    reduction_numel_hint + num_threads * blocks_per_output - 1
                ) // (num_threads * blocks_per_output)
                divisors = sympy.divisors(reduction_numel_hint)
                closest = min(divisors, key=lambda x: abs(x - tmp_split_size))
                if abs(closest - tmp_split_size) < 30:
                    # prefer even splits, but never smalle than min_elements_per_thread
                    split_size = max(closest, min_elements_per_thread)
                else:
                    split_size = tmp_split_size
            else:
                divisors = sympy.divisors(reduction_numel_hint)
                closest = min(divisors, key=lambda x: abs(x - max_elements_per_thread))
                if abs(closest - max_elements_per_thread) < 50:
                    # prefer even splits
                    split_size = closest
                else:
                    split_size = max_elements_per_thread
            return (reduction_numel_hint + split_size * num_threads - 1) // (
                split_size * num_threads
            )

        def outer_reduction_splits(reduction_numel_hint, numel_hint):
            # TODO the best heuristic currently has XBLOCK (corresponding to numel_hint) 128
            # extend to even smaller number of outputs
            num_warps = 8
            num_threads = num_warps * 32
            rvals_per_thread = 4  # comes from heuristics, refactor to not leak here
            xvals_per_block = 128
            xblocks = (numel_hint + xvals_per_block - 1) // xvals_per_block
            if reduction_numel_hint * numel_hint < min_elements_per_device:
                split_size = min_elements_per_thread
            elif reduction_numel_hint * numel_hint < max_elements_per_device:
                target_blocks = num_sm * threads_per_sm // (num_threads)
                target_blocks = (target_blocks + xblocks - 1) // xblocks
                tmp_split_size = (
                    reduction_numel_hint + rvals_per_thread * target_blocks - 1
                ) // (rvals_per_thread * target_blocks)
                divisors = sympy.divisors(reduction_numel_hint)
                closest = min(divisors, key=lambda x: abs(x - tmp_split_size))
                if abs(tmp_split_size - closest) < 20:
                    split_size = max(closest, min_elements_per_thread)
                else:
                    split_size = tmp_split_size
            else:
                divisors = sympy.divisors(reduction_numel_hint)
                closest = min(divisors, key=lambda x: abs(x - max_elements_per_thread))
                if abs(closest - max_elements_per_thread) < 50:
                    # prefer even splits
                    split_size = closest
                else:
                    split_size = max_elements_per_thread

            return (reduction_numel_hint + rvals_per_thread * split_size - 1) // (
                rvals_per_thread * split_size
            )

        # easy cases
        if numel_hint == 1:
            split = inner_reduction_splits(reduction_numel_hint, numel_hint)
            if split == 1:
                # No need to split.
                return ReductionHint.INNER, split
            if input_node is not None and isinstance(input_node, TensorBox):
                new_ranges, new_reduction_ranges = extract_input_node_reduction_ranges(
                    input_node
                )
                if new_ranges is not None and new_reduction_ranges is not None:
                    extracted_numel_hint = V.graph.sizevars.symbolic_hint(
                        sympy_product(new_ranges + new_reduction_ranges)
                    )
                    if reduction_numel_hint == extracted_numel_hint:
                        log.debug(
                            "Use previous IRNode's range and reduction_ranges instead of split. "
                            "current ranges: %s, current reduction ranges: %s, current split: %d, "
                            "new ranges: %s, new reduction ranges: %s",
                            ranges,
                            reduction_ranges,
                            split,
                            new_ranges,
                            new_reduction_ranges,
                        )
                        # If the input_node or its dependent nodes are also Reduction nodes,
                        # use reduction_sizes of this node or its dependent nodes directly.
                        return ReductionHint.INNER, -1
            return ReductionHint.INNER, split
        if (
            reduction_numel_hint <= min_elements_per_thread
            or numel_hint >= num_sm * 2 * 32
        ):
            return ReductionHint.DEFAULT, 1

        r = Reduction(
            device=device,
            dtype=dst_dtype,
            inner_fn=inner_fn,
            ranges=ranges,
            reduction_ranges=reduction_ranges,
            reduction_type=reduction_type,
            src_dtype=src_dtype,
            reduction_hint=ReductionHint.DEFAULT,
        )

        def get_read_indices(r):
            cb = ComputedBuffer(
                name=None,
                layout=FlexibleLayout(
                    device=r.get_device(),
                    dtype=r.get_dtype(),
                    size=r.get_size(),
                ),
                data=r,
            )
            read_writes = cb.get_read_writes()
            # try finding the full size producer
            # TODO this will fail for something like ((1, N) * (N, 1)).sum()
            # this would also possibly be wrong for producers with the different contiguity but we hope those cases are rare
            range_vars = [
                r
                for r in read_writes.range_vars
                if isinstance(r, sympy.Expr) and not isinstance(r, sympy.Number)
            ]
            indices = []
            changed = False
            for md in sorted(read_writes.reads, key=lambda x: x.name):
                if all(r in md.index.free_symbols for r in range_vars):
                    indices.append(md.index)
                    if md.name in V.graph.name_to_buffer:
                        buf = V.graph.name_to_buffer[md.name]
                        original_stride = buf.layout.stride
                        buf.decide_layout()
                        if buf.layout.stride != original_stride:
                            changed = True
            return indices, changed

        indices, changed = get_read_indices(r)
        if changed:
            indices, _ = get_read_indices(r)

        if len(indices) == 0:
            # TODO determine splits when all inputs are broadcast
            return ReductionHint.DEFAULT, 1

        (_, reduction_vars), ranges = dependencies.index_vars_squeeze(
            r.get_size(), r.get_reduction_size()
        )
        num_outer = 0
        num_inner = 0
        for i in indices:
            i = V.graph.sizevars.simplify_with_ranges(i, ranges)
            strides = V.graph.sizevars.stride_hints(i, reduction_vars, ranges.keys())
            outer = all(s > 1 for s in strides)
            if outer:
                num_outer += 1
            else:
                num_inner += 1
        if num_inner > num_outer:
            return ReductionHint.INNER, inner_reduction_splits(
                reduction_numel_hint, numel_hint
            )
        else:
            return ReductionHint.OUTER, outer_reduction_splits(
                reduction_numel_hint, numel_hint
            )

    @staticmethod
    def _unroll_reduction_fn(inner_fn, reduction_ranges, reduction_type, src_dtype):
        """Convert inner_fn from a reduction to an pointwise"""
        reduction_ranges = [
            V.graph.sizevars.evaluate_static_shape(x) for x in reduction_ranges
        ]

        combine_fn = get_reduction_combine_fn(reduction_type, src_dtype)

        def fn(index):
            return functools.reduce(
                combine_fn,
                (
                    value_fn(index, rindex)
                    for rindex in itertools.product(
                        *[range(x) for x in reduction_ranges]
                    )
                ),
            )

        if reduction_type in ("argmin", "argmax"):
            flatten_index = FixedLayout(
                None,  # type: ignore[arg-type]
                None,  # type: ignore[arg-type]
                reduction_ranges,
                FlexibleLayout.contiguous_strides(reduction_ranges),
            ).make_indexer()

            def value_fn(index, rindex):
                rindex = [sympy.expand(i) for i in rindex]
                return (
                    inner_fn(index, rindex),
                    ops.index_expr(flatten_index(rindex), torch.int64),
                )

            return lambda index: fn(index)[1]
        else:
            value_fn = inner_fn
            return fn

    @classmethod
    def create(  # type: ignore[override]
        cls,
        device: torch.device,
        dst_dtype: torch.dtype,
        src_dtype: torch.dtype,
        inner_fn: Callable[..., Any],
        ranges: List[Expr],
        reduction_ranges: List[Expr],
        reduction_type: str,
        reduction_hint: ReductionHint = ReductionHint.DEFAULT,
        input_node: Optional[IRNode] = None,
    ):
        reduction_numel = V.graph.sizevars.simplify(sympy_product(reduction_ranges))

        if reduction_numel == 0:
            # N.B. This is a hack to generate the literal of the given type
            # Ideally, we should be fixing `def constant` in triton.py
            # but it breaks due to hardcoded dtypes in other places
            def py_cnst(val):
                return (
                    bool(val)
                    if dst_dtype == torch.bool
                    else float(val)
                    if dst_dtype.is_floating_point
                    else int(val)
                )

            rtypes_to_inits = {
                "sum": py_cnst(0),
                "xor_sum": py_cnst(0),
                "prod": py_cnst(1),
                "any": py_cnst(0),
                # "all" is desugared to `!any(!val)`
            }

            assert (
                reduction_type in rtypes_to_inits.keys()
            ), f"{reduction_type} not supported for zero-dimension tensors!"

            def const_fn(index):
                return ops.constant(rtypes_to_inits[reduction_type], dst_dtype)

            return Pointwise.create(
                device=device,
                dtype=src_dtype,
                inner_fn=const_fn,
                ranges=list(ranges),
            )

        if reduction_numel == 1:
            # this reduction is actually a pointwise op
            if reduction_type in ("argmin", "argmax"):

                def fn(index):
                    return ops.constant(0, dst_dtype)

            else:

                def fn(index):
                    reduction_index = [sympy.Integer(0) for _ in reduction_ranges]
                    return inner_fn(index, reduction_index)

            return Pointwise.create(
                device=device, dtype=dst_dtype, inner_fn=fn, ranges=ranges
            )

        if (
            isinstance(reduction_numel, sympy.Integer)
            and V.graph.sizevars.size_hint(reduction_numel)
            < config.unroll_reductions_threshold
            and sympy_product(ranges) != 1
        ):
            return Pointwise.create(
                device=device,
                dtype=dst_dtype,
                inner_fn=cls._unroll_reduction_fn(
                    inner_fn, reduction_ranges, reduction_type, src_dtype
                ),
                ranges=ranges,
            )

        # triton doesn't support reduce to single element well, so break it up
        hint, split = cls.num_splits(
            device,
            dst_dtype,
            src_dtype,
            inner_fn,
            ranges,
            reduction_ranges,
            reduction_type,
            reduction_numel,
            input_node,
        )
        # intermediate reduction in split can contain complex indexing,
        # and num_splits will fail to correctly set the hint
        # reuse the passed hint if available
        if reduction_hint == ReductionHint.DEFAULT:
            reduction_hint = hint
        if split == -1:
            assert input_node is not None
            new_ranges, new_reduction_ranges = extract_input_node_reduction_ranges(
                input_node  # type: ignore[arg-type]
            )
            assert new_ranges is not None
            assert new_reduction_ranges is not None
            return cls.create_multilayer_existing_ranges(
                device,
                dst_dtype,
                src_dtype,
                inner_fn,
                ranges,
                reduction_ranges,
                new_ranges,
                new_reduction_ranges,
                reduction_type,
                reduction_hint,
            )
        elif split > 1:
            # triton doesn't support reduce to single element well, so break it up
            return cls.create_multilayer(
                device,
                dst_dtype,
                src_dtype,
                inner_fn,
                ranges,
                reduction_ranges,
                reduction_type,
                split,
                reduction_hint,
            )

        return TensorBox.create(
            Reduction(
                device=device,
                dtype=dst_dtype,
                inner_fn=inner_fn,
                ranges=ranges,
                reduction_ranges=reduction_ranges,
                reduction_type=reduction_type,
                src_dtype=src_dtype,
                reduction_hint=reduction_hint,
            )
        )

    @staticmethod
    def default_accumulator(reduction_type, dtype):
        if reduction_type in ("max", "argmax"):
            if is_float_dtype(dtype):
                return float("-inf")
            elif is_boolean_dtype(dtype):
                return 0
            else:
                return torch.iinfo(dtype).min
        if reduction_type in ("min", "argmin"):
            if is_float_dtype(dtype):
                return float("inf")
            elif is_boolean_dtype(dtype):
                return 1
            else:
                return torch.iinfo(dtype).max

        return {
            "sum": 0,
            "prod": 1,
            "xor_sum": 0,
            "any": 0,
            "welford_reduce": (0, 0, 0),
            "welford_combine": (0, 0, 0),
        }[reduction_type]

    @staticmethod
    def default_value(reduction_type, dtype):
        if reduction_type == "welford_reduce":
            return 0
        return Reduction.default_accumulator(reduction_type, dtype)

    @staticmethod
    def _multilayer_second_step_hint(
        split: int, numel_hint: int, reduction_hint: ReductionHint
    ) -> ReductionHint:
        if split == -1:
            return reduction_hint
        if split <= 512 and numel_hint <= 512 and reduction_hint == ReductionHint.OUTER:
            return ReductionHint.OUTER_TINY
        if (
            split <= 1024
            and numel_hint <= 256
            and reduction_hint == ReductionHint.OUTER
        ):
            return ReductionHint.OUTER_TINY

        return reduction_hint

    @classmethod
    def _multilayer_wrap_loader(
        cls,
        loader,
        reduction_ranges,
        reduction_numel,
        split,
        block_size,
        default,
    ):
        reindex = View.dynamic_reshape_indexer(reduction_ranges, [reduction_numel])
        need_mask = not V.graph.sizevars.is_expr_static_and_true(
            sympy.Eq(reduction_numel % split, 0)  # type: ignore[arg-type]
        )

        def wrapper_fn(index, reduction_index):
            (reduction_index,) = reduction_index
            *new_index, reduction_block = index
            indices = block_size * reduction_block + reduction_index

            def body():
                return loader(new_index, reindex([indices]))

            if need_mask:
                mask = ops.lt(
                    ops.index_expr(indices, torch.int32),
                    ops.index_expr(reduction_numel, torch.int32),
                )
                return ops.masked(mask, body, default)
            else:
                return body()

        return wrapper_fn

    @classmethod
    def _multilayer_wrap_loader_existing_ranges(
        cls,
        loader,
        original_ranges,
        original_reduction_ranges,
        new_ranges,
        new_reduction_ranges,
        default,
    ):
        assert all(
            r == 1 for r in original_ranges
        ), f"Only enabled for numel_hint == 1, found {original_ranges=}"
        reindex = View.dynamic_reshape_indexer(
            original_reduction_ranges, tuple(new_ranges) + tuple(new_reduction_ranges)
        )

        def wrapper_fn(merged_index, new_reduction_index):
            original_idx = merged_index[: len(original_ranges)]
            new_index = merged_index[len(original_ranges) :]
            return loader(
                original_idx,
                reindex(tuple(new_index) + tuple(new_reduction_index)),
            )

        return wrapper_fn

    @classmethod
    def create_multilayer_helper(
        cls,
        device: torch.device,
        dst_dtype: torch.dtype,
        src_dtype: torch.dtype,
        wrapper_fn: Callable[..., Any],
        original_ranges: List[Expr],
        original_reduction_ranges: List[Expr],
        new_ranges: List[Expr],
        new_reduction_ranges: List[Expr],
        reduction_type: str,
        split: int,
        reduction_hint: ReductionHint,
    ):
        """
        Break a large reduction up into multiple smaller reductions
        recursively
        """
        # triton will automatically compute reductions in fp32 if reducing over fp16/bf16
        # within the kernel. keep the intermediate in fp32 so as to keep the whole reduction
        # in fp32 and not reduce precision by breaking up the kernel into multiple layers
        intermediate_dtype = (
            dst_dtype
            if dst_dtype not in (torch.float16, torch.bfloat16)
            else torch.float
        )
        intermediate = Reduction.create(
            device,
            intermediate_dtype,
            src_dtype,
            wrapper_fn,
            new_ranges,
            new_reduction_ranges,
            reduction_type,
            reduction_hint,
        )
        intermediate.realize()
        intermediate_loader = intermediate.make_loader()

        def intermediate_fn(index, reduction_index):
            return intermediate_loader([*index, *reduction_index])

        numel_hint = V.graph.sizevars.size_hint(sympy_product(original_ranges))
        reduction_hint = cls._multilayer_second_step_hint(
            split, numel_hint, reduction_hint
        )

        assert original_ranges == new_ranges[: len(original_ranges)]
        return TensorBox.create(
            Reduction(
                device=device,
                dtype=dst_dtype,
                inner_fn=intermediate_fn,
                ranges=original_ranges,
                reduction_ranges=new_ranges[len(original_ranges) :],
                reduction_type=reduction_type,
                src_dtype=src_dtype,
                reduction_hint=reduction_hint,
            )
        )

    @classmethod
    def create_multilayer(
        cls,
        device: torch.device,
        dst_dtype: torch.dtype,
        src_dtype: torch.dtype,
        inner_fn: Callable[..., Any],
        ranges: List[Expr],
        reduction_ranges: List[Expr],
        reduction_type: str,
        split: int,
        reduction_hint: ReductionHint,
    ):
        """
        Break a large reduction up into multiple smaller reductions
        recursively
        """
        # TODO(jansel): realize the reduction so we can do dynamic indexing
        reduction_numel = sympy_product(reduction_ranges)
        block_size = FloorDiv(reduction_numel + (split - 1), split)
        default = cls.default_value(reduction_type, dst_dtype)
        wrapper_fn = cls._multilayer_wrap_loader(
            inner_fn, reduction_ranges, reduction_numel, split, block_size, default
        )

        return cls.create_multilayer_helper(
            device,
            dst_dtype,
            src_dtype,
            wrapper_fn,
            ranges,
            reduction_ranges,
            [*ranges, split],  # type: ignore[list-item]
            [block_size],
            reduction_type,
            split,
            reduction_hint,
        )

    @classmethod
    def create_multilayer_existing_ranges(
        cls,
        device: torch.device,
        dst_dtype: torch.dtype,
        src_dtype: torch.dtype,
        inner_fn: Callable[..., Any],
        original_ranges: List[Expr],
        original_reduction_ranges: List[Expr],
        new_ranges: List[Expr],
        new_reduction_ranges: List[Expr],
        reduction_type: str,
        reduction_hint: ReductionHint,
    ):
        """
        Break a large reduction up into multiple smaller reductions
        recursively
        """
        default = cls.default_value(reduction_type, dst_dtype)
        wrapper_fn = cls._multilayer_wrap_loader_existing_ranges(
            inner_fn,
            original_ranges,
            original_reduction_ranges,
            new_ranges,
            new_reduction_ranges,
            default,
        )
        return cls.create_multilayer_helper(
            device,
            dst_dtype,
            src_dtype,
            wrapper_fn,
            original_ranges,
            original_reduction_ranges,
            [*original_ranges, *new_ranges],
            new_reduction_ranges,
            reduction_type,
            -1,
            reduction_hint,
        )


class WelfordReduction(Reduction):
    output_index: int

    def __init__(
        self,
        device,
        dtype,
        inner_fns,
        ranges,
        reduction_ranges,
        reduction_type,
        reduction_hint,
        output_index,
    ):
        if len(inner_fns) == 1:
            loader = inner_fns[0]
        else:

            def loader(idx, reduction_idx):
                return tuple(fn(idx, reduction_idx) for fn in inner_fns)

        super().__init__(
            device=device,
            dtype=dtype,
            inner_fn=loader,
            ranges=ranges,
            reduction_ranges=reduction_ranges,
            reduction_type=reduction_type,
            src_dtype=dtype,
            reduction_hint=reduction_hint,
        )
        self.output_index = output_index

    def store_reduction(self, output_name, indexer, vars, reduction_vars):
        values = ops.reduction(
            self.dtype,
            self.src_dtype,
            self.reduction_type,
            self.inner_fn(vars, reduction_vars),
        )
        value = values[self.output_index]
        return ops.store_reduction(output_name, indexer(vars), value)

    @classmethod
    def create(  # type: ignore[override]
        cls,
        device: torch.device,
        dtype: torch.dtype,
        inner_fns: Sequence[Callable[..., Any]],
        ranges: List[Expr],
        reduction_ranges: List[Expr],
        reduction_type: str,
        reduction_hint: ReductionHint = ReductionHint.DEFAULT,
    ):
        assert reduction_type in ("welford_reduce", "welford_combine")

        reduction_numel = V.graph.sizevars.simplify(sympy_product(reduction_ranges))

        def const(val):
            def inner_fn(idx):
                return ops.constant(
                    val,
                    dtype,
                )

            return Pointwise.create(
                device=device,
                dtype=dtype,
                inner_fn=inner_fn,
                ranges=list(ranges),
            )

        if reduction_numel == 0:
            mean = const(0)
            m2 = const(0)
            weight = const(0)
            return mean, m2, weight

        if reduction_numel == 1:

            def copy(loader):
                def inner_fn(idx):
                    reduction_index = [sympy.Integer(0) for _ in reduction_ranges]
                    return loader(idx, reduction_index)

                return Pointwise.create(
                    device=device,
                    dtype=dtype,
                    inner_fn=inner_fn,
                    ranges=list(ranges),
                )

            if reduction_type == "welford_reduce":
                return copy(inner_fns[0]), const(0), const(1)
            else:
                return tuple(copy(fn) for fn in inner_fns)

        # TODO: Unrolled reduction
        # if (
        #     isinstance(reduction_numel, sympy.Integer)
        #     and V.graph.sizevars.size_hint(reduction_numel)
        #     < config.unroll_reductions_threshold
        #     and sympy_product(ranges) != 1
        # ):
        #     return Pointwise.create(
        #         device,
        #         dst_dtype,
        #         cls._unroll_reduction_fn(
        #             inner_fn, reduction_ranges, reduction_type, src_dtype
        #         ),
        #         ranges,
        #     )

        # triton doesn't support reduce to single element well, so break it up
        hint, split = Reduction.num_splits(
            device,
            dtype,
            dtype,
            inner_fns[0],
            ranges,
            reduction_ranges,
            reduction_type=reduction_type,
            reduction_numel=reduction_numel,
        )
        # intermediate reduction in split can contain complex indexing,
        # and num_splits will fail to correctly set the hint
        # reuse the passed hint if available
        if reduction_hint == ReductionHint.DEFAULT:
            reduction_hint = hint
        if split > 1:
            # triton doesn't support reduce to single element well, so break it up
            return cls.create_multilayer(
                device,
                dtype,
                inner_fns,
                ranges,
                reduction_ranges,
                reduction_type,
                split,
                reduction_hint,
            )

        results = [
            TensorBox.create(
                WelfordReduction(
                    device,
                    dtype,
                    inner_fns,
                    ranges,
                    reduction_ranges,
                    reduction_type,
                    reduction_hint,
                    output_idx,
                )
            )
            for output_idx in range(3)
        ]
        for t in results:
            t.realize()
        return results

    @staticmethod
    def default_value(reduction_type, dtype):
        return (0, 0, 0)

    @classmethod
    def create_multilayer(  # type: ignore[override]
        cls,
        device: torch.device,
        dtype: torch.dtype,
        inner_fns: Sequence[Callable[..., Any]],
        ranges: List[Expr],
        reduction_ranges: List[Expr],
        reduction_type: str,
        split: int,
        reduction_hint: ReductionHint,
    ):
        """
        Break a large reduction up into multiple smaller reductions
        recursively
        """
        reduction_numel = sympy_product(reduction_ranges)
        need_mask = not V.graph.sizevars.is_expr_static_and_true(
            sympy.Eq(reduction_numel % split, 0)  # type: ignore[arg-type]
        )

        if need_mask and reduction_type != "welford_combine":
            # If we need mask, then "welford_reduce" doesn't work because
            # masked inputs shouldn't count towards the welford weight

            def constant(idx, reduction_idx, value):
                return ops.constant(value, dtype)

            return cls.create_multilayer(
                device=device,
                dtype=dtype,
                inner_fns=(
                    inner_fns[0],
                    partial(constant, value=0),
                    partial(constant, value=1),
                ),
                ranges=ranges,
                reduction_ranges=reduction_ranges,
                reduction_type="welford_combine",
                split=split,
                reduction_hint=reduction_hint,
            )

        block_size = FloorDiv(reduction_numel + (split - 1), split)
        intermediates = WelfordReduction.create(
            device,
            dtype,
            tuple(
                cls._multilayer_wrap_loader(
                    loader,
                    reduction_ranges,
                    reduction_numel,
                    split,
                    block_size,
                    default=0,
                )
                for loader in inner_fns
            ),
            [*ranges, split],  # type: ignore[list-item]
            [block_size],
            reduction_type,
            reduction_hint,
        )
        for i in intermediates:
            i.realize()

        i_loaders = [i.make_loader() for i in intermediates]

        def intermediate_loader_fn(index, reduction_index, loader):
            return loader([*index, *reduction_index])

        numel_hint = V.graph.sizevars.size_hint(sympy_product(ranges))
        reduction_hint = cls._multilayer_second_step_hint(
            split, numel_hint, reduction_hint
        )
        return WelfordReduction.create(
            device,
            dtype,
            tuple(
                partial(intermediate_loader_fn, loader=i.make_loader())
                for i in intermediates
            ),
            ranges,
            [split],  # type: ignore[list-item]
            # welford_reduce turns one input into three outputs, which are combined with welford_combine
            "welford_combine",
            reduction_hint,
        )


@ir_dataclass
class Scan(Loops):
    scan_ranges: List[Expr]
    size: List[Expr]
    combine_fn: Callable[[Tuple[Any, ...], Tuple[Any, ...]], Tuple[Any, ...]]
    reindex: Callable[[List[Expr], List[Expr]], List[Expr]]
    reduction_hint: ReductionHint
    output_index: int
    # output_index indexes the following tuples
    dtypes: Tuple[torch.dtype, ...]
    inner_fns: Tuple[Callable[..., Any], ...]

    # HACK we mimick reduction

    def get_unbacked_symbol_uses(self) -> OrderedSet[sympy.Symbol]:
        # TODO: Can combine_fn/reindex close over unbacked symbols? If so, we
        # need to explicitly represent the closure so we can pull out unbacked
        # symbols here
        return (
            super().get_unbacked_symbol_uses()
            | OrderedSet().union(*(free_unbacked_symbols(e) for e in self.scan_ranges))
            | OrderedSet().union(*(free_unbacked_symbols(e) for e in self.size))
        )

    def __post_init__(self):
        assert len(self.ranges) + len(self.scan_ranges) == len(self.size)
        super().__post_init__()

    def store_reduction(self, output_name, indexer, vars, scan_vars):
        idx = self.reindex(vars, scan_vars)
        values = [inner_fn(idx) for inner_fn in self.inner_fns]
        result = ops.scan(self.dtypes, self.combine_fn, values)
        return ops.store(output_name, indexer(idx), result[self.output_index])

    def get_reduction_type(self):
        # return self.scan_op
        return "custom"

    def get_reduction_size(self):
        return self.scan_ranges

    def get_size(self):
        return self.size

    def get_pointwise_size(self):
        return self.ranges

    def index_length(self):
        return len(self.ranges) + len(self.scan_ranges)

    def inner_fn_args(self):
        index = self._index(self.ranges)
        rindex = self._index(self.scan_ranges, SymT.RINDEX)
        idx = self.reindex(index, rindex)
        return (idx,)

    def inner_fn_free_unbacked_symbols(self):
        index = self._index(self.ranges)
        rindex = self._index(self.scan_ranges, SymT.RINDEX)
        idx = self.reindex(index, rindex)
        return extract_free_unbacked_symbols(self.inner_fn, idx)

    @classmethod
    def create(
        cls,
        device: torch.device,
        dtypes: Tuple[torch.dtype, ...],
        inner_fns: Tuple[Callable[[List[Expr]], Any], ...],
        size: List[Expr],
        axis: int,
        combine_fn: Callable[[Tuple[Any, ...], Tuple[Any, ...]], Tuple[Any, ...]],
        reduction_hint: ReductionHint = ReductionHint.DEFAULT,
        *,
        # Whether we have the option to fallback to aten
        can_fallback_to_aten: bool = True,
        **kwargs,
    ) -> List[Optional[TensorBox]]:
        pointwise_ranges = [*size[:axis], *size[axis + 1 :]]
        scan_ranges = [size[axis]]

        if not V.graph.has_feature(device, BackendFeature.SCAN):
            return [None] * len(dtypes)

        if len(dtypes) > 1 and not V.graph.has_feature(
            device, BackendFeature.TUPLE_REDUCTION
        ):
            return [None] * len(dtypes)

        sizevars = V.graph.sizevars
        scan_numel = sizevars.simplify(sympy_product(scan_ranges))

        assert len(dtypes) == len(inner_fns)

        # Scan with a single element is just a copy
        if sizevars.is_expr_static_and_true(sympy.Le(scan_numel, 1)):  # type: ignore[arg-type]
            return [
                Pointwise.create(
                    device=device,
                    dtype=dtypes[output_index],
                    inner_fn=inner_fns[output_index],
                    ranges=size,
                )
                for output_index in range(len(dtypes))
            ]

        reduction_hint, num_splits = cls.num_splits(
            device=device,
            dtype=dtypes[0],
            inner_fn=inner_fns[0],
            axis=axis,
            pointwise_ranges=pointwise_ranges,
            scan_ranges=scan_ranges,
            combine_fn=combine_fn,
            scan_numel=scan_numel,
        )
        scan_type = Scan
        if num_splits > 1:
            supports_split = torch.version.hip is None and len(dtypes) == 1
            if not supports_split:
                if can_fallback_to_aten:
                    # Fallback to ATen
                    return [None] * len(dtypes)
                else:
                    num_splits = 1
            else:
                scan_type = SplitScan

        def reindex(index, scan_index):
            assert len(scan_index) == len(scan_ranges)
            assert len(index) == len(pointwise_ranges)
            return [*index[:axis], *scan_index, *index[axis:]]

        results = [
            TensorBox.create(
                scan_type(
                    device=device,
                    dtype=dtypes[output_index],
                    dtypes=dtypes,
                    inner_fn=inner_fns[output_index],
                    inner_fns=inner_fns,
                    size=size,
                    ranges=pointwise_ranges,
                    scan_ranges=scan_ranges,
                    combine_fn=combine_fn,
                    reindex=reindex,
                    reduction_hint=reduction_hint,
                    output_index=output_index,
                    **kwargs,
                )
            )
            for output_index in range(len(dtypes))
        ]

        for result in results:
            result.realize()

        return results

    @classmethod
    def num_splits(
        cls,
        device: torch.device,
        dtype: torch.dtype,
        inner_fn: Callable[[List[Expr]], Any],
        axis: int,
        pointwise_ranges: List[Expr],
        scan_ranges: List[Expr],
        combine_fn: Callable[[Tuple[Any, ...], Tuple[Any, ...]], Tuple[Any, ...]],
        scan_numel: Expr,
    ):
        # TODO: custom splitting heuristic for scan
        def wrapper_fn(idx, reduction_idx):
            return inner_fn([*idx[:axis], *reduction_idx, *idx[axis:]])

        return Reduction.num_splits(
            device=device,
            dst_dtype=dtype,
            src_dtype=dtype,
            inner_fn=wrapper_fn,
            ranges=pointwise_ranges,
            reduction_ranges=scan_ranges,
            reduction_type="sum",
            reduction_numel=scan_numel,
        )


# This signifies a scan op that should go through TritonSplitScanKernel codegen on CUDA.
@ir_dataclass
class SplitScan(Scan):
    pass


@ir_dataclass
class Sort(Loops):
    # Sorts a tuple of key, value pairs
    sort_ranges: List[Expr]
    size: List[Expr]
    reindex: Callable[[List[Expr], List[Expr]], List[Expr]]
    reduction_hint: ReductionHint
    output_index: int
    # output_index indexes the following tuples
    dtypes: Tuple[torch.dtype, ...]
    inner_fns: Tuple[Callable[..., Any], ...]

    stable: bool
    descending: bool

    # HACK we mimick reduction

    def get_unbacked_symbol_uses(self) -> OrderedSet[sympy.Symbol]:
        return (
            super().get_unbacked_symbol_uses()
            | OrderedSet().union(*(free_unbacked_symbols(e) for e in self.sort_ranges))
            | OrderedSet().union(*(free_unbacked_symbols(e) for e in self.size))
        )

    def __post_init__(self):
        assert len(self.ranges) + len(self.sort_ranges) == len(self.size)
        super().__post_init__()

    def store_reduction(self, output_name, indexer, vars, sort_vars):
        idx = self.reindex(vars, sort_vars)
        values = [inner_fn(idx) for inner_fn in self.inner_fns]
        result = ops.sort(self.dtypes, values, self.stable, self.descending)
        return ops.store(output_name, indexer(idx), result[self.output_index])

    def get_reduction_type(self):
        return "sort"

    def get_reduction_size(self):
        return self.sort_ranges

    def get_size(self):
        return self.size

    def get_pointwise_size(self):
        return self.ranges

    def index_length(self):
        return len(self.ranges) + len(self.sort_ranges)

    def inner_fn_args(self):
        index = self._index(self.ranges)
        rindex = self._index(self.sort_ranges, SymT.RINDEX)
        idx = self.reindex(index, rindex)
        return (idx,)

    def inner_fn_free_unbacked_symbols(self):
        index = self._index(self.ranges)
        rindex = self._index(self.sort_ranges, SymT.RINDEX)
        idx = self.reindex(index, rindex)
        return extract_free_unbacked_symbols(self.inner_fn, idx)

    @classmethod
    def create(
        cls,
        device: torch.device,
        dtypes: Tuple[torch.dtype, ...],
        inner_fns: Tuple[Callable[[List[Expr]], Any], ...],
        size: List[Expr],
        axis: int,
        stable: bool,
        descending: bool,
        reduction_hint: ReductionHint = ReductionHint.DEFAULT,
        **kwargs,
    ) -> List[Optional[TensorBox]]:
        pointwise_ranges = [*size[:axis], *size[axis + 1 :]]
        sort_ranges = [size[axis]]

        if not V.graph.has_feature(device, BackendFeature.SORT):
            return [None] * len(dtypes)

        sizevars = V.graph.sizevars
        sort_numel = sizevars.simplify(sympy_product(sort_ranges))

        # Heuristic, smallest rblock where triton usually outperforms aten.sort
        # It also isn't bandwidth bound so fusion is unlikely to help.
        max_rblock = 512
        is_persistent_kernel = (
            config.triton.persistent_reductions
            and sizevars.is_expr_static_and_true(sympy.Le(sort_numel, max_rblock))
        )
        if not is_persistent_kernel:
            # We only support persistent triton kernels
            return [None] * len(dtypes)

        assert len(dtypes) == len(inner_fns)

        # Sort with a single element is just a copy
        if sizevars.is_expr_static_and_true(sympy.Le(sort_numel, 1)):  # type: ignore[arg-type]
            return [
                Pointwise.create(
                    device=device,
                    dtype=dtypes[output_index],
                    inner_fn=inner_fns[output_index],
                    ranges=size,
                )
                for output_index in range(len(dtypes))
            ]

        def reindex(index, sort_index):
            assert len(sort_index) == len(sort_ranges)
            assert len(index) == len(pointwise_ranges)
            return [*index[:axis], *sort_index, *index[axis:]]

        results = [
            TensorBox.create(
                Sort(
                    device=device,
                    dtype=dtypes[output_index],
                    dtypes=dtypes,
                    inner_fn=inner_fns[output_index],
                    inner_fns=inner_fns,
                    size=size,
                    ranges=pointwise_ranges,
                    sort_ranges=sort_ranges,
                    reindex=reindex,
                    reduction_hint=reduction_hint,
                    output_index=output_index,
                    stable=stable,
                    descending=descending,
                    **kwargs,
                )
            )
            for output_index in range(len(dtypes))
        ]

        for result in results:
            result.realize()

        return results


def is_storage_and_layout(x: IRNode) -> bool:
    try:
        as_storage_and_layout(x, freeze=False)
        return True
    except NotImplementedError:
        return False


def is_contiguous_storage_and_layout(x: IRNode) -> bool:
    try:
        buffer, layout = as_storage_and_layout(x, freeze=False)
        # pad the stride here so we will NOT claim an tensor as contiguous
        # if a padding is gonna happen.
        if layout.should_pad_strides():
            layout.pad_strides()
        return layout.is_contiguous()
    except NotImplementedError:
        return False


def as_storage_and_layout(
    x: IRNode,
    freeze: bool = True,
    want_contiguous: bool = False,
    stride_order: Optional[Sequence[Union[int, Integer]]] = None,
    allow_padding: bool = False,
    exact_strides: Optional[Sequence[Union[int, Integer]]] = None,
) -> Tuple[StorageBox, Layout]:
    """
    Try to simplify x into a StorageBox and a Layout.

    allow_padding only affect how we apply stride_order. When allow_padding
    is True, we have the freedom to add padding when applying the stride_order.
    """
    if isinstance(x, TensorBox):
        return as_storage_and_layout(
            x.data,
            freeze=freeze,
            want_contiguous=want_contiguous,
            stride_order=stride_order,
            allow_padding=allow_padding,
            exact_strides=exact_strides,
        )
    if isinstance(x, StorageBox) and isinstance(x.data, Buffer):
        if freeze:
            if want_contiguous:
                x.data.freeze_layout()
                assert x.data.layout.is_contiguous()
            elif stride_order is not None:
                x.data.freeze_layout_with_stride_order(
                    stride_order, allow_padding=allow_padding
                )
            elif exact_strides is not None:
                x.data.freeze_layout_with_exact_strides(
                    exact_strides, allow_padding=allow_padding
                )
            else:
                x.data.decide_layout()
        return x, x.data.layout
    if isinstance(x, ReinterpretView):
        # making the base of x contiguous or stride_ordered will not necessarily make
        # the ReinterpretView either, so don't pass along those arguments
        buffer, _ = as_storage_and_layout(
            x.data,
            freeze=freeze,
        )
        return buffer, x.layout
    raise NotImplementedError


as_contiguous_storage_and_layout = functools.partial(
    as_storage_and_layout, want_contiguous=True
)


def is_stride_order_storage_and_layout(
    x: IRNode, stride_order: Sequence[Union[int, Integer]]
) -> bool:
    try:
        buffer, layout = as_storage_and_layout(x, freeze=False)
        return layout.is_stride_ordered(stride_order)
    except NotImplementedError:
        return False


@ir_dataclass
class BaseView(IRNode):
    data: IRNode

    def get_unbacked_symbol_uses(self):
        return self.data.get_unbacked_symbol_uses()

    def make_reindexer(self):
        raise NotImplementedError(f"make_reindexer NYI on {self}")

    def make_indexer(self):
        inner = self.data.make_indexer()
        reindex = self.make_reindexer()

        def indexer(idx):
            return inner(reindex(idx))

        return indexer

    def make_loader(self):
        inner = self.data.make_loader()
        reindex = self.make_reindexer()

        def loader(idx):
            return inner(reindex(idx))

        return loader

    @property
    def dtype(self):
        return self.data.dtype

    def get_layout(self):
        return self.data.get_layout()

    def get_device(self):
        return self.data.get_device()

    def get_origin_node(self):
        return None

    def get_name(self):
        return self.data.get_name()

    def get_pointwise_size(self):
        return self.get_size()

    def mark_reuse(self, users):
        return self.data.mark_reuse(users)

    def has_exceeded_max_reads(self):
        return self.data.has_exceeded_max_reads()

    def realize(self):
        return self.data.realize()

    def realize_hint(self):
        return self.data.realize_hint()

    def get_storage_numel(self):
        return self.data.get_storage_numel()

    def is_extern(self):
        return self.data.is_extern()  # type: ignore[attr-defined]

    def is_module_buffer(self):
        return self.data.is_module_buffer()  # type: ignore[attr-defined]

    def get_read_names(self) -> OrderedSet[str]:
        return self.data.get_read_names()

    def get_reads(self):
        with patch.object(FlexibleLayout, "allow_indexing", True):
            return extract_read_writes(
                self.make_loader(),
                self.get_size(),
            ).reads

    def unwrap_view(self):
        x: IRNode = self
        while isinstance(x, BaseView):
            x = x.data
        return x

    def constant_to_device(self, device):
        """Move this to a given device. Requires that all reads are to constants."""
        loader = self.make_loader()
        loader = patch.object(ConstantBuffer, "override_device", device)(loader)
        return Pointwise(
            device=device,
            dtype=self.get_dtype(),
            inner_fn=loader,
            ranges=self.get_size(),
        )


@ir_dataclass
class ExpandView(BaseView):
    size: List[Expr]

    @staticmethod
    def _normalize_size(x, new_size):
        """Replace `-1` with correct sizes"""
        sizevars = V.graph.sizevars
        new_size = list(map(sympy.expand, new_size))
        old_size = x.get_size()
        old_size = [None] * (len(new_size) - len(old_size)) + list(old_size)
        assert len(new_size) == len(old_size)
        for i in range(len(new_size)):
            if new_size[i] == -1:
                assert old_size[i] is not None
                new_size[i] = old_size[i]
            elif old_size[i] is None or V.graph.sizevars.shape_env.evaluate_expr(
                sympy.Eq(old_size[i], 1), size_oblivious=True
            ):
                pass
            else:
                # Sanity check: Expect broadcast compatibility
                #
                # NB: new_size[i] == old_size[i] is expected to already be
                # guarded because the meta formula was expected to have taught
                # us this equality.
                assert (
                    sizevars.size_hint(new_size[i] - old_size[i], fallback=0) == 0
                ), "Broadcast failed in ExpandView({x.get_size()}, {new_size}) on dimension {i}"
        return new_size

    @classmethod
    def create(cls, x, new_size):
        new_size = cls._normalize_size(x, new_size)

        if is_storage_and_layout(x):
            storage, old_layout = as_storage_and_layout(x)
            skip = len(new_size) - len(old_layout.size)
            assert skip >= 0
            new_stride = [sympy.Integer(0)] * skip
            for stride, size in zip(old_layout.stride, old_layout.size):
                new_stride.append(
                    stride
                    if not V.graph.sizevars.shape_env.evaluate_expr(
                        sympy.Eq(size, 1), size_oblivious=True
                    )
                    else sympy.Integer(0)
                )
            new_layout = FixedLayout(
                old_layout.device,
                old_layout.dtype,
                list(new_size),
                new_stride,
                old_layout.offset,
            )
            return ReinterpretView(data=storage, layout=new_layout)

        return ExpandView(data=x, size=new_size)

    def get_size(self):
        return self.size

    def make_reindexer(self):
        target = self.get_size()
        actual = self.data.get_size()
        skip = len(target) - len(actual)

        def reindex(index):
            index = list(index[skip:])
            assert len(index) == len(actual)
            for i in range(len(actual)):
                if actual[i] == 1:
                    # zero out broadcast dimension
                    index[i] = sympy.Integer(0)
            return index

        return reindex


@ir_dataclass
class PermuteView(BaseView):
    dims: List[Expr]

    @classmethod
    def create(cls, x, dims):
        dims = cls._map_neg_dims(dims)
        assert OrderedSet(dims) == OrderedSet(range(len(dims)))

        if is_storage_and_layout(x):
            storage, old_layout = as_storage_and_layout(x)
            new_layout = FixedLayout(
                old_layout.device,
                old_layout.dtype,
                [old_layout.size[i] for i in dims],
                [old_layout.stride[i] for i in dims],
                old_layout.offset,
            )
            return ReinterpretView(data=storage, layout=new_layout)

        return PermuteView(data=x, dims=dims)

    @classmethod
    def _map_neg_dims(cls, dims):
        return [dim if dim >= 0 else len(dims) + dim for dim in dims]

    def get_size(self):
        assert OrderedSet(self._map_neg_dims(self.dims)) == OrderedSet(
            range(len(self.dims))
        )
        size = self.data.get_size()
        return [size[i] for i in self.dims]

    def make_reindexer(self):
        inv = {j: i for i, j in enumerate(self.dims)}
        inv = [inv[i] for i in range(len(self.dims))]  # type: ignore[index]
        assert OrderedSet(inv) == OrderedSet(range(len(self.dims)))

        def reindex(index):
            return [index[i] for i in inv]

        return reindex


@ir_dataclass
class SqueezeView(BaseView):
    @classmethod
    def create(cls, x, *, dim=None):
        if is_storage_and_layout(x):
            storage, old_layout = as_storage_and_layout(x)
            new_size = []
            new_stride = []
            if dim is not None:
                assert isinstance(dim, int), "expected integer dim argument"
                assert 0 <= dim and dim < len(old_layout.size)

            for i, (size, stride) in enumerate(zip(old_layout.size, old_layout.stride)):
                if dim is None:
                    if size != 1:
                        new_size.append(size)
                        new_stride.append(stride)
                else:
                    if i != dim:
                        new_size.append(size)
                        new_stride.append(stride)
                    else:
                        assert size == 1, "expected squeezed size to be 1"

            new_layout = FixedLayout(
                old_layout.device,
                old_layout.dtype,
                new_size,
                new_stride,
                old_layout.offset,
            )
            return ReinterpretView(data=storage, layout=new_layout)

        if dim is None:
            # redirect to a generic view
            return View.create(x, [s for s in x.get_size() if s != 1])
        else:
            assert x.get_size()[dim] == 1
            return View.create(x, [s for i, s in enumerate(x.get_size()) if i != dim])

    @staticmethod
    def squeezer(size: Tuple[sympy.Expr, ...]):
        new_size = [s for s in size if s != 1]
        not_one = [i for i, s in enumerate(size) if s != 1]
        length = len(size)

        def reindex(index: List[sympy.Expr]) -> Tuple[sympy.Expr, ...]:
            assert len(index) == len(not_one), f"{index} {not_one}"
            new_index = [sympy.Integer(0)] * length
            for idx, s in zip(not_one, index):
                new_index[idx] = s
            return tuple(new_index)

        return new_size, reindex

    def __init__(self, data):
        raise AssertionError("use SqueezeView.create()")


@ir_dataclass
class GenericView(BaseView):
    size: List[Expr]
    reindex: Callable[..., Any]

    def make_reindexer(self):
        return self.reindex

    def reindex_str(self):
        index_old = [
            sympy_index_symbol_with_prefix(SymT.INDEX, n) for n in range(len(self.size))
        ]
        index_new = list(self.reindex(index_old))
        return f"lambda {', '.join(map(str, index_old))}: {index_new}"

    def __str__(self) -> str:
        return self.str_helper(
            [self.data, f"size={self.size}", f"reindex={self.reindex_str()}"]
        )

    __repr__ = __str__

    @classmethod
    def create(cls, x, new_size, reindex):
        return cls(data=x, size=list(new_size), reindex=reindex)

    def get_size(self):
        return self.size


@ir_dataclass
class View(GenericView):
    @staticmethod
    def handle_negative_index(idx, size):
        idx = sympy.expand(idx)
        size = sympy.expand(size)
        evaluate_expr = V.graph.sizevars.shape_env.evaluate_expr
        if evaluate_expr(sympy.Lt(idx, 0)):
            idx = idx + size
        return idx

    @classmethod
    def create(cls, x, new_size):
        assert isinstance(new_size, (tuple, list))
        old_size, new_size = cls.resolve_negative_size(x.get_size(), new_size)

        # Skip pointless views
        if V.graph.sizevars.statically_known_list_equals(old_size, new_size):
            return x

        unbacked_symbols_in_sizes = False
        if (
            len(free_unbacked_symbols(old_size)) > 0
            or len(free_unbacked_symbols(new_size)) > 0
        ):
            unbacked_symbols_in_sizes = True

        if 0 in new_size:

            def fake_reindex(index):
                return tuple([0] * len(old_size))

            return cls(data=x, size=list(new_size), reindex=fake_reindex)
        # TODO: a new class for FixedTransferLayout that output layout is constrained by input layout
        elif is_contiguous_storage_and_layout(x) or unbacked_symbols_in_sizes:
            if unbacked_symbols_in_sizes and (not is_contiguous_storage_and_layout(x)):
                # realize x; otherwise, the dynamic_reshape_indexer below will fail
                # due to the size_hint's inability to process unbacked SymInts
                x = ExternKernel.realize_input(x)

            storage, old_layout = as_contiguous_storage_and_layout(x)
            new_layout = FixedLayout(
                old_layout.device,
                old_layout.dtype,
                new_size,
                FlexibleLayout.contiguous_strides(new_size),
                old_layout.offset,
            )
            return ReinterpretView(data=storage, layout=new_layout)

        reindex = cls.dynamic_reshape_indexer(old_size, new_size)
        return cls(data=x, size=list(new_size), reindex=reindex)

    @staticmethod
    def resolve_negative_size(old_size, new_size):
        new_size = [V.graph.sizevars.simplify(x) for x in new_size]
        old_size = [V.graph.sizevars.simplify(x) for x in old_size]

        new_size = list(new_size)
        for i in range(len(new_size)):
            if new_size[i] == -1:
                new_size[i] = sympy.Integer(1)
                new_size[i] = CleanDiv(sympy_product(old_size), sympy_product(new_size))
                break

        V.graph.sizevars.guard_equals(sympy_product(old_size), sympy_product(new_size))
        return old_size, new_size

    @classmethod
    def dynamic_reshape_indexer(cls, old_size, new_size):
        try:
            reindex = cls._dynamic_reshape_indexer(old_size, new_size)
        except (AssertionError, IndexError):
            # optimistic algorithm failed, lets do a fallback
            flat = [sympy_product(old_size)]
            reindex1 = cls._dynamic_reshape_indexer(old_size, flat)
            reindex2 = cls._dynamic_reshape_indexer(flat, new_size)
            reindex = fuse_reindexing(reindex1, reindex2)
        return reindex

    @staticmethod
    def _dynamic_reshape_indexer(old_size, new_size):
        """
        Perform a reshape entirely by modifying indexing math
        """
        size_hint = V.graph.sizevars.size_hint
        # TODO: These symbols may not escape, if they don't assert so and
        # treat them as temporary
        vars = [
            sympy_index_symbol_with_prefix(SymT.VIEW, i) for i in range(len(new_size))
        ]

        stack_new = list(zip(vars, new_size))
        stack_old = list(old_size)

        view_expr = []
        while stack_new and stack_old:
            size_old = stack_old.pop()
            var, size_new = stack_new.pop()
            if size_old == 1:
                view_expr.append(sympy.Integer(0))
                stack_new.append((var, size_new))  # re-add
            elif size_new == 1:
                stack_old.append(size_old)  # re-add
            elif size_hint(size_new) == size_hint(size_old):
                view_expr.append(var)
                V.graph.sizevars.guard_equals(size_new, size_old)
            elif size_hint(size_new) < size_hint(size_old):
                while size_hint(size_new) < size_hint(size_old):
                    var2, size_new2 = stack_new.pop()
                    var = var2 * size_new + var
                    size_new = size_new * size_new2
                view_expr.append(var)
                V.graph.sizevars.guard_equals(size_new, size_old)
            elif size_hint(size_new) > size_hint(size_old):
                divisor = sympy.Integer(1)
                modulus = size_old
                view_expr.append(ModularIndexing(var, divisor, modulus))
                divisor = divisor * modulus
                while size_hint(size_new) > size_hint(size_old):
                    modulus = stack_old.pop()
                    view_expr.append(ModularIndexing(var, divisor, modulus))
                    divisor = divisor * modulus
                    size_old = size_old * modulus
                V.graph.sizevars.guard_equals(size_new, size_old)
            else:
                raise AssertionError

        while stack_old:
            size_old = stack_old.pop()
            V.graph.sizevars.guard_equals(size_old, 1)  # type: ignore[arg-type]
            view_expr.append(sympy.Integer(0))

        while stack_new:
            var, size_new = stack_new.pop()
            V.graph.sizevars.guard_equals(size_new, 1)  # type: ignore[arg-type]

        view_expr.reverse()
        assert len(view_expr) == len(old_size)

        def reindex(index):
            assert len(index) == len(vars), (len(index), len(vars))
            replacements = dict(zip(vars, index))
            return tuple(sympy_subs(x, replacements) for x in view_expr)  # type: ignore[arg-type]

        return reindex


@ir_dataclass
class ReinterpretView(BaseView):
    """Pretend our storage has a different layout"""

    layout: Layout

    def __post_init__(self):
        super().__post_init__()
        if isinstance(self.data, BaseView):
            object.__setattr__(self, "data", self.data.unwrap_view())

    def __str__(self) -> str:
        return self.str_helper(
            [
                self.data,
                self.layout,
            ]
        )

    __repr__ = __str__

    def get_name(self):
        return self.data.get_name()

    def get_device(self):
        return self.layout.device

    def get_origin_node(self):
        return None

    @property
    def dtype(self):
        return self.layout.dtype

    def get_size(self):
        return list(self.layout.size)

    def get_stride(self):
        return list(self.layout.stride)

    def make_loader(self):
        def loader(index):
            indexer = self.layout.make_indexer()
            tmp_loader = ops.load(self.get_name(), indexer(index))
            if self.layout.dtype != self.data.dtype:
                return ops.to_dtype_bitcast(tmp_loader, self.dtype, self.data.dtype)
            else:
                return tmp_loader

        return loader

    def make_indexer(self):
        return self.layout.make_indexer()

    def get_layout(self):
        return self.layout

    def freeze_layout(self):
        pass

    def get_unbacked_symbol_uses(self) -> OrderedSet[sympy.Symbol]:
        return (
            free_unbacked_symbols(self.layout.size)
            | free_unbacked_symbols(self.layout.stride)
            | free_unbacked_symbols(self.layout.offset)
        )

    def codegen_reference(self, writer=None):
        # reinterpret_tensor is similar to as_strided except:
        # - offset is added to the existing offset (rather than replacing it)
        # - view tracking is disabled similar to unsafe_view
        return V.graph.wrapper_code.codegen_reinterpret_view(
            self.data,
            self.layout.size,
            self.layout.stride,
            self.layout.offset,
            writer,
            dtype=self.layout.dtype,
        )

    def num_reads(self):
        return 1


@ir_dataclass
class DtypeView(BaseView):
    """Pretend our storage has a different type"""

    target_dtype: torch.dtype

    @classmethod
    def create(cls, x, new_dtype):
        if is_storage_and_layout(x):
            storage, old_layout = as_storage_and_layout(x)
            new_layout = FixedLayout(
                old_layout.device,
                new_dtype,
                old_layout.size,
                old_layout.stride,
                old_layout.offset,
            )
            return ReinterpretView(data=storage, layout=new_layout)
        return DtypeView(data=x, target_dtype=new_dtype)

    def __str__(self) -> str:
        return self.str_helper([self.data, self.target_dtype])

    __repr__ = __str__

    @property
    def dtype(self):
        return self.target_dtype

    def get_size(self):
        return self.data.get_size()

    def make_loader(self):
        inner = self.data.make_loader()

        def loader(idx):
            return ops.to_dtype_bitcast(inner(idx), self.target_dtype, self.data.dtype)

        return loader


class SliceView(View):
    @classmethod
    def normalize_start_end(cls, x, dim, start, end):
        """
        Normalize start and end such that both are in the range
        [0, x.get_size()[dim]] and start <= end.
        """
        sizevars = V.graph.sizevars
        dim_size = x.get_size()[dim]

        if any(free_unbacked_symbols(x) for x in (start, end, dim_size)):

            def clamp(x, lower, upper):
                return sympy.Min(sympy.Max(x, lower), upper)

        else:

            def clamp(x, lower, upper):
                return sizevars.evaluate_min(sizevars.evaluate_max(x, lower), upper)

        def clamp_wrap(val, lower, upper, default):
            if val is None:
                return default
            val = cls.handle_negative_index(val, dim_size)
            return clamp(val, lower, upper)

        start = clamp_wrap(start, 0, dim_size, 0)
        end = clamp_wrap(end, start, dim_size, dim_size)
        return start, end

    @classmethod
    def create(cls, x, dim, start, end, step=1, clamp=True):
        step = sympy.expand(step)
        assert isinstance(step, sympy.Expr) or step > 0
        try:
            if start == 0 and end >= 2**63 - 1 and step == 1:
                return x
        except TypeError:
            pass

        sizevars = V.graph.sizevars
        new_size = list(x.get_size())

        # NB: Ordinarily we default to clamping.
        # We only don't clamp for split_with_sizes. For split_with_sizes, sizes should be already valid
        # failing in this situation is ok, since invalid sizes could trigger silent errors.
        if clamp:
            start, end = cls.normalize_start_end(x, dim, start, end)

        new_size[dim] = FloorDiv(end - start + (step - 1), step)

        if is_storage_and_layout(x):
            # Fast path
            storage, old_layout = as_storage_and_layout(x)
            new_stride = list(old_layout.stride)
            new_stride[dim] = new_stride[dim] * step
            new_layout = FixedLayout(
                old_layout.device,
                old_layout.dtype,
                new_size,
                new_stride,
                old_layout.offset + old_layout.stride[dim] * start,
            )
            return ReinterpretView(data=storage, layout=new_layout)

        def reindex(index):
            assert len(index) == len(new_size), f"wrong ndim {index} {new_size}"
            index = list(index)
            index[dim] = index[dim] * step + start
            return index

        # redirect to a generic view
        return SliceView(data=x, size=new_size, reindex=reindex)


@ir_dataclass
class BaseConstant(IRNode):
    dtype: torch.dtype
    device: torch.device

    def get_size(self):
        return ()

    def get_device(self):
        return self.device

    def get_origin_node(self):
        return None

    def mark_reuse(self, users):
        pass

    def has_exceeded_max_reads(self):
        return False

    def get_reads(self):
        return ()

    def is_extern(self):
        return False


@ir_dataclass
class Constant(BaseConstant):
    value: Any
    dtype: torch.dtype
    device: torch.device

    def make_loader(self):
        def loader(index):
            return ops.constant(self.value, self.dtype)

        return loader

    def realize(self):
        pass

    def constant_to_device(self, device):
        return Constant(value=self.value, dtype=self.dtype, device=device)


@ir_dataclass
class IndexingConstant(BaseConstant):
    index: Any
    dtype: torch.dtype
    device: torch.device

    def make_loader(self):
        def loader(index):
            return ops.index_expr(self.index, self.dtype)

        return loader

    def constant_to_device(self, device):
        return IndexingConstant(index=self.index, dtype=self.dtype, device=device)


def is_contiguous_strides_for_shape(
    stride: Sequence[_IntLike], shape: Sequence[_IntLike]
) -> bool:
    return all(
        size == 1 or left == right
        for left, right, size in zip(
            stride, FlexibleLayout.contiguous_strides(shape), shape
        )
    )


def get_align_for_dtype(dtype: torch.dtype) -> int:
    return config.padding_alignment_bytes // dtype.itemsize


@ir_dataclass
class Layout(IRNode):
    def __init__(
        self,
        device: torch.device,
        dtype: torch.dtype,
        size: List[Expr],
        stride: Optional[Sequence[Union[Expr, int]]],
        offset: Expr = Integer(0),
    ):
        assert stride is None or len(size) == len(
            stride
        ), f"size={size}, stride={stride}"
        self.device = device
        self.dtype = dtype
        assert all(isinstance(s, (Expr, int)) for s in size)
        self.size = size
        self._stride = stride
        self.offset = offset

    @property
    def stride(self):
        return self._stride

    def __str__(self) -> str:
        offset = ""
        if self.offset != 0:
            offset = f", offset={self.offset}"
        return (
            f"{type(self).__name__}('{self.device.type}', {self.dtype}, "
            f"size={self.size}, stride={self.stride}{offset})"
        )

    __repr__ = __str__

    def is_contiguous(self):
        return is_contiguous_strides_for_shape(self.stride, self.size)

    @staticmethod
    def is_channels_last_contiguous(shape, strides):
        ndim = len(shape)
        if ndim not in [4, 5] or shape[1] == 1:
            return False
        for left, right, size in zip(
            strides, make_channels_last_strides_for(shape), shape  # type: ignore[arg-type]
        ):
            if size != 1 and left != right:
                return False
        return True

    def is_transposed(self):
        for left, right, size in zip(
            self.stride,
            reversed(FlexibleLayout.contiguous_strides(list(reversed(self.size)))),
            self.size,
        ):
            if size != 1 and left != right:
                return False
        return True

    def is_stride_ordered(self, order):
        assert len(self.stride) == len(order)

        # ignore dimensions of size 1, they dont affect layout
        non_1_indices = [
            i
            for i, dim in enumerate(self.size)
            if V.graph.sizevars.size_hint(dim, fallback=2) != 1
        ]

        stride = [self.stride[i] for i in non_1_indices]
        order = [order[i] for i in non_1_indices]

        def sorted_indices(arr):
            sorted_arr = sorted(arr)
            return [sorted_arr.index(element) for element in arr]

        # since we may have removed dimensions, need to re-sort & re-index order
        order = sorted_indices(order)

        # reorder the stride given order
        stride_ordered = [-1] * len(order)
        for i in range(len(order)):
            stride_ordered[order[i]] = V.graph.sizevars.size_hint(stride[i])
        # check if it is in ascending order
        for i in range(len(order) - 1):
            if stride_ordered[i] > stride_ordered[i + 1]:
                return False
        return True

    def is_channels_last_stride_ordered(self):
        # create channels_last order(NCHW, NCDHW, the C is the first order).
        order = [0] + list(reversed(range(1, len(self.stride) - 1)))
        order = [len(order)] + order
        return self.is_stride_ordered(order)

    @staticmethod
    def _pad_strides(in_strides, size, dtype):
        """
        The padding does not change stride order but makes sure all strides larger
        than the threshold are multiple of align.
        """
        align = get_align_for_dtype(dtype)
        if len(in_strides) == 0:
            return in_strides

        if not config.pad_channels_last and Layout.is_channels_last_contiguous(
            size, in_strides
        ):
            return in_strides

        current_fx_node = V.get_current_node()
        if hasattr(current_fx_node, "meta") and current_fx_node.meta.get(
            "dislike_padding", False
        ):
            return in_strides

        # get_stride_order does not work with dynamic shape. Also we can not
        # statically decide if a padding is needed or how much padding we should
        # do for dynamic shape.
        #
        # Skip padding the strides for dynamic shape for now.
        if not all(
            isinstance(s, (int, sympy.Integer))
            for s in itertools.chain(in_strides, size)
        ):
            return in_strides

        stride_order = get_stride_order(in_strides)
        fill_order = stride_order2fill_order(stride_order)

        new_strides = [0 for _ in range(len(in_strides))]
        # since we pad when the layout is flexible, we can decide the
        # smallest stride to be 1.
        new_strides[fill_order[0]] = 1

        padded = False
        for rank, idx in enumerate(fill_order[1:], start=1):
            prev_idx = fill_order[rank - 1]
            stride = new_strides[prev_idx] * size[prev_idx]

            if stride > config.padding_stride_threshold and stride % align != 0:
                stride = ceildiv(stride, align) * align
                padded = True
            new_strides[idx] = stride

        if not padded:
            # Consider a tensor with shape [256, 1, 5, 5]
            # Avoid strides like [25, 5, 5, 1] being padded to equivalent strides
            # [25, 25, 5, 1].
            return in_strides

        metrics.num_comprehensive_padding += 1
        return new_strides

    def pad_strides(self):
        assert isinstance(self, FlexibleLayout)
        assert self._stride is not None
        self._stride = self._pad_strides(self._stride, self.size, self.dtype)

    def should_pad_strides(self):
        return config.comprehensive_padding and isinstance(self, FlexibleLayout)

    def as_fixed(self):
        if isinstance(self, FixedLayout):
            return self

        if self.should_pad_strides():
            self.pad_strides()
        return FixedLayout(
            self.device,
            self.dtype,
            self.size,
            self.stride,
            self.offset,
        )

    def make_indexer(self):
        assert (
            FlexibleLayout.allow_indexing
        ), f"convert {type(self).__name__} to FixedLayout first"
        return self.as_fixed().make_indexer()

    def __eq__(self, other) -> bool:
        return (
            self.device == other.device
            and self.dtype == other.dtype
            and self.size == other.size
            and self.stride == other.stride
            and self.offset == other.offset
        )

    def storage_size(self) -> sympy.Expr:
        return compute_required_storage_length(self.size, self.stride, self.offset)  # type: ignore[arg-type, return-value]


class FixedLayout(Layout):
    """A Tensor layout we cannot change"""

    def __init__(
        self,
        device: torch.device,
        dtype: torch.dtype,
        size: Union[List[Expr], List[int]],
        stride: Optional[Sequence[Union[Expr, int]]] = None,
        offset: Union[Expr, int] = Integer(0),
    ):
        if stride is None:
            stride = FlexibleLayout.contiguous_strides(size)
        super().__init__(
            device=device,
            dtype=dtype,
            size=size,  # type: ignore[arg-type]
            stride=stride,
            offset=offset,  # type: ignore[arg-type]
        )

    def make_indexer(self):
        """A closure containing math to read a given element"""

        def indexer(index):
            assert len(index) == len(self.stride)
            assert len(index) == len(self.size)
            result = self.offset
            for idx, stride, sz in zip(index, self.stride, self.size):
                if sz != 1:
                    result = result + idx * stride
            return result

        return indexer


class FlexibleLayout(Layout):
    """A Tensor layout we are allowed to change"""

    allow_indexing = False

    # WARNING!  This doesn't handle zero size tensors correctly
    @staticmethod
    def contiguous_strides(sizes):
        if len(sizes) == 0:
            return []
        reversed_strides = [sympy.Integer(1)]
        for size in reversed(sizes[1:]):
            reversed_strides.append(size * reversed_strides[-1])
        return list(reversed(reversed_strides))

    @staticmethod
    def fill_ordered(sizes, order):
        """
        Create a stride based on the order the dimensions should be filled in.

        In this format, channels last would be:
            [1, 3, 2, 0]
        """
        assert OrderedSet(range(len(sizes))) == OrderedSet(order), (sizes, order)
        next_stride = sympy.Integer(1)
        strides = [None] * len(order)

        for i in order:
            strides[i] = next_stride
            next_stride = next_stride * sizes[i]
        return strides

    @staticmethod
    def stride_ordered(sizes, order):
        """
        Create a stride based on the sorted order of a permuted range.

        In this format, channels last would be:
            [3, 0, 2, 1]
        """
        assert OrderedSet(range(len(sizes))) == OrderedSet(order)
        fill_order = stride_order2fill_order(order)
        return FlexibleLayout.fill_ordered(sizes, fill_order)

    @staticmethod
    def stride_ordered_for_memory_format(sizes, memory_format):
        """
        Create a stride based on a memory format.

        Memory format is translasted into a stride order,
        so channels_last is the same as:
            FlexibleLayout.stride_ordered(sizes, [3, 0, 2, 1])

        This interface does not support memory_format `torch.preserve_format`
        which should be used to deduce a format from another source
        """
        if memory_format == torch.channels_last:
            return FlexibleLayout.stride_ordered(sizes, NHWC_STRIDE_ORDER)
        elif memory_format == torch.channels_last_3d:
            return FlexibleLayout.stride_ordered(sizes, NHWDC_STRIDE_ORDER)
        elif memory_format == torch.contiguous_format:
            return FlexibleLayout.contiguous_strides(sizes)
        else:
            log.debug(
                "stride_ordered_for_memory_format, unsuppored memory_format: %s",
                memory_format,
            )
            raise NotImplementedError

    @staticmethod
    def same_ordered(sizes, stride):
        """
        Create a stride that has the same stride order as given stride

        For example, if given stride is [1000, 1, 100, 10],
        the fill order should be [1, 3, 2, 0]
        """
        assert len(sizes) == len(stride)
        stride = [V.graph.sizevars.size_hint(x) for x in stride]
        fill_order = sorted(range(len(stride)), key=stride.__getitem__)
        return FlexibleLayout.fill_ordered(sizes, fill_order)

    def as_stride_order(self, order, allow_padding=False):
        new_stride = self.stride_ordered(self.size, order)
        if self.should_pad_strides() and allow_padding:
            new_stride = self._pad_strides(new_stride, self.size, self.dtype)

        return FixedLayout(
            self.device,
            self.dtype,
            self.size,
            new_stride,
            self.offset,
        )

    def as_exact_strides(self, exact_strides, allow_padding=False):
        new_stride = exact_strides
        if self.should_pad_strides() and allow_padding:
            new_stride = self._pad_strides(new_stride, self.size, self.dtype)

        return FixedLayout(
            self.device,
            self.dtype,
            self.size,
            new_stride,
            self.offset,
        )

    def as_fill_order(self, order):
        new_stride = self.fill_ordered(self.size, order)
        if self.should_pad_strides():
            new_stride = self._pad_strides(new_stride, self.size, self.dtype)
        return FixedLayout(
            self.device,
            self.dtype,
            self.size,
            new_stride,
            self.offset,
        )

    def as_same_order(self, stride):
        new_stride = self.same_ordered(self.size, stride)
        if self.should_pad_strides():
            new_stride = self._pad_strides(new_stride, self.size, self.dtype)
        return FixedLayout(
            self.device,
            self.dtype,
            self.size,
            new_stride,
            self.offset,
        )

    def __init__(self, device, dtype, size, stride_order=None):
        if stride_order:
            strides = FlexibleLayout.fill_ordered(size, stride_order)
        else:
            strides = FlexibleLayout.contiguous_strides(size)
        super().__init__(device, dtype, size, strides)


class NonOwningLayout(Layout):
    """Is a view into the storage of another tensor"""

    def __init__(self, view: Union[BaseView, TensorBox]):
        layout = view.get_layout()
        super().__init__(
            layout.device,
            layout.dtype,
            layout.size,
            layout.stride,
        )
        self.view = view

    def make_indexer(self):
        return self.as_fixed().make_indexer()

    def maybe_guard_aligned(self):
        offset = self.view.get_layout().offset
        if offset == 0:
            return True
        from .utils import ALIGNMENT

        return V.graph.sizevars.statically_known_multiple_of(offset, ALIGNMENT)  # type: ignore[arg-type]


<<<<<<< HEAD
class CommBufferType(Enum):
    SYMM_MEM = "symm_mem"


class CommBufferLayout(FixedLayout):
    """
    A layout that signifies the buffer is a comm buffer.
    In terms of striding, the layout is identical to `FixedLayout`.

    Buffers with this layout do not participate in in-place reuse - it can be
    neither the source nor the target for in-place reuse.

    For detailed motivation and usage of this layout, see
    NOTE [lowering-time collective optimization].
    """

    comm_buffer_type: CommBufferType

    def __init__(
        self,
        layout: FlexibleLayout,
        comm_buffer_type: CommBufferType,
        group_name: str,
    ):
        if not isinstance(layout, FlexibleLayout):
            raise AssertionError(
                "A `CommBufferLayout` can only be initialized with "
                f"a `FlexibleLayout` (got {layout})."
            )

        fixed = layout.as_fixed()
        super().__init__(
            device=fixed.device,
            dtype=fixed.dtype,
            size=fixed.size,
            stride=fixed.stride,
            offset=fixed.offset,
        )
        self.comm_buffer_type = comm_buffer_type
        self.group_name = group_name


=======
@ir_dataclass
>>>>>>> 071f6f2d
class NoneLayout(IRNode):
    # This is janky, I figured out what fields to populate by just running
    # the model I was interested in and adding properties/methods as needed.
    # This doesn't inherit from Layout because Layout assumes you have stuff
    # like sizes, but I don't really have anything here.
    #
    # If you have an ir.Node with NoneLayout, you probably need to setup
    # dependencies manually in scheduler

    device: torch.device
    size: List[int] = dataclasses.field(default_factory=lambda: [0])
    stride: List[int] = dataclasses.field(default_factory=lambda: [0])

    def storage_size(self):
        return 0

    def as_fixed(self):
        return self


class MutationLayoutSHOULDREMOVE(Layout):
    def __init__(self, target: IRNode):
        super().__init__(
            target.get_device(),
            target.get_dtype(),
            target.get_size(),
            None,
        )
        self.target = target
        name = self.get_buffer().get_name()
        V.graph.mark_buffer_mutated(name)

    @Layout.stride.getter  # type: ignore[attr-defined]
    def stride(self):
        return self.real_layout().stride

    def storage_size(self) -> sympy.Expr:
        return self.real_layout().storage_size()

    def get_buffer(self) -> Buffer:
        def unwrap_views(target):
            if isinstance(target, MutationLayoutSHOULDREMOVE):
                return unwrap_views(target.target)
            if isinstance(target, BaseView):
                return unwrap_views(target.unwrap_view())
            if isinstance(target, MutableBox):
                return unwrap_views(target.data)
            return target

        result = unwrap_views(self.target)
        assert isinstance(
            result, Buffer
        ), "MutationLayoutSHOULDREMOVE must refer to a buffer"
        return result

    def real_layout(self):
        return self.get_buffer().layout

    @classmethod
    def realize_into(cls, src, dst, unsafe_alias=False):
        dst.realize()
        # NOTE: We must realize users of `dst` before we realize `src`, since
        # realization order determines scheduling order. Otherwise, src's
        # mutation would be scheduled before the existing users of dst!
        V.graph.mark_buffer_mutated(dst.get_name())

        if isinstance(src, TensorBox):
            src = src.data

        # We copy the contents of src into dst. In most cases this should
        # be fused into a single kernel by the scheduler.
        # NOTE: We cannot change src's layout to mutate dst directly as this
        # would alias src to dst, which is not correct as further mutations to
        # dst would effect users of src. However if there are no more users of
        # dst, we can alias src to dst.
        src.realize_hint()

        if not unsafe_alias:
            src = Pointwise.create(
                device=src.get_device(),
                dtype=src.get_dtype(),
                inner_fn=src.make_loader(),
                ranges=[
                    V.graph.sizevars.guard_equals(a, b)
                    for a, b in zip(src.get_size(), dst.get_size())
                ],
            ).data

        src.realize()
        assert isinstance(src.data.layout, FlexibleLayout)
        src.data.layout = MutationLayoutSHOULDREMOVE(dst)
        return src.data

    def as_fixed(self):
        return self

    def make_indexer(self):
        return self.target.make_indexer()


@ir_dataclass(frozen=False)
class Buffer(IRNode):
    # Name is sometimes None; e.g., ForceInPlace, where there isn't
    # a meaningful name
    name: Optional[str]
    layout: Layout

    # Multi-output buffers will define 'outputs: List[Buffer]'. Confusingly,
    # MultiOutput does NOT define this!

    def __post_init__(self):
        super().__post_init__()
        self._post_init_setattr("origin_node", None)

    def make_indexer(self):
        return self.layout.make_indexer()

    def get_name(self) -> str:
        assert self.name, self
        return self.name

    def get_device(self):
        return self.layout.device

    def get_defining_op(self) -> Optional[Operation]:
        return None

    @property
    def dtype(self):
        return getattr(self.layout, "dtype", None)

    def get_size(self):
        return list(self.layout.size)

    def get_stride(self):
        return list(self.layout.stride)

    def get_offset(self):
        return self.layout.offset

    def get_layout(self):
        return self.layout

    def get_storage_numel(self):
        return self.get_numel()

    def is_extern(self):
        return False

    def freeze_layout(self):
        if not isinstance(self.layout, (MultiOutputLayout, NonOwningLayout)):
            self.layout = self.layout.as_fixed()

    def freeze_layout_with_stride_order(self, order, allow_padding=False):
        assert isinstance(self.layout, FlexibleLayout)
        self.layout = self.layout.as_stride_order(order, allow_padding=allow_padding)

    def freeze_layout_with_fill_order(self, order):
        assert isinstance(self.layout, FlexibleLayout)
        self.layout = self.layout.as_fill_order(order)

    def freeze_layout_with_same_order(self, stride):
        assert isinstance(self.layout, FlexibleLayout)
        self.layout = self.layout.as_same_order(stride)

    def freeze_layout_with_exact_strides(self, exact_strides, allow_padding=False):
        assert isinstance(self.layout, FlexibleLayout)
        self.layout = self.layout.as_exact_strides(
            exact_strides, allow_padding=allow_padding
        )

    def is_zero_elements(self):
        return V.graph.sizevars.is_expr_static_and_true(sympy.Eq(self.get_numel(), 0))  # type: ignore[arg-type]

    def make_loader(self):
        # Loading from a zero-element buffer is a no-op
        if self.is_zero_elements():
            return partial(nop_loader_fn, dtype=self.get_dtype())

        def loader(index):
            indexer = self.layout.make_indexer()
            return ops.load(self.name, indexer(index))

        return loader

    def codegen_reference(self, writer=None):
        return self.get_name()

    def decide_layout(self):
        pass

    def get_inputs_that_alias_output(self):
        if isinstance(self.layout, NonOwningLayout):
            return [self.layout.view.get_name()]
        return ()

    def get_mutation_names(self):
        if isinstance(self.layout, MutationLayoutSHOULDREMOVE):
            return [self.layout.target.get_name()]
        return ()

    def get_read_names(self) -> OrderedSet[str]:
        return OrderedSet([self.get_name()])

    def get_unbacked_symbol_uses(self) -> OrderedSet[sympy.Symbol]:
        return OrderedSet()

    def get_unbacked_symbol_defs(self) -> OrderedSet[sympy.Symbol]:
        return OrderedSet()

    def realize(self):
        pass

    def should_allocate(self):
        # Returns False by default.
        return False


@ir_dataclass(frozen=False)
class OperationBuffer(Buffer, Operation):
    # An operation that produces a single output buffer
    def get_outputs(self) -> List[Buffer]:
        return [self]

    def get_defining_op(self) -> Operation:
        return self

    def __post_init__(self):
        Buffer.__post_init__(self)
        Operation.__post_init__(self)


class InputBuffer(Buffer):
    def num_reads(self):
        return 1


class ConstantBuffer(InputBuffer):
    override_device: Optional[torch.device] = None

    def make_loader(self):
        def loader(index):
            indexer = self.layout.make_indexer()
            return ops.load(
                V.graph.constant_name(self.get_name(), self.override_device),
                indexer(index),
            )

        return loader

    def constant_to_device(self, device):
        return ConstantBuffer(
            name=V.graph.constant_name(self.get_name(), device), layout=self.layout
        )


@ir_dataclass
class NoneAsConstantBuffer(IRNode):
    def get_unbacked_symbol_uses(self) -> OrderedSet[sympy.Symbol]:
        return OrderedSet()

    def codegen_reference(self, writer=None):
        return V.graph.wrapper_code.none_str


@ir_dataclass
class ShapeAsConstantBuffer(IRNode):
    expr: Expr

    def get_unbacked_symbol_uses(self) -> OrderedSet[sympy.Symbol]:
        return free_unbacked_symbols(self.expr)

    def codegen_reference(self, writer=None):
        return V.graph.wrapper_code.expr_printer(V.graph.sizevars.simplify(self.expr))


@ir_dataclass(frozen=False)
class ComputedBuffer(OperationBuffer):
    data: Loops

    def get_computed_buffer_name(self):
        """
        Returns self.name if it exists, otherwise returns the name of the data node if that exists.
        If neither exist, returns None.
        """
        if self.name is not None:
            return self.name
        if hasattr(self.data, "name"):
            return self.data.name
        return None

    def num_reads(self):
        return self.data.num_reads()

    def get_read_names(self) -> OrderedSet[str]:
        return self.data.get_read_names()

    def get_read_writes(self):
        with patch.object(FlexibleLayout, "allow_indexing", True):
            if self.data.get_reduction_type():
                return extract_read_writes(
                    self.get_store_function(),
                    self.data.get_pointwise_size(),
                    self.data.get_reduction_size(),
                )
            else:
                return extract_read_writes(
                    self.get_store_function(),
                    self.data.get_size(),
                )

    def get_unbacked_symbol_uses(self) -> OrderedSet[sympy.Symbol]:
        # Ordinarily, we'd like to just peek at the arguments list,
        # but ComputedBuffers have no argument list.
        #
        # Morally, this logic needs to be synchronized with the
        # KernelArgs.size calls, which are responsible for making symbols make
        # there way as kernel arguments (and it is precisely passing in one of
        # those symbols that establishes a dependency).  However, we haven't
        # started codegen yet so we can't directly reuse that logic.
        #
        # For now, I'm just yoloing with the size of the buffer.  Not sure if
        # it is enough.
        #
        # One thing you might wonder is if this is enough for a ComputedBuffer
        # denoting a reduction over i0.  Empirically, it is enough, but for an
        # unusual reason: we only need accurate dependencies for item() call,
        # but it's impossible to end up with a reduction over i0 from an
        # item() call without a regular non-reduction buffer first.
        return (
            free_unbacked_symbols(self.get_size())
            | free_unbacked_symbols(self.get_stride())
            | free_unbacked_symbols(self.get_offset())
            | self.data.get_unbacked_symbol_uses()
        )

    def make_loader(self):
        # Inline constants and index_expressions
        if (
            hasattr(self.data, "make_loader")
            and self.name not in V.graph.mutated_buffers
            and self.num_reads() == 0
        ):
            # can be inlined
            return self.data.make_loader()
        return super().make_loader()

    def get_store_function(self):
        indexer = self.layout.as_fixed().make_indexer()
        if isinstance(self.data, (Reduction, Scan, Sort)):
            return partial(self.data.store_reduction, self.name, indexer)
        else:
            assert isinstance(self.data, Pointwise)
            return partial(self.data.store_output, self.name, indexer)

    def get_fill_order(self):
        """
        If our layout is still flexible, try to determine the stride order based on stride orders of reads.

        TODO(jansel): A better algorithm here would look at downstream consumers of this
                      value and try to do global graph-level layout optimization.
                      This is also something just begging to be autotuned.
        """
        if isinstance(self.layout, FlexibleLayout):
            (index_vars, reduction_vars), _ = dependencies.index_vars_squeeze(
                self.data.get_pointwise_size(), self.data.get_reduction_size()
            )
            reads = self.get_read_writes().reads
            # only consider reads to buffer of same size
            # ignore StarDeps because they don't contribute stride information
            assert all(
                isinstance(r, (dependencies.StarDep, dependencies.MemoryDep))
                for r in reads
            )
            reads = [
                sympy_subs(
                    r.index, {v: sympy.Integer(0) for v in reduction_vars if v != 0}
                )
                for r in reads
                if isinstance(r, dependencies.MemoryDep)
            ]

            if reads:
                if isinstance(self.data, (Scan, Sort)):
                    indices = self.data.reindex(index_vars, reduction_vars)
                else:
                    indices = index_vars
                stride_lengths = [
                    V.graph.sizevars.stride_hints(expr, indices) for expr in reads  # type: ignore[arg-type]
                ]
                from .scheduler import pick_loop_order

                return pick_loop_order(stride_lengths, self.get_size())

        return None

    def decide_layout(self):
        if isinstance(self.layout, FlexibleLayout):
            order = self.get_fill_order()
            if order:
                self.freeze_layout_with_fill_order(order)
            else:
                self.freeze_layout()

    @cache_on_self
    def get_default_sizes_body(self):
        args, var_ranges = dependencies.index_vars_squeeze(
            self.data.get_pointwise_size(), self.data.get_reduction_size(), prefix="q"
        )
        with patch.object(ConstantBuffer, "override_device", self.get_device()):
            body = LoopBody(
                self.get_store_function(),
                (args if self.get_reduction_type() else args[:1]),
                var_ranges,
                *args,
            )
        index_vars = []
        reduce_vars: List[Any] = []
        index_size = []
        reduce_size = []
        for v, s in var_ranges.items():
            if v in args[0]:
                assert not reduce_vars
                index_vars.append(v)
                index_size.append(s)
            else:
                assert v in args[1]
                reduce_vars.append(v)
                reduce_size.append(s)
        return (index_size, reduce_size), body, (index_vars, reduce_vars)

    def simplify_and_reorder(
        self,
        extra_indexing_constraints: Optional[Tuple[Dict[Any, Any], List[Any]]] = None,
        recompute_sizes_body_func: Optional[Callable[..., Any]] = None,
    ):
        """
        This is a main place where we do loop transformations in a
        backend-agnostic way.

        Here we:
            1) Remove any 1 dimensions
            2) Fuse contiguous dimensions together
            3) Reorder dimensions based on stride orders

        Optional argument extra_indexing_constraints can be used to append additional
        indexing expressions to existing ones derived from buffer's body. This can be useful
        to fuse scheduler nodes with compatible ranges, e.g. (s0*s1*...,) and (s0, s1, s2, ...)
        on CPU by preventing indexing simplifications and obtaining index/reduce ranges for
        the scheduler node compatible with other nodes.
        Optional argument recompute_sizes_body_func can be used to recompute sizes and body
        on the default body. This can be useful to append additional loop transformations.
        """
        (
            (index_size, reduce_size),
            body,
            (index_vars, reduce_vars),
        ) = self.get_default_sizes_body()

        if recompute_sizes_body_func:
            (
                (index_size, reduce_size),
                body,
                (index_vars, reduce_vars),
            ) = recompute_sizes_body_func(
                (index_size, reduce_size), body, (index_vars, reduce_vars)
            )

        index_formulas = [*body.indexing_exprs.values()]
        if extra_indexing_constraints is not None:
            assert (
                isinstance(extra_indexing_constraints, tuple)
                and len(extra_indexing_constraints) == 2
            )
            extra_indexing_ranges, extra_indexing_expr = extra_indexing_constraints
            assert isinstance(extra_indexing_ranges, dict)
            assert isinstance(extra_indexing_expr, list)
            assert all(isinstance(f, Expr) for f in extra_indexing_expr)

            expected_var_ranges = body.var_ranges
            assert expected_var_ranges == extra_indexing_ranges, (
                expected_var_ranges,
                extra_indexing_ranges,
            )
            # remove already existing expressions
            extra_indexing_expr = [
                e for e in extra_indexing_expr if e not in index_formulas
            ]
            index_formulas += extra_indexing_expr

        memory_addrs = [*body.get_write_exprs()]
        if not V.graph.has_feature(self, BackendFeature.PREFER_STORE_LOOP_ORDER):
            memory_addrs.extend(body.get_read_exprs())

        def simplify_and_reorder(x_vars, support_vars, sizes, simplify_loops):
            sizes, reindex0, reindex1 = self._apply_loop_reordering(
                x_vars, support_vars, sizes, memory_addrs
            )
            # for NHWC: reindex0([0,1,2,3]) = [0,2,3,1], reindex1([0,1,2,3]) = [0,3,2,1]
            x_vars = reindex0(x_vars)

            if simplify_loops:
                sizes, reindex2, prune = V.graph.sizevars._simplify_loops(
                    x_vars,
                    sizes,
                    index_prevent_reordering(index_formulas, x_vars, sizes),
                )
                reindex = fuse_reindexing(reindex1, reindex2)
            else:
                reindex = reindex1
            return sizes, reindex, reindex1

        support_vars = index_vars + reduce_vars
        should_merge_loops = (
            not is_gpu(self.get_device().type) or not config.loop_ordering_after_fusion
        )
        iter_ranges, iter_reindex, _ = simplify_and_reorder(
            index_vars,
            support_vars,
            index_size,
            should_merge_loops,
        )

        # Like iteration dimensions, we may also want to delay merging reduction dimensions.
        # E.g., if we reduce a tensor [M, N, K] for its M and N dimensions followed by a pointwise
        # kernel, merging M and N dimension too early makes it hard to decide what loop order
        # we should pick for the piontwise kernel so that it is fusible with the reduction.
        reduce_ranges, reduce_reindex, _ = simplify_and_reorder(
            reduce_vars, support_vars, reduce_size, should_merge_loops
        )

        # retrace the loop body with simplification and reordering applied
        (iter_vars, reduce_vars), var_ranges = dependencies.index_vars_no_squeeze(
            iter_ranges,
            reduce_ranges,
            prefix="z",
        )
        body = LoopBody(
            body,
            [iter_reindex(iter_vars), reduce_reindex(reduce_vars)],
            var_ranges,
            iter_vars,
            reduce_vars,
        )
        return (iter_ranges, reduce_ranges), body

    @staticmethod
    def _apply_loop_reordering(
        index_vars,
        support_vars,
        sizes,
        memory_addrs,
        priority_idx=None,
    ):
        """
        Shuffle the order of loops around to hopefully improve performance.
        """
        from .scheduler import pick_loop_order

        if priority_idx is None:
            priority_idx = []

        try:
            strides = [
                V.graph.sizevars.stride_hints(expr, index_vars, support_vars)
                for expr in memory_addrs
            ]
            assert len(strides) == len(memory_addrs) and len(strides[0]) == len(
                index_vars
            )
            order = list(reversed(pick_loop_order(strides, sizes, priority_idx)))
        except Exception:
            if config.debug:
                log.warning(
                    "Did not simplify complex index:\n%s\n%s",
                    dict(zip(index_vars, sizes)),
                    memory_addrs,
                )
            order = list(range(len(sizes)))
        sizes = [sizes[i] for i in order]
        return sizes, same_reorder(order), inverse_reorder(order)

    def get_reduction_size(self):
        return self.data.get_reduction_size()

    def get_reduction_type(self):
        return self.data.get_reduction_type()

    def is_no_op(self):
        return self.data.is_zero_elements()

    def should_allocate(self):
        return True

    def constant_to_device(self, device):
        """Move this to a given device. Requires that all reads are to constants."""
        return self.data.constant_to_device(device)


class TemplateBuffer(OperationBuffer):
    """
    Represents a Triton (in the future other type) of template operator
    that we can fuse an epilogue onto.
    """

    def __init__(self, layout, inputs, make_kernel_render):
        super().__init__(name=None, layout=layout)
        self.inputs = InputsKernel.unwrap_storage(inputs)
        self.make_kernel_render = make_kernel_render
        self.name = V.graph.register_buffer(self)
        V.graph.register_operation(self)

    def get_read_writes(self):
        return self.extract_read_writes(normalize=True)

    def extract_read_writes(self, normalize):
        name = self.get_name()
        indexer = self.layout.make_indexer()

        def dummy(index, rindex):
            assert len(rindex) == 0
            return ops.store(name, indexer(index), "fake")

        deps = dependencies.extract_read_writes(
            dummy, self.get_size(), (), normalize=normalize
        )
        deps.reads = OrderedSet(dependencies.StarDep(x.get_name()) for x in self.inputs)
        return deps

    def get_reduction_size(self):
        return 1

    def get_reduction_type(self):
        return None

    def is_no_op(self):
        return False

    def should_allocate(self):
        return True

    def simplify_and_reorder(
        self,
        extra_indexing_constraints: Optional[Tuple[Dict[Any, Any], List[Any]]] = None,
        recompute_sizes_body_func: Optional[Callable[..., Any]] = None,
    ):
        return (
            (
                self.get_size(),
                (),
            ),
            None,
        )


class TritonTemplateBuffer(TemplateBuffer):
    def __init__(
        self,
        layout,
        inputs,
        make_kernel_render,
        mutated_inputs: Optional[Iterable[IRNode]] = None,
    ):
        """
        NOTE:[TritonTemplates with multiple outputs]
        We want the ability for TritonTemplates to output multiple tensors. Triton
        kernels have no notion of outputs and this is done by creating tensors that
        are then mutated by the kernel. Currenlty our STORE_OUTPUT codegen doesn't
        support creating multinode outputs for triton templates.
        We work around this by creating an extra input buffer during the lowering
        and we mark them as mutated inputs.
        """
        super().__init__(layout, inputs, make_kernel_render)
        self.mutated_inputs = mutated_inputs
        self.outputs: List[Buffer] = [self]
        if mutated_inputs is not None:
            # Ensure that the mutated inputs are only allowed for certain nodes
            allowed_set = (
                torch.ops.higher_order.flex_attention,
                torch.ops.higher_order.flex_attention_backward,
            )
            current_node = V.graph.current_node.target
            assert (
                current_node in allowed_set
            ), f"Mutated inputs are only allowed for {allowed_set} but got {current_node}"
            device = self.inputs[0].get_device()
            self.outputs += [
                MutationOutput(NoneLayout(device=device), buf, self)
                for buf in mutated_inputs
            ]

    def get_outputs(self) -> List[Buffer]:
        return self.outputs

    def __str__(self) -> str:
        out = f"TritonTemplateBuffer(layout={self.layout})"
        return out


PrimitiveInfoType = Union[int, float, bool, str, List[Union[int, str, float, bool]]]


class ChoiceCaller:
    """
    Represents a possible choice used in autotune_process.py.
    During autotuning, self.benchmark() is first called to get benchmark result,
    and if this choice is selected, self.output_node() is called to get the output_node.

    Children classes: TritonTemplateCaller, CUDATemplateCaller.
    """

    def __init__(
        self,
        name: str,
        input_nodes: List[Buffer],
        layout: Layout,
        description: str,
    ):
        super().__init__()
        self.name = name
        self.layout = layout
        self.input_nodes = input_nodes
        # An additional description used to describe the choice (useful for
        # knowing what autotuning is choosing)
        self.description = description

    def benchmark(self, *args, out) -> float:
        algo = self.to_callable()
        return benchmarker.benchmark(algo, args, {"out": out})

    def call_name(self) -> str:
        raise NotImplementedError

    def to_callable(self):
        raise NotImplementedError

    def hash_key(self) -> str:
        raise NotImplementedError

    def output_node(self) -> TensorBox:
        raise NotImplementedError

    def info_dict(self) -> Dict[str, Union[PrimitiveInfoType, List[PrimitiveInfoType]]]:
        """Information returned here is logged to the autotune log file when that is enabled."""
        return {}

    def autoheuristic_id(self) -> str:
        return "unsupported_choice"


class TritonTemplateCallerBase(ChoiceCaller):
    def get_make_kernel_render(self) -> Any:
        raise NotImplementedError


class MultiTemplateBuffer(TritonTemplateBuffer):
    """
    Represents a Buffer with multiple backing implementation choices.

    Choices can be TritonTemplates or ExternKernels. During scheduling if there is a potential
    epilogue we will benchmark each of the choices with the epilogue to determine an implementation.
    Otherwise, the fastest base choice will be chosen.
    """

    def __init__(
        self,
        layout: Layout,
        inputs: List[IRNode],
        choice_timings: Callable[[], Dict[ChoiceCaller, float]],
        unfiltered_choices: List[ChoiceCaller],
    ):
        super().__init__(layout=layout, inputs=inputs, make_kernel_render=None)
        self._choice_timings_fn = choice_timings
        self._choice_timings: Optional[Dict[ChoiceCaller, float]] = None
        self.original_inputs = inputs
        self._output_plannable = all(
            isinstance(choice, TritonTemplateCallerBase)
            or (
                isinstance(choice, torch._inductor.select_algorithm.ExternKernelCaller)
                and choice.has_out_variant
            )
            for choice in unfiltered_choices
        )

    @property
    def output_plannable(self) -> bool:
        """
        Are all possible choices TritonTemplates or Extern Kernels with out variants
        """
        return self._output_plannable

    @property
    def choice_timings(self) -> Dict[ChoiceCaller, float]:
        if self._choice_timings is None:
            self._choice_timings = self._choice_timings_fn()
        return self._choice_timings

    @contextlib.contextmanager
    def swap_as_triton_caller(self, caller: TritonTemplateCallerBase):
        assert isinstance(caller, torch._inductor.select_algorithm.TritonTemplateCaller)
        assert self.layout == caller.layout

        render = self.make_kernel_render
        self.make_kernel_render = caller.get_make_kernel_render()
        try:
            yield
        finally:
            self.make_kernel_render = render

    def finalize_as_triton_caller(self, caller: TritonTemplateCallerBase):
        assert isinstance(caller, torch._inductor.select_algorithm.TritonTemplateCaller)
        assert self.layout.size == caller.layout.size
        assert self.layout.stride == caller.layout.stride
        self.make_kernel_render = caller.get_make_kernel_render()

    def get_min_choice(self) -> Tuple[ChoiceCaller, float]:
        min_choice = min(self.choice_timings, key=self.choice_timings.get)  # type: ignore[arg-type]
        return (min_choice, self.choice_timings[min_choice])


class CUDATemplateBuffer(TemplateBuffer):
    def __init__(
        self,
        layout,
        inputs,
        make_kernel_render,
        workspace_size: int,
        template: CUDATemplate,  # type: ignore[name-defined]  # noqa: F821
    ):
        super().__init__(layout, inputs, make_kernel_render)
        # Global memory (in bytes) needed for this template.
        self.workspace_size = workspace_size
        self.template = template

    def get_workspace_size(self):
        return self.workspace_size if self.workspace_size is not None else 0


class CppTemplateBuffer(TemplateBuffer):
    def __init__(self, layout, inputs, make_kernel_render, template, choice):
        super().__init__(layout, inputs, make_kernel_render)
        self.template = template
        self.choice = choice


@ir_dataclass(frozen=False)
class InputsKernel(OperationBuffer):
    inputs: List[Buffer]

    def get_read_writes(self):
        reads: OrderedSet[dependencies.Dep] = OrderedSet()
        StarDep = dependencies.StarDep
        for input in self.inputs:
            if isinstance(input, list):
                reads.update(StarDep(x.get_name()) for x in input)
            elif isinstance(input, ShapeAsConstantBuffer):
                # Skip creating dependncy for symbolics as they're visible globally
                continue
            else:
                reads.add(StarDep(input.get_name()))

        writes: OrderedSet[dependencies.Dep] = OrderedSet(
            StarDep(buf.get_name()) for buf in self.get_outputs()
        )

        return dependencies.ReadWrites(
            reads=reads,
            writes=writes,
            index_exprs=OrderedSet(),
        )

    @classmethod
    def unwrap_storage_for_input(cls, x):
        if isinstance(x, TensorBox):
            x = x.data
        if isinstance(x, StorageBox):
            x = x.data
        if isinstance(x, BaseView) and not isinstance(x, ReinterpretView):
            x = ExternKernel.realize_input(x)
        if isinstance(x, TensorBox):
            # when converting to ReinterpretView fails in the
            # realize_input call above, the result will be wrapped
            # into TensorBox / StorageBox pair as a result of the
            # cls.copy_input call; so we should unwrap recursively
            return cls.unwrap_storage_for_input(x)
        if isinstance(x, TorchBindObject):
            return x
        assert isinstance(x, (Buffer, ReinterpretView)), x
        return x

    @staticmethod
    def unwrap_storage(inputs):
        inputs_new = []
        for x in inputs:
            if isinstance(x, list):
                x = [InputsKernel.unwrap_storage_for_input(i) for i in x]
            else:
                x = InputsKernel.unwrap_storage_for_input(x)
            inputs_new.append(x)
        return inputs_new

    def is_extern(self):
        return True

    def num_reads(self):
        return 1


class NopKernel(InputsKernel):
    def is_no_op(self):
        return True


class ConcatKernel(NopKernel):
    """
    There isn't actually a real kernel for concat, we just change the
    storage for the upstream data.
    """

    @classmethod
    def create(cls, inputs, dim):
        device = inputs[0].get_device()
        dtype = inputs[0].get_dtype()
        new_size = list(inputs[0].get_size())
        offsets_start = [0]
        offsets_end = [new_size[dim]]
        assert 0 <= dim < len(new_size)
        for i in range(1, len(inputs)):
            input_size = inputs[i].get_size()
            offsets_start.append(new_size[dim])
            assert len(input_size) == len(new_size)
            assert inputs[i].get_dtype() == dtype
            assert inputs[i].get_device() == device
            for j in range(len(new_size)):
                if j == dim:
                    new_size[j] = new_size[j] + input_size[j]
                else:
                    new_size[j] = V.graph.sizevars.guard_equals(
                        new_size[j], input_size[j]
                    )
            offsets_end.append(new_size[dim])

        output_stride = FlexibleLayout.contiguous_strides(new_size)
        # If any of the inputs is in CL format, use CL format for the output
        for i in range(len(inputs)):
            x = inputs[i]
            if is_storage_and_layout(x):
                layout = x.get_layout()
                if isinstance(
                    layout, FixedLayout
                ) and Layout.is_channels_last_contiguous(layout.size, layout.stride):
                    # use CL stride for the output
                    output_stride = make_channels_last_strides_for(new_size)
                    break
        any_input_is_storage_and_layout = any(is_storage_and_layout(x) for x in inputs)
        fx_node_args = V.graph.current_node.args[0]
        assert isinstance(fx_node_args, list)
        # If any of the inputs has meta tensor and the meta tensor is in CL format, use CL format for the output
        if any_input_is_storage_and_layout is False and any(
            "val" in arg.meta
            and (
                arg.meta["val"].is_contiguous(memory_format=torch.channels_last)
                or arg.meta["val"].is_contiguous(memory_format=torch.channels_last_3d)
            )
            for arg in fx_node_args
        ):
            output_stride = make_channels_last_strides_for(new_size)

        concat_kernel = ConcatKernel(
            name=None,
            layout=FixedLayout(
                device=device,
                dtype=dtype,
                size=new_size,
                stride=output_stride,
            ),
            inputs=[],
        )
        kernel = StorageBox(concat_kernel)
        op_names = []
        for i in range(len(inputs)):
            input_buffer = cls.realize_into(
                inputs[i],
                SliceView.create(
                    kernel, dim, offsets_start[i], offsets_end[i], clamp=False
                ),
            )
            concat_kernel.inputs.append(input_buffer)

            if isinstance(inputs[i].data, BaseView):
                input_unwrapped = inputs[i].data.unwrap_view()
            else:
                input_unwrapped = inputs[i].data

            if (
                input_unwrapped.is_input_buffer()
                and is_gpu(inputs[i].get_device().type)
                and not is_dynamic(input_buffer)
            ):
                op_names.append(input_buffer.get_operation_name())

        if len(op_names) > 1 and V.graph.has_feature(device, BackendFeature.FOREACH):
            V.graph.register_operation_list(op_names)

        concat_kernel.name = V.graph.register_buffer(concat_kernel)
        concat_kernel.inputs = cls.unwrap_storage(concat_kernel.inputs)
        V.graph.register_operation(concat_kernel)

        return kernel

    @classmethod
    def can_realize_into_without_copy(cls, src, dst=None):
        if isinstance(src, TensorBox):
            # unwrap a TensorBox
            return cls.can_realize_into_without_copy(src.data, dst)

        if isinstance(src.data, MultiTemplateBuffer):
            if (
                not isinstance(src.data.layout, FixedLayout)
                or not src.data.output_plannable
            ):
                return False

            # we call can_realize_into_without_copy in cat lowering before we've decided
            # on output format, optimistically assume layout matches
            if dst is None:
                return True

            # otherwise, check equality of layouts
            if not len(src.get_stride()) == len(dst.get_stride()):
                return False

            return all(
                V.graph.sizevars.statically_known_equals(s1, s2)
                for s1, s2 in zip(src.get_stride(), dst.get_stride())
            )

        return isinstance(src.data.layout, FlexibleLayout) and not isinstance(
            src.data, ExternKernelAlloc
        )

    @classmethod
    def realize_into(cls, src, dst):
        # Attempt to turn this into a ReinterpretView rather than assert.
        # This has concessions around layout, as as_storage_and_layout
        # can cause us to go from flexible to fixed layout.
        if not isinstance(dst, ReinterpretView):
            if is_storage_and_layout(dst):
                storage, layout = as_storage_and_layout(dst)
                dst = ReinterpretView(data=storage, layout=layout)
        assert isinstance(dst, ReinterpretView), dst
        if isinstance(src, TensorBox):
            # unwrap a TensorBox
            return cls.realize_into(src.data, dst)

        if isinstance(src, StorageBox):
            src.realize()
            # ExternKernelAlloc has specific requirements for output layout, should create a copy
            assert hasattr(src.data, "layout")
            if cls.can_realize_into_without_copy(src, dst):
                src.data.layout = NonOwningLayout(dst)
                return src.data
        # introduce a copy
        pw = Pointwise.create(
            device=src.get_device(),
            dtype=src.get_dtype(),
            inner_fn=src.make_loader(),
            ranges=[
                V.graph.sizevars.guard_equals(a, b)
                for a, b in zip(src.get_size(), dst.get_size())
            ],
        )
        return cls.realize_into(pw, dst)

    def should_allocate(self):
        return True


@ir_dataclass(frozen=False)
class ExternKernel(InputsKernel):
    constant_args: Tuple[Any, ...] = ()
    kwargs: Dict[str, Any] = dataclasses.field(default_factory=dict)
    output_view: Optional[ReinterpretView] = None
    python_kernel_name: Optional[str] = None
    cpp_kernel_name: Optional[str] = None
    # FIXME: in some cases we sill need to explicitly pass in ordered_kwargs_for_cpp_kernel
    # We shouldn't need to do this since the information can be retrieved from op_overload._schema.
    ordered_kwargs_for_cpp_kernel: Iterable[str] = dataclasses.field(
        default_factory=list
    )
    op_overload: Optional[
        Union[torch._ops.OpOverload, torch._ops.HigherOrderOperator]
    ] = None
    arg_properties: Optional[List[Dict[str, Any]]] = None
    kwarg_properties: Optional[Dict[str, Dict[str, Any]]] = None
    unbacked_bindings: Dict[sympy.Symbol, pytree.KeyPath] = dataclasses.field(
        default_factory=dict
    )
    mutation_outputs: List[MutationOutput] = dataclasses.field(default_factory=list)

    def __init__(
        self,
        name,
        layout,
        inputs,
        constant_args=(),
        kwargs=None,
        output_view=None,
        python_kernel_name=None,
        cpp_kernel_name=None,
        ordered_kwargs_for_cpp_kernel=(),
        op_overload=None,
    ):
        super().__init__(
            name=name,
            layout=layout,
            inputs=inputs,
        )
        self.constant_args = constant_args
        self.kwargs = kwargs if kwargs else {}
        self.output_view = output_view
        self.op_overload = op_overload
        self.set_cpp_kernel_name(cpp_kernel_name)
        self.set_python_kernel_name(python_kernel_name)
        self.ordered_kwargs_for_cpp_kernel = ordered_kwargs_for_cpp_kernel
        self.collect_arg_kwarg_properties()
        self.unbacked_bindings = {}
        self.mutation_outputs = []
        self.fx_node = V.graph.current_node

    def get_outputs(self) -> List[Buffer]:
        return [self, *self.mutation_outputs]

    def get_unbacked_symbol_defs(self) -> OrderedSet[sympy.Symbol]:
        return OrderedSet()

    def collect_arg_kwarg_properties(self):
        # if self.op_overload is torch._ops.OpOverload, we can use its schema to collect additional
        # information for args and kwargs, e.g. type and default value, to help with the cpp wrapper codegen
        self.arg_properties = (
            [
                {
                    "name": x.name,
                    "type": x.real_type,
                    "default_value": x.default_value,
                }
                for x in self.op_overload._schema.arguments
                if not x.kwarg_only
            ]
            if isinstance(self.op_overload, torch._ops.OpOverload)
            else [{} for i in range(len(self.inputs))]
        )
        self.allarg_properties = (
            {
                x.name: {"type": x.real_type, "default_value": x.default_value}
                for x in self.op_overload._schema.arguments
            }
            if isinstance(self.op_overload, torch._ops.OpOverload)
            else {}
        )
        # FIXME: self.kwargs does not always match kwargs defined in schema, so sometimes
        # ordered_kwargs_for_cpp_kernel is explicilty passed in.
        if isinstance(self.op_overload, torch._ops.OpOverload):
            if not self.ordered_kwargs_for_cpp_kernel:
                self.ordered_kwargs_for_cpp_kernel = [
                    x.name for x in self.op_overload._schema.arguments if x.kwarg_only
                ]
            self.schema_kwargs = [
                x for x in self.op_overload._schema.arguments if x.kwarg_only
            ]

    def decide_layout(self):
        if isinstance(self.layout, FlexibleLayout):
            self.apply_constraint()
            self.freeze_layout()

    def codegen_comment(self, wrapper):
        origin_str, detailed_origin_str = get_kernel_metadata(self, wrapper)
        if origin_str:
            wrapper.writeline(origin_str)

    def codegen(self, wrapper):
        raise NotImplementedError

    def set_cpp_kernel_name(self, cpp_kernel_name: Optional[str] = None):
        self.cpp_kernel_name = cpp_kernel_name
        self.cpp_kernel_overload_name = None
        self.cpp_kernel_key = None
        self.cpp_op_schema = None
        if not V.graph.cpp_wrapper or not isinstance(
            self.op_overload, torch._ops.OpOverload
        ):
            return

        kernel = self.op_overload
        if self.cpp_kernel_name is None:
            # Try to construct cpp_kernel_name from op_overload
            if kernel.namespace == "aten":
                # Calling with the default kernel name can lead to ambiguous behavior like the following example.
                # repeat_interleave(const at::Tensor & repeats, std::optional<int64_t> output_size=std::nullopt)
                # repeat_interleave(const at::Tensor & self, int64_t repeats,
                #       std::optional<int64_t> dim=std::nullopt, std::optional<int64_t> output_size=std::nullopt)
                opname = (
                    kernel.__name__.split(".")[0]
                    if kernel._overloadname == "default"
                    else kernel.__name__.replace(".", "_")
                )
                self.cpp_kernel_name = f"at::_ops::{opname}::call"
            else:
                self.cpp_kernel_name = kernel._schema.name

        # Set up info for runtime schema lookup
        # TODO: The logics here may be further simplified.
        from .codegen.wrapper import get_cpp_op_schema

        self.cpp_kernel_overload_name = kernel._schema.overload_name
        self.cpp_kernel_key = f"{self.cpp_kernel_name.replace('::', '_')}_{self.cpp_kernel_overload_name}"  # type: ignore[union-attr]
        try:
            self.cpp_op_schema = get_cpp_op_schema(kernel)
        except Exception:
            self.cpp_op_schema = ""

    def set_python_kernel_name(self, python_kernel_name: Optional[str]):
        self.python_kernel_name = python_kernel_name
        if python_kernel_name is not None:
            return

        kernel = self.op_overload
        if kernel is None:
            pass
        elif isinstance(kernel, torch._ops.HigherOrderOperator):
            self.python_kernel_name = f"torch.ops.higher_order.{kernel.__name__}"
        else:
            self.python_kernel_name = (
                f"{kernel.__module__.replace('._ops.', '.ops.')}.{kernel.__name__}"
            )

    def get_kernel_name(self):
        return (
            V.graph.wrapper_code.get_c_shim_func_name(self.cpp_kernel_name)  # type: ignore[attr-defined]
            if V.graph.cpp_wrapper
            else self.python_kernel_name
        )

    @staticmethod
    def copy_input(x):
        pw = Pointwise.create(
            device=x.get_device(),
            dtype=x.get_dtype(),
            inner_fn=x.make_loader(),
            ranges=x.get_size(),
            origin_node=x.get_origin_node(),
            traceback=x.get_traceback(),
        )
        pw.realize()
        return pw

    @classmethod
    def process_kernel(
        cls, kernel, *args, **kwargs
    ) -> Tuple[
        Any,
        List[Any],
        List[Any],
        Callable[[Any, Any], Any],
        Optional[Dict[sympy.Symbol, pytree.KeyPath]],
    ]:
        binded_args = {"args": args, "kwargs": kwargs}

        args_flat, args_spec = pytree.tree_flatten(binded_args)

        is_arg_tensor = []
        tensor_args = []
        non_tensor_args: List[Any] = []
        for arg in args_flat:
            is_arg_tensor.append(isinstance(arg, IRNode))
            if is_arg_tensor[-1]:
                tensor_args.append(arg)
            else:
                if isinstance(arg, sympy.Expr):
                    arg = V.graph.sizevars.shape_env.create_symintnode(arg, hint=None)
                non_tensor_args.append(arg)

        def unflatten_args(new_tensor_args, new_non_tensor_args):
            result = []
            it_tensors = iter(new_tensor_args)
            it_non_tensors = iter(new_non_tensor_args)
            for is_tensor in is_arg_tensor:
                if is_tensor:
                    result.append(next(it_tensors))
                else:
                    result.append(next(it_non_tensors))
            r = pytree.tree_unflatten(result, args_spec)
            return r.get("args", []), r.get("kwargs", {})

        tensor_args = [cls.realize_input(x) for x in tensor_args]

        # freeze layout otherwise our output stride calculation might
        # become incorrect
        for x in tensor_args:
            if is_storage_and_layout(x):
                as_storage_and_layout(x, freeze=True)

        # Rerun fake tensor propagation, because Inductor may have changed the
        # strides of inputs and we need to determine accurately what the
        # output stride will be.
        example_args: List[Union[torch.Tensor, torch._C.ScriptObject]] = []

        # We need to retain the constant values of fake tensors that we originally
        # propagated the graph with, because for some operators running without a
        # constant would trigger an error / DataDependentException
        for x in tensor_args:
            # if x is a view of a constant, we need to realize the view
            # (we can't pass the constant into the kernel directly)
            if not isinstance(x, BaseView) and x.get_name() in V.graph.constants:
                example_args.append(V.graph.constants[x.get_name()])
            elif (
                not isinstance(x, BaseView)
                and x.get_name() in V.graph.torchbind_constants
            ):
                example_args.append(V.graph.torchbind_constants[x.get_name()])
            else:
                example_args.append(ir_node_to_tensor(x, guard_shape=True))

        new_args, new_kwargs = unflatten_args(example_args, non_tensor_args)
        example_output = kernel(*new_args, **new_kwargs)

        unbacked_bindings: Optional[Dict[sympy.Symbol, pytree.KeyPath]] = None
        if shape_env := V.fake_mode.shape_env:
            rebind_unbacked(shape_env, V.current_node, example_output)
            unbacked_bindings = compute_unbacked_bindings(
                shape_env, example_output, V.current_node.meta.get("val")
            )

        example_out_li = (
            [example_output]
            if not isinstance(example_output, (list, tuple))
            else example_output
        )
        for t in example_out_li:
            if isinstance(t, torch.Tensor) and t.is_sparse:
                msg = "sparsity not handled. Please file issue for sparse inference weights."
                if stack_trace := V.graph.current_node.meta.get("stack_trace", None):
                    msg = f"{msg} Found from : \n {stack_trace}"
                V.graph.disable_cudagraphs_reason = msg

        return (
            example_output,
            tensor_args,
            non_tensor_args,
            unflatten_args,
            unbacked_bindings,
        )

    @classmethod
    def convert_to_reinterpret_view(cls, x):
        """
        In order to pass this to an extern kernel we need a
        ReinterpretView not a View.  This allows us to avoid some
        unneeded copies.
        """
        assert isinstance(x, BaseView)
        if isinstance(x, ReinterpretView):
            return x

        # NOTE: Don't use extract_read_writes here as it fails when
        # make_loader() inlines the computation
        x_unwrap_view = x.unwrap_view()
        buf = V.graph.get_buffer(x_unwrap_view.get_name())
        assert buf is not None
        x_unwrap_view_fx_node = buf.get_origin_node()
        # Prefer channels last format according to how the format is set from eager.
        if (
            x_unwrap_view_fx_node is not None
            and "val" in x_unwrap_view_fx_node.meta
            and isinstance(x_unwrap_view.layout, FlexibleLayout)
            and (
                x_unwrap_view_fx_node.meta["val"].is_contiguous(
                    memory_format=torch.channels_last
                )
                or x_unwrap_view_fx_node.meta["val"].is_contiguous(
                    memory_format=torch.channels_last_3d
                )
            )
        ):
            x_unwrap_view.freeze_layout_with_same_order(
                make_channels_last_strides_for(x_unwrap_view.get_size())
            )
        else:
            x_unwrap_view.freeze_layout()

        index_args, var_ranges = dependencies.index_vars_squeeze(
            x.get_size(), prefix="r"
        )
        range_vars = index_args[0]
        index = x.make_indexer()(range_vars)

        index = V.graph.sizevars.simplify_with_ranges(index, var_ranges)
        strides = V.graph.sizevars.stride_vars(index, range_vars)
        offset = V.graph.sizevars.offset_var(index, range_vars)
        expected = sympy_dot(range_vars, strides) + offset

        if index != expected:
            log.debug(
                "convert_to_reinterpret_view failed: stride=%s offset=%s index=%s",
                strides,
                offset,
                index,
            )
            raise NotImplementedError

        return ReinterpretView(
            data=x.data,
            layout=FixedLayout(
                device=x.get_device(),
                dtype=x.get_dtype(),
                size=x.get_size(),
                stride=strides,
                offset=offset,
            ),
        )

    @classmethod
    def realize_input(cls, x):
        if x is None:
            return NoneAsConstantBuffer()
        if isinstance(x, (sympy.Expr, sympy.logic.boolalg.Boolean, int)):
            return ShapeAsConstantBuffer(expr=x)
        if isinstance(x, Constant):
            return V.graph.add_tensor_constant(
                torch.tensor(x.value, dtype=x.get_dtype(), device=x.get_device())
            )
        if isinstance(x, ConstantBuffer):
            return x
        if isinstance(x, TensorBox):
            return cls.realize_input(x.data)
        if isinstance(x, ReinterpretView):
            return ReinterpretView(
                data=cls.realize_input(x.data), layout=x.get_layout()
            )
        if isinstance(x, BaseView):
            x.realize()
            if is_storage_and_layout(x.unwrap_view()):
                try:
                    return cls.convert_to_reinterpret_view(x)
                except NotImplementedError:
                    pass
        if isinstance(x, StorageBox):
            # TODO(jansel): impose layout preference on realized buffer
            x.realize()
            return x
        if isinstance(x, TorchBindObject):
            return x
        return cls.copy_input(x)

    @classmethod
    def require_stride1(cls, x):
        if is_storage_and_layout(x):
            if len(x.get_stride()) == 0:
                return x
            for stride in x.get_stride():
                if stride == 1:
                    return x
        return cls.copy_input(x)

    @classmethod
    def require_strides(
        cls,
        x,
        order: Optional[Sequence[int]] = None,
        exact_strides: Optional[Sequence[_IntLike]] = None,
        allow_padding=False,
    ):
        assert order is not None or exact_strides is not None
        if x.get_numel() == 0:  # Layout doesn't matter
            return x
        # require x to have the layout
        if is_storage_and_layout(x):
            while isinstance(x.get_layout(), NonOwningLayout):
                x = x.get_layout().view
            if isinstance(x.get_layout(), FlexibleLayout):
                if order:
                    # If the the FlexibleLayout already has the size and stride in the required order,
                    # freeze it to a FixedLayout by using its current size and stride.
                    # The behavior of using its current size and stride or the given order can be different
                    # if the size and stride has ambiguilty, for example for a 4D input where the iC = 1:
                    # size=[s0, 1, 28, 28], stride=[784, 784, 28, 1]. If the required order is [3, 0, 2, 1] (channels last),
                    # the current size and stride already satisfies this order.
                    # However by freezing it to the required order, the layout will be changed to:
                    # size=[s0, 1, 28, 28], stride=[784, 1, 28, 1]), which is not actually necessary.

                    # fix flexiblelayout to be FixedLayout with stride_order
                    as_storage_and_layout(
                        x,
                        freeze=True,
                        want_contiguous=False,
                        stride_order=get_stride_order(
                            V.graph.sizevars.size_hints(x.get_layout().stride)
                        )
                        if is_stride_order_storage_and_layout(x, order)
                        else order,
                        allow_padding=allow_padding,
                    )
                    return x
                else:
                    # If the exact_strides is given, freeze the FlexibleLayout to a FixedLayout with the exact_strides.
                    as_storage_and_layout(
                        x,
                        freeze=True,
                        want_contiguous=False,
                        stride_order=None,
                        allow_padding=allow_padding,
                        exact_strides=exact_strides,  # type: ignore[arg-type]  # int|Expr vs int|Integer
                    )
                    return x
            elif isinstance(x.get_layout(), FixedLayout) and (
                (order and x.get_layout().is_stride_ordered(order))
                or (
                    exact_strides
                    and significant_strides_equal(
                        exact_strides, x.get_layout().stride, x.get_size()
                    )
                )
            ):
                return x
            elif isinstance(x.get_layout(), MutationLayoutSHOULDREMOVE):
                if isinstance(x.get_layout().real_layout(), FlexibleLayout):
                    raise AssertionError(
                        "the MutationLayoutSHOULDREMOVE's real layout shouldn't be FlexibleLayout"
                    )
                elif isinstance(x.get_layout().real_layout(), FixedLayout) and (
                    (order and x.get_layout().real_layout().is_stride_ordered(order))
                    or (
                        exact_strides
                        and significant_strides_equal(
                            exact_strides,
                            x.get_layout().real_layout().stride,
                            x.get_size(),
                        )
                    )
                ):
                    return x

        # TODO - Storage to InputBuffer
        if isinstance(x, InputBuffer) and (
            (order and x.get_layout().is_stride_ordered(order))
            or (
                exact_strides
                and significant_strides_equal(
                    exact_strides, x.get_layout().stride, x.get_size()
                )
            )
        ):
            return x
        if (
            isinstance(x, TensorBox)
            and isinstance(x.data, BaseView)
            and not isinstance(x.data, ReinterpretView)
            and is_storage_and_layout(x.unwrap_view())
            and not isinstance(x.unwrap_view().data, ExternKernelAlloc)
        ):
            try:
                x.data = cls.convert_to_reinterpret_view(x.data)
                if order:
                    return cls.require_stride_order(
                        x, order, allow_padding=allow_padding
                    )
                elif exact_strides:
                    return cls.require_exact_strides(
                        x, exact_strides, allow_padding=allow_padding
                    )
            except NotImplementedError:
                pass
        # Although this is a clone, inductor is good about fusing clones into previous
        # operations if they weren't realized and their layouts were flexible.
        x = cls.copy_input(x)
        as_storage_and_layout(
            x,
            freeze=True,
            want_contiguous=False,
            stride_order=order,
            allow_padding=allow_padding,
            exact_strides=exact_strides,  # type: ignore[arg-type]  # int|Expr vs int|Integer
        )
        if order:
            assert is_stride_order_storage_and_layout(x, order)
        return x

    @classmethod
    def require_exact_strides(cls, x, exact_strides, allow_padding=False):
        return cls.require_strides(
            x, exact_strides=exact_strides, allow_padding=allow_padding
        )

    @classmethod
    def require_stride_order(cls, x, order, allow_padding=False):
        return cls.require_strides(x, order=order, allow_padding=allow_padding)

    @classmethod
    def require_channels_last(cls, x):
        return cls.require_stride_order(x, NHWC_STRIDE_ORDER)

    @classmethod
    def require_channels_last_3d(cls, x):
        return cls.require_stride_order(x, NHWDC_STRIDE_ORDER)

    @classmethod
    def require_contiguous(cls, x):
        return cls.require_stride_order(x, list(reversed(range(len(x.get_size())))))

    def apply_constraint(self):
        pass

    def fill_non_provided_args(self, args, kwargs):
        # Previously, we want to maintain forward-compatibility by skipping
        # default args in the serialized artifacts in fbcode. However,
        # some of our shim interfaces require default values being OrderedSet.
        # Discussed with Sherlock offline and we decided to allow serializing
        # default args into the C++ wrapper code for now. We will refine this
        # part if we see real FC requirement. More details related to FC
        # can be found at:
        # https://docs.google.com/document/d/1FzWm-sHYwmRi3x_g036kOxd99KaYquUsA-L5JwOn8ys/edit?usp=sharing
        assert isinstance(args, (list, tuple))
        if isinstance(args, tuple):
            args = list(args)
        assert self.arg_properties, "ExternKernel.arg_properties should not be empty"

        n_args = len(args)
        n_pos_args = len(self.arg_properties)
        # For cpp wrapper, if some positional args are not provided, we need to check
        # if they're in the kwargs or use their default value
        if n_args < n_pos_args:
            log.debug(
                "%s has %d unprovided positional arguments. "
                "Will check if they are in the keyword arguments or will use default values.",
                self.op_overload,
                n_pos_args - n_args,
            )
            for i in range(n_args, n_pos_args):
                arg_name = self.arg_properties[i]["name"]
                args.append(
                    kwargs[arg_name]
                    if arg_name in kwargs
                    else self.arg_properties[i]["default_value"]
                )
        return args

    def codegen_const_args(self, names: Optional[List[str]] = None):
        if V.graph.cpp_wrapper:
            result = []
            # Aten ops follow the convention that tensor args are before non-tensor args,
            # in which case the following 'len(self.inputs) + i' logic works. But this
            # may not be true for other ops, and if that is the case, caller needs to
            # pass in a list of const arg names for arg_properties lookup.
            name_to_arg_properties = None
            if names and self.arg_properties:
                assert len(self.constant_args) == len(
                    names
                ), "names passed to codegen_const_args does not match self.constant_args"
                name_to_arg_properties = {
                    arg.get("name"): arg for arg in self.arg_properties
                }

            for i, x in enumerate(self.constant_args):
                if name_to_arg_properties is not None:
                    prop = name_to_arg_properties.get(names[i])  # type: ignore[index]
                    type_ = prop.get("type") if prop else None
                else:
                    idx = len(self.inputs) + i
                    type_ = (
                        self.arg_properties[idx].get("type")
                        if self.arg_properties and idx < len(self.arg_properties)
                        else None
                    )
                result.append(
                    V.graph.wrapper_code.val_to_arg_str(x, type_)  # type: ignore[arg-type]
                )
            return result
        else:
            return map(V.graph.wrapper_code.val_to_arg_str, self.constant_args)

    def codegen_args(self):
        if V.graph.cpp_wrapper and self.op_overload is not None:
            # cpp wrapper needs special logic to fill in missing args with default values
            inputs = self.fill_non_provided_args(
                [*self.inputs, *self.constant_args], self.kwargs
            )
            # fill_non_provided_args has handled constant args, so no need to codegen for that later
            need_codegen_constant_args = False
        else:
            inputs = self.inputs
            need_codegen_constant_args = True

        args = []
        for i, x in enumerate(inputs):
            if V.graph.cpp_wrapper:
                assert self.arg_properties and i < len(
                    self.arg_properties
                ), "Invalid access to ExternKernel.arg_properties"
                type_ = self.arg_properties[i].get("type")
                args.append(
                    V.graph.wrapper_code.val_to_arg_str(  # type: ignore[arg-type]
                        x, type_
                    )
                )
            else:
                args.append(V.graph.wrapper_code.val_to_arg_str(x))
        if need_codegen_constant_args:
            args.extend(self.codegen_const_args())
        return args

    def get_kwargs_value(self, arg_name):
        if arg_name in self.kwargs:
            return self.kwargs.get(arg_name)
        if self.allarg_properties and self.allarg_properties.get(arg_name):
            return self.allarg_properties.get(arg_name).get("default_value")  # type: ignore[union-attr]
        else:
            raise AssertionError(f"{arg_name} not in self.allarg_properties")

    def codegen_kwargs(self, skip_out=False):
        if V.graph.cpp_wrapper:
            if self.op_overload is not None and len(self.schema_kwargs) == 0:
                # All the args should have been generated by fill_non_provided_args in codegen_args
                return []

            kwargs = []
            for arg_name in self.ordered_kwargs_for_cpp_kernel:
                if skip_out and arg_name == "out":
                    # ExternKernelOut has its own logic for inserting the out parameter
                    continue

                v = self.get_kwargs_value(arg_name)
                if isinstance(v, sympy.Expr):
                    kwargs.append(v)
                else:
                    type_ = (
                        self.allarg_properties.get(arg_name).get("type")  # type: ignore[union-attr]
                        if self.allarg_properties and arg_name in self.allarg_properties
                        else None
                    )
                    kwargs.append(
                        V.graph.wrapper_code.val_to_arg_str(  # type: ignore[arg-type]
                            v, type_
                        )
                    )
        else:
            kwargs = [
                f"{k}={V.graph.wrapper_code.val_to_arg_str(v)}"  # type: ignore[misc]
                for k, v in self.kwargs.items()
            ]
        return kwargs

    def codegen_size_asserts(self, wrapper):
        if config.size_asserts and not V.graph.cpp_wrapper:
            # comparing strides for 0 size tensor is tricky. Ignore them for now.
            if sympy_product(self.get_size()) == 0:
                return
            size = V.graph.wrapper_code.codegen_shape_tuple(self.get_size())
            stride = V.graph.wrapper_code.codegen_shape_tuple(self.get_stride())
            wrapper.writeline(
                f"assert_size_stride({self.get_name()}, {size}, {stride})"
            )

    def get_group_stride(self):
        """
        get output sizes and strides, for template_codegen
        """
        _size = self.get_size()
        _stride = self.get_stride()
        # iter_ranges = _size of output tensor, reduce_range = [] because no reduction
        return [_size, []], _stride

    def canonicalize(self):
        """
        Manually get canonicalization of the output index
        """
        # manually generate index formula for conv
        sizevars = V.graph.sizevars
        sizes = self.get_size()
        strides = self.get_stride()
        strides = [sizevars.size_hint(x) for x in strides]
        # TODO: I can't tell if the symbols here are temporary
        index_vars = [sympy_index_symbol(f"d{i}") for i in range(len(sizes))]
        # reorder index vars according to stride
        index_order = sorted(range(len(strides)), key=strides.__getitem__, reverse=True)
        lookup = {pos: idx for idx, pos in enumerate(index_order)}
        order = [lookup[i] for i in range(len(lookup))]
        index_vars = [index_vars[i] for i in order]
        indexer = self.make_indexer()
        index = indexer(index_vars)

        new_sizes, reindex, prune = V.graph.sizevars._simplify_loops(
            index_vars, sizes, [index]
        )

        # assign new variables each dimension to deal with numbering mismatches
        # d0, d1, d2 could become d0, d2 -- which won't match d0, d1
        _, add_var = var_builder("c")
        replacement = dict(zip(index_vars, reindex([add_var(x) for x in new_sizes])))

        index = sympy_subs(sympy.expand(index), replacement)  # type: ignore[arg-type]
        return index, tuple(new_sizes)

    def get_unbacked_symbol_uses(self) -> OrderedSet[sympy.Symbol]:
        # NB: It's not necessary to check regular inputs as we automatically
        # have dependencies on them
        r: OrderedSet[sympy.Symbol] = OrderedSet()
        for arg in self.constant_args:
            r |= maybe_free_unbacked_symbols(arg)
        for arg in self.kwargs.values():
            r |= maybe_free_unbacked_symbols(arg)
        return r

    def __str__(self) -> str:
        kernel_name = getattr(self, "python_kernel_name", None)
        lines = [
            f"python_kernel_name={kernel_name!r}",
        ]
        lines += [
            f"{field.name}={getattr(self, field.name)}"
            for field in dataclasses.fields(self)
        ]
        lines.append(f"origin_node={self.origin_node!r}")
        return self.str_helper(lines)

    __repr__ = __str__


@ir_dataclass(frozen=False)
class ExternKernelOut(ExternKernel):
    def codegen(self, wrapper):
        self.codegen_comment(wrapper)
        args = [*self.codegen_args(), *self.codegen_kwargs(skip_out=True)]
        kernel_name = self.get_kernel_name()
        if (
            V.graph.cpp_wrapper
            and self.cpp_kernel_name == "torch::inductor::_mm_plus_mm"
        ):
            # For https://github.com/pytorch/pytorch/issues/128474
            kernel_name = "aoti_torch__mm_plus_mm_out"
        else:
            kernel_name = self.get_kernel_name()
        wrapper.generate_extern_kernel_out(
            kernel_name,
            self.codegen_reference(),
            self.output_view.codegen_reference() if self.output_view else None,
            args,
        )

    def __init__(
        self,
        layout,
        inputs,
        constant_args=(),
        kwargs=None,
        output_view=None,
        python_kernel_name=None,
        cpp_kernel_name=None,
        ordered_kwargs_for_cpp_kernel=(),
        op_overload=None,
    ):
        super().__init__(
            None,
            layout,
            self.unwrap_storage(inputs),
            constant_args,
            kwargs or {},
            None,
            python_kernel_name,
            cpp_kernel_name,
            ordered_kwargs_for_cpp_kernel,
            op_overload,
        )
        self.name = V.graph.register_buffer(self)
        V.graph.register_operation(self)

    def should_allocate(self):
        return True


class RandomSeeds(ExternKernelOut):
    def __init__(self, count: int, device: torch.device):
        limits = torch.iinfo(torch.int64)
        super().__init__(
            layout=FixedLayout(
                device=device,
                dtype=torch.int64,
                size=[count],
            ),
            inputs=[],
            constant_args=[limits.min, limits.max, [count]],
            python_kernel_name="aten.randint.low_out",
            # FIXME: Ideally we should only use at::_ops::randint_low_out::call here,
            # but the signature is different from is at::randint_out. Again,
            # we can simplify the code when only keeping an ABI-compatible version.
            cpp_kernel_name="at::_ops::randint_low_out::call",
            op_overload=aten.randint.low_out,
        )


class ExternKernelAlloc(ExternKernel):
    def codegen(self, wrapper):
        self.codegen_comment(wrapper)
        args = [*self.codegen_args(), *self.codegen_kwargs()]
        V.graph.wrapper_code.generate_extern_kernel_alloc(self, args)
        if isinstance(self.layout, Layout):
            self.codegen_size_asserts(wrapper)

    def __init__(
        self,
        layout,
        inputs,
        constant_args=(),
        kwargs=None,
        python_kernel_name=None,
        cpp_kernel_name=None,
        ordered_kwargs_for_cpp_kernel=(),
        op_overload=None,
    ):
        super().__init__(
            None,
            layout,
            self.unwrap_storage(inputs),
            constant_args,
            kwargs or {},
            None,
            python_kernel_name,
            cpp_kernel_name,
            ordered_kwargs_for_cpp_kernel,
            op_overload,
        )
        # We need output buffers for generating kernel arguments in the
        # abi-compatible mode, where we retrieve outputs by pass each individual
        # output through the abi-compatible interface.
        self.outputs: Sequence[Any] = []
        self.name = V.graph.register_buffer(self)
        V.graph.register_operation(self)

    def should_allocate(self):
        return False

    def apply_constraint(self):
        raise NotImplementedError


class MutationOutput(Buffer):
    """
    An output buffer that represents the mutation of a pre-existing buffer
    """

    def __init__(self, layout, mutated_node, mutating_node: Operation):
        super().__init__(name=None, layout=layout)
        mutated_node_name = mutated_node.get_name()
        V.graph.mark_buffer_mutated(mutated_node_name)
        self.mutation_names = [mutated_node_name]
        self.mutating_node: Operation = mutating_node
        self.name = V.graph.register_buffer(self)

    def get_defining_op(self) -> Operation:
        return self.mutating_node

    def get_mutation_names(self):
        return self.mutation_names

    def should_allocate(self):
        return False


class TMADescriptor(ExternKernel):
    """
    An IR node representing a host-side TMA descriptor in the Triton API
    (the ones obtained via create_{1d,2d}_tma_descriptor calls). Mostly
    useful for user-defined Triton kernels relying on host-side TMA; but
    can, in principle, be used for Inductor's Triton templates, too.
    """

    # as TMA descriptors are immutable,
    # we can dedup them by the input args
    _CACHE: Dict[Any, TMADescriptor] = {}

    @classmethod
    def create(
        cls,
        tensor: TensorBox,
        dims: List[Union[int, torch.SymInt]],
        block_dims: List[Union[int, torch.SymInt]],
        element_size: Optional[int] = None,
    ):
        key = (id(tensor), dims, block_dims, element_size)
        if key not in cls._CACHE:
            cls._CACHE[key] = TMADescriptor(tensor, dims, block_dims, element_size)
        return cls._CACHE[key]

    def __init__(
        self,
        tensor: TensorBox,
        dims: List[Union[int, torch.SymInt]],
        block_dims: List[Union[int, torch.SymInt]],
        element_size: Optional[int] = None,
    ):
        assert len(dims) in (1, 2)
        assert len(dims) == len(block_dims)

        if element_size is None:
            element_size = tensor.get_dtype().itemsize

        self.tensor = tensor
        self.dims = dims
        self.block_dims = block_dims
        self.element_size = element_size
        self.rank = len(self.dims)

        inputs = [tensor]
        constant_args = [
            *self.dims,
            *self.block_dims,
            self.element_size,
        ]

        super().__init__(
            None,
            # link back to the underlying tensor in terms of ownership
            # to avoid getting the underlying tensor deleted *before*
            # the TMADescriptor node can be deleted.
            NonOwningLayout(ReinterpretView(tensor, tensor.get_layout())),
            inputs,
            tuple(constant_args),
            None,
        )

        self.name = V.graph.register_buffer(self)
        V.graph.register_operation(self)

    def codegen(self, wrapper):
        wrapper.generate_tma_descriptor(self)


class UserDefinedTritonKernel(ExternKernel):
    def get_kernel_and_configs(self):
        from triton.runtime.autotuner import Autotuner

        from torch._higher_order_ops.triton_kernel_wrap import kernel_side_table

        kernel = kernel_side_table.get_kernel(self.kernel_idx)
        configs = []
        if isinstance(kernel, Autotuner):
            configs = kernel.configs
            kernel = kernel.fn
        return kernel, configs

    def codegen(self, wrapper):
        kernel, configs = self.get_kernel_and_configs()

        # Definition of kernel
        new_name, triton_meta = wrapper.define_user_defined_triton_kernel(
            kernel, configs, self.kwargs
        )
        raw_args = [
            self.get_kwargs_value(k) for k in self.ordered_kwargs_for_cpp_kernel
        ]

        # NOTE: raw_args doesn't include autotuned args.
        # But, kernel.constexprs includes indices of autotuned args.
        # So, let's recalculate constexpr indices wrt to raw_args.
        constexpr_indices = []
        for idx, kwarg in enumerate(self.ordered_kwargs_for_cpp_kernel):
            if kernel.arg_names.index(kwarg) in kernel.constexprs:
                constexpr_indices.append(idx)

        # Call to kernel
        self.codegen_comment(wrapper)
        wrapper.generate_user_defined_triton_kernel(
            new_name, raw_args, self.grid, configs, triton_meta, constexpr_indices
        )

    def get_unbacked_symbol_uses(self) -> OrderedSet[sympy.Symbol]:
        # add unbacked symbols used in the grid to the ones used
        # in the kwargs (the latter is generated by ExternKernel)
        return super().get_unbacked_symbol_uses() | free_unbacked_symbols(self.grid)

    def get_unbacked_symbol_defs(self) -> OrderedSet[sympy.Symbol]:
        return OrderedSet()

    def __init__(self, *, kernel_idx, grid, tma_descriptor_metadata, kernel_args):
        inputs = []
        kwargs = {}
        constant_args = []
        for k, v in kernel_args.items():
            if isinstance(v, TensorBox):
                t = InputsKernel.unwrap_storage_for_input(self.realize_input(v))
                if k in tma_descriptor_metadata:
                    t = TMADescriptor.create(t, *tma_descriptor_metadata[k])
                inputs.append(t)
                kwargs[k] = t
            else:
                constant_args.append(v)
                kwargs[k] = v

        assert len(inputs) != 0
        self.device = inputs[0].get_device()

        super().__init__(
            None,
            NoneLayout(device=self.device),  # type: ignore[arg-type]
            inputs,
            tuple(constant_args),
            kwargs,
        )
        self.kernel_idx = kernel_idx
        self.grid = grid

        kernel, configs = self.get_kernel_and_configs()
        # If we are autotuning, not all arguments will be passed
        self.ordered_kwargs_for_cpp_kernel = [
            arg for arg in kernel.arg_names if arg in kernel_args
        ]

        from torch._higher_order_ops.triton_kernel_wrap import identify_mutated_tensors

        autotuned_kwargs = configs[0].kwargs if len(configs) > 0 else {}
        self.mutable_args = [
            kernel_args[key]
            for key in identify_mutated_tensors(
                kernel, {**kernel_args, **autotuned_kwargs}
            )
        ]

        self.mutation_outputs = [
            MutationOutput(NoneLayout(device=self.device), buf, self)
            for buf in self.mutable_args
        ]
        V.graph.register_operation(self)

    def get_outputs(self) -> List[Buffer]:
        return list(self.mutation_outputs)

    def get_device(self) -> torch.device:
        return self.device


class InplaceBernoulliFallback(ExternKernel):
    """
    This needs to be a custom class to handle mutation properly
    """

    def codegen(self, wrapper):
        (x,) = (t.codegen_reference() for t in self.inputs)

        if V.graph.cpp_wrapper:
            # Inductor doesn't really support aten Generator, so the Generator kwarg is always NULL here,
            # which needs to be explicitly generated for cpp wrapper
            wrapper.writeline(
                f"{self.get_kernel_name()}({x}, {', '.join(map(repr, self.constant_args))}, NULL){wrapper.ending}"
            )
        else:
            wrapper.writeline(
                f"{self.get_kernel_name()}({x}, {', '.join(map(repr, self.constant_args))}){wrapper.ending}"
            )

    def should_allocate(self):
        return False

    def get_mutation_names(self):
        return [self.inputs[0].get_name()]

    def get_unbacked_symbol_defs(self) -> OrderedSet[sympy.Symbol]:
        return OrderedSet()

    def __init__(self, op_overload, x, *constant_args):
        super().__init__(
            None,
            NoneLayout(device=x.get_device()),  # type: ignore[arg-type]
            self.unwrap_storage([x]),
            constant_args,
            op_overload=op_overload,
        )
        V.graph.mark_buffer_mutated(x.get_name())
        self.name = V.graph.register_buffer(self)
        V.graph.register_operation(self)


# Used to deal with torch.complex types
class InplaceCopyFallback(ExternKernel):
    """
    This needs to be a custom class to handle mutation properly
    """

    def codegen(self, wrapper):
        (dst, src, non_blocking) = self.codegen_args()
        wrapper.codegen_device_copy(src, dst, non_blocking)

    def should_allocate(self):
        return False

    def get_mutation_names(self):
        return [self.inputs[0].get_name()]

    def get_unbacked_symbol_defs(self) -> OrderedSet[sympy.Symbol]:
        return OrderedSet()

    def __init__(
        self,
        layout,
        inputs,
        constant_args,
    ):
        super().__init__(
            None,
            layout,
            inputs,
            constant_args,
            python_kernel_name="aten.copy_",
            cpp_kernel_name="aoti_torch_copy_",
        )
        V.graph.mark_buffer_mutated(inputs[0].get_name())
        self.name = V.graph.register_buffer(self)
        V.graph.register_operation(self)

    @classmethod
    def create(cls, dst, src, non_blocking: bool = False):
        inputs = [cls.realize_input(t) for t in [dst, src]]
        constant_args = (non_blocking,)
        result = InplaceCopyFallback(
            NoneLayout(device=dst.get_device()),  # type: ignore[arg-type]
            inputs,
            constant_args,
        )
        return result


class MutatingFirstArgExternKernel(ExternKernel):
    """
    This needs to be a custom class to handle mutation properly
    """

    def codegen(self, wrapper):
        argrefs = [
            *(t.codegen_reference() for t in self.inputs),
            *map(repr, self.constant_args),
        ]
        wrapper.writeline(
            f"{self.get_kernel_name()}({', '.join(argrefs)}){wrapper.ending}"
        )

    def should_allocate(self):
        return False

    def get_mutation_names(self):
        return [self.inputs[0].get_name()]

    def get_unbacked_symbol_defs(self) -> OrderedSet[sympy.Symbol]:
        return OrderedSet()

    def has_side_effects(self):
        return True


class ResizeStorageBytes(MutatingFirstArgExternKernel):
    def __init__(self, variable, new_size):
        assert isinstance(new_size, int), "TODO: dynamic shapes"
        super().__init__(
            None,
            NoneLayout(device=variable.get_device()),  # type: ignore[arg-type]
            self.unwrap_storage([variable]),
            constant_args=(new_size,),
        )
        V.graph.mark_buffer_mutated(variable.get_name())
        self.name = V.graph.register_buffer(self)
        V.graph.register_operation(self)
        self.python_kernel_name = "inductor_ops.resize_storage_bytes_"
        self.cpp_kernel_name = "torch::inductor::resize_storage_bytes_"
        V.graph.never_reuse_buffers.add(variable.data.get_name())


class SetSourceTensorKernel(ExternKernelAlloc):
    def __init__(self, self_tensor, storage_tensor):
        self_tensor.freeze_layout()
        super().__init__(
            self_tensor.get_layout(),
            [self_tensor, storage_tensor],
            python_kernel_name="torch.ops.aten.set_.source_Tensor",
            op_overload=torch.ops.aten.set_.source_Tensor,
        )
        V.graph.never_reuse_buffers.add(self_tensor.data.get_name())
        V.graph.never_reuse_buffers.add(storage_tensor.get_name())
        V.graph.never_reuse_buffers.add(self.get_name())
        device = storage_tensor.get_device()
        self.mutation_outputs = [
            MutationOutput(NoneLayout(device=device), self_tensor, self),
            MutationOutput(NoneLayout(device=device), storage_tensor, self),
        ]

    def get_inputs_that_alias_output(self):
        return [self.inputs[0].get_name(), self.inputs[1].get_name()]


class ScatterFallback(ExternKernel):
    """
    This needs to be a custom class to handle mutation properly.
    This class handles both aten.scatter_ and aten.scatter_reduce_.
    It also handle the case `src` being a scalar properly.
    """

    def codegen(self, wrapper):
        reduce = self.kwargs["reduce"]
        if V.graph.cpp_wrapper:
            # Follow aten/src/ATen/native/ReductionType.h:get_operator_enum
            get_operator_enum = {"add": "sum", "multiply": "prod"}
            if reduce in get_operator_enum:
                reduce = get_operator_enum[reduce]

        if self.src_is_tensor:
            (x, index, src) = (t.codegen_reference() for t in self.inputs)
        else:
            (x, index) = (t.codegen_reference() for t in self.inputs)
            src = self.constant_args[1]
        wrapper.generate_scatter_fallback(
            x,
            [x, self.constant_args[0], index, src],
            self.cpp_kernel_name,
            self.python_kernel_name,
            self.src_is_tensor,
            reduce,
            self.codegen_kwargs(),
        )

    def should_allocate(self):
        return False

    def get_mutation_names(self):
        return [self.inputs[0].get_name()]

    def get_unbacked_symbol_defs(self) -> OrderedSet[sympy.Symbol]:
        return OrderedSet()

    def __init__(
        self,
        op_overload,
        x,
        dim: int,
        index,
        src,
        *,
        reduce: Optional[str] = None,
        include_self: bool = True,
    ):
        self.src_is_tensor = isinstance(src, TensorBox)

        constant_args: Tuple[Any, ...]
        if self.src_is_tensor:
            tensors = [self.realize_input(t) for t in [x, index, src]]
            constant_args = (dim,)
        else:
            tensors = [self.realize_input(t) for t in [x, index]]
            constant_args = (dim, src)

        super().__init__(
            None,
            NoneLayout(device=x.get_device()),  # type: ignore[arg-type]
            self.unwrap_storage(tensors),
            constant_args,
            {"reduce": reduce, "include_self": include_self},
            python_kernel_name=str(op_overload),
            ordered_kwargs_for_cpp_kernel=["reduce", "include_self"],
            op_overload=op_overload,
        )
        V.graph.mark_buffer_mutated(x.get_name())
        self.name = V.graph.register_buffer(self)
        V.graph.register_operation(self)


class IndexPutFallback(ExternKernel):
    """
    This needs to be a custom class to handle mutation and indices properly
    """

    def codegen(self, wrapper):
        (x, values, *valid_indices) = (t.codegen_reference() for t in self.inputs)
        indices = []
        iter_valid_indices = iter(valid_indices)
        for i, _ in enumerate(self.indices):
            if self.indices[i] is not None:
                indices.append(next(iter_valid_indices))
            else:
                indices.append(V.graph.wrapper_code.none_str)

        wrapper.generate_index_put_fallback(
            self.get_kernel_name(), x, indices, values, *self.codegen_const_args()
        )

    def should_allocate(self):
        return False

    def get_mutation_names(self):
        return [self.inputs[0].get_name()]

    def get_unbacked_symbol_defs(self) -> OrderedSet[sympy.Symbol]:
        return OrderedSet()

    def __init__(self, op_overload, x, indices, values, accumulate):
        self.indices = indices
        valid_indices = [i for i in indices if i is not None]
        tensors = [self.realize_input(x) for x in [x, values, *valid_indices]]
        cpp_kernel_name = "aoti_torch_index_put_out"
        super().__init__(
            None,
            NoneLayout(device=x.get_device()),  # type: ignore[arg-type]
            self.unwrap_storage(tensors),
            (accumulate,),
            python_kernel_name="aten.index_put_",
            cpp_kernel_name=cpp_kernel_name,
            op_overload=op_overload,
        )
        V.graph.mark_buffer_mutated(self.inputs[0].get_name())
        self.name = V.graph.register_buffer(self)
        V.graph.register_operation(self)


class DeviceCopy(ExternKernelOut):
    @classmethod
    def create(cls, x, device, non_blocking):
        if (
            not x.is_extern()
            and all(r in V.graph.constants for r in x.get_read_names())
            and not config.aot_inductor.use_runtime_constant_folding
        ):
            return x.constant_to_device(device)

        V.graph.add_device_info(device)
        V.graph.add_device_info(x.get_device())

        developer_warning("DeviceCopy in input program")
        constant_args = (non_blocking,)
        return DeviceCopy(
            FlexibleLayout(
                device=device,
                dtype=x.get_dtype(),
                size=x.get_size(),
            ),
            [cls.realize_input(x)],
            constant_args,
        )

    def codegen(self, wrapper):
        args = self.codegen_args()
        assert len(args) == 2
        if self.output_view:
            wrapper.codegen_device_copy(
                args[0], self.output_view.codegen_reference(), args[1]
            )
        else:
            wrapper.codegen_device_copy(args[0], self.codegen_reference(), args[1])


class DynamicScalar(ExternKernel):
    """
    The result of a call to aten._local_scalar_dense.
    """

    def get_reads(self):
        return ()

    def should_allocate(self):
        return False

    def __init__(self, sym, keypath, data):
        data.realize()
        super().__init__(None, NoneLayout(device=torch.device("cpu")), self.unwrap_storage([data]))  # type: ignore[arg-type]
        self.sym = sym
        self.keypath = keypath

    def get_unbacked_symbol_defs(self) -> OrderedSet[sympy.Symbol]:
        return OrderedSet([self.sym])

    def codegen(self, wrapper):
        wrapper.codegen_dynamic_scalar(self)


class AssertScalar(ExternKernel):
    """
    The result of a call to aten._assert_scalar
    """

    def get_reads(self):
        return ()

    def should_allocate(self):
        return False

    def __init__(self, scalar, msg):
        super().__init__(
            # Buffer(name, layotu)
            None,
            NoneLayout(device=torch.device("cpu")),  # type: ignore[arg-type]
            # InputsKernel(inputs)
            [],
        )  # type: ignore[arg-type]
        self.scalar = scalar
        self.msg = msg

    def has_side_effects(self):
        return True

    def get_unbacked_symbol_uses(self):
        return free_unbacked_symbols(self.scalar)

    def codegen(self, wrapper):
        if V.graph.cpp_wrapper:
            pass
        else:
            # NB: It is EXTREMELY important not to simplify the scalar under
            # assertion here, because simplify is done with respect to
            # runtime asserts.  So if you have "u0 == 0" in the runtime
            # asserts, if you subsequently try to simplify(u0 == 0), you will
            # get True (because we've already runtime assert'ed that it's
            # true).  But we're code generating the actual runtime assert
            # here!!
            wrapper.writeline(
                f"if not {V.graph.wrapper_code.codegen_python_sizevar(self.scalar, simplify=False)}:"
            )
            wrapper.writeline(f"    raise RuntimeError({repr(self.msg)})")
            # No one should ever use this buffer, but for uniformity
            # define the variable and assign it None
            wrapper.writeline(f"{self.get_name()} = None")


@ir_dataclass(frozen=False)
class ExternKernelNode:
    name: str
    node: export_schema.Node


class FallbackKernel(ExternKernelAlloc):
    def __init__(
        self,
        layout,
        kernel,
        tensor_args,
        nontensor_args,
        unflatten_args,
        kwargs=None,
        *,
        unbacked_bindings=None,
    ):
        if (
            kernel == aten.mul.Tensor
            and len(tensor_args) == 1
            and len(nontensor_args) == 1
        ):
            # When aten.mul.Tensor's second arg is constant, cpp wrapper expects
            # to call mul_Scalar. A more proper fix is to do it in decomposition.
            # See https://github.com/pytorch/pytorch/issues/123478
            kernel = aten.mul.Scalar

        super().__init__(
            layout,
            tuple(tensor_args),
            tuple(nontensor_args),
            op_overload=kernel,
        )

        self.use_runtime_dispatch = False
        self.unbacked_bindings = unbacked_bindings

        assert isinstance(
            kernel,
            (
                torch._ops.OpOverload,
                torch._ops.HigherOrderOperator,
            ),
        ), f"Fails to create FallbackKernel for {kernel}: {type(kernel)} not supported"
        self.op_overload = kernel
        self.unflatten_args = unflatten_args
        self.kwargs = {} if kwargs is None else kwargs
        V.graph.warn_fallback(self.python_kernel_name)  # type: ignore[arg-type]

        # args that are aliased
        self.alias_names: List[str] = []
        # args that are mutated AND returned from the op
        self.mutation_names: List[str] = []

        if isinstance(self.op_overload, torch._ops.HigherOrderOperator):
            # We assume here that HOPs with FallbackKernel are functional.
            # This may not always be true! HOPs must individually opt-in to
            # FallbackKernel, so please check this if you opt-in.
            return

        if "_c10d_functional" in self.op_overload.name():
            # _c10d_functional kernels are lowered into _CollectiveKernel which
            # derives from FallbackKernel for the cpp codegen. The kernels
            # don't pass the can_auto_functionalize check, but their mutation
            # is handled properly by _CollectiveKernel.
            return

        schema = self.op_overload._schema

        # NOTE: [FallbackKernel supported operators]
        # We only support three types of operators:
        # - functional ops
        # - view ops
        # - inplace aten ops
        # - mutating ops that are auto-functionalizable. That is,
        # the operator may mutate any number of inputs, but its outputs
        # may not alias any of the inputs.
        #
        # The unsupported cases usually do not show up here (because
        # AOTAutograd functionalized them away); the only way for an in-place
        # op to show up here is if a lowering or pass introduced it.
        if torch._library.utils.mutates_and_returns_first_arg(self.op_overload):
            self.mutation_names.append(tensor_args[0].get_name())
            return

        if schema.is_mutable and not can_auto_functionalize(kernel):
            raise NotImplementedError(
                f"NYI: Can't generate FallbackKernel for {kernel}"
            )

        schema_args = schema.arguments
        args, kwargs = self.unflatten_args(self.inputs, self.constant_args)

        def handle_aliasing_and_mutation(info, arg):
            # Assertions to make sure we didn't mismatch args
            if isinstance(info.type, torch.ListType):
                assert isinstance(arg, (list, tuple))
            is_optional_tensor = isinstance(
                info.type, torch.OptionalType
            ) and isinstance(info.type.getElementType(), torch.TensorType)
            is_list_tensor = isinstance(info.type, torch.ListType) and isinstance(
                info.type.getElementType(), torch.TensorType
            )
            if is_optional_tensor or isinstance(info.type, torch.TensorType):
                # PyTorch also accepts None and scalar types for args marked as "Tensor".
                # We're not going to check all of them here.
                assert not isinstance(arg, (tuple, list))

            if arg is None:
                return
            if info.alias_info is None:
                return

            def add_alias(t):
                self.alias_names.append(t.get_name())
                if info.alias_info.is_write:
                    self.mutation_outputs.append(
                        MutationOutput(NoneLayout(device=t.get_device()), t, self)
                    )

            if is_list_tensor:
                for tensor_arg in arg:
                    add_alias(tensor_arg)
            else:
                assert isinstance(info.type, torch.TensorType) or is_optional_tensor
                add_alias(arg)

        for info, arg in torch._library.utils.zip_schema(schema, args, kwargs):
            handle_aliasing_and_mutation(info, arg)

    def codegen_unbacked_symbol_defs(self, wrapper):
        if not hasattr(self, "unbacked_bindings"):
            return

        unbacked_bindings = resolve_unbacked_bindings(
            V.graph.sizevars.shape_env, self.unbacked_bindings
        )

        if not unbacked_bindings:
            return

        for s, keypath in unbacked_bindings.items():

            def go(expr, keypath):
                if keypath == ():
                    return expr

                if (
                    len(keypath) >= 2
                    and isinstance(keypath[0], CallMethodKey)
                    and isinstance(keypath[1], pytree.SequenceKey)
                ):
                    return go(
                        f"{expr}.{keypath[0].name}({keypath[1].idx})", keypath[2:]
                    )
                elif isinstance(keypath[0], CallMethodKey):
                    return go(f"{expr}.{keypath[0].name}()", keypath[1:])
                elif isinstance(keypath[0], pytree.SequenceKey):
                    return (
                        go(f"std::get<{keypath[0].idx}>({expr})", keypath[1:])
                        if V.graph.cpp_wrapper
                        else go(f"{expr}[{keypath[0].idx}]", keypath[1:])
                    )
                elif isinstance(keypath[0], DivideByKey):
                    # TODO: need to assert divisibility
                    # TODO: this is invalid C++ codegen
                    return go(f"{expr}.__floordiv__({keypath[0].divisor})", keypath[1:])
                else:
                    raise AssertionError(f"unrecognized keypath {keypath}")

            def go_outer():
                if V.graph.cpp_wrapper:
                    # Special handling for the top level buffer access,
                    # because self.get_name() is actually never bound; the
                    # individual output arguments are bound by
                    # generate_c_shim_fallback_kernel
                    if len(self.outputs) == 1:
                        return go(self.outputs[0].get_name(), keypath)
                    else:
                        assert isinstance(keypath[0], pytree.SequenceKey)
                        return go(self.outputs[keypath[0].idx].get_name(), keypath[1:])
                else:
                    return go(self.get_name(), keypath)

            wrapper.writeline(
                f"{wrapper.codegen_unbacked_symbol_decl(s)} = {go_outer()}{wrapper.ending}"
            )

    def get_unbacked_symbol_defs(self) -> OrderedSet[sympy.Symbol]:
        if unbacked_bindings := getattr(self, "unbacked_bindings", None):
            resolved = resolve_unbacked_bindings(
                V.graph.sizevars.shape_env, unbacked_bindings
            )
            assert resolved is not None
            return resolved.keys()  # type: ignore[return-value]
        else:
            return OrderedSet()

    def codegen_args(self):
        @dataclasses.dataclass
        class Shim:
            ref: Any

            def __repr__(self) -> str:
                return self.ref

        tensor_args = [Shim(x.codegen_reference()) for x in self.inputs]
        args, kwargs = self.unflatten_args(tensor_args, self.constant_args)
        if V.graph.cpp_wrapper and isinstance(self.op_overload, torch._ops.OpOverload):
            args = self.fill_non_provided_args(args, kwargs)
            args = [
                V.graph.wrapper_code.val_to_arg_str(x, param.real_type)
                for param, x in zip(self.op_overload._schema.arguments, args)
            ]
        else:
            args = [V.graph.wrapper_code.val_to_arg_str(x) for x in args]

        # let self.codegen_kwargs handle kwargs
        self.kwargs.update(kwargs)
        return args

    @staticmethod
    def find_device(tensor_args, example_output):
        if tensor_args:
            devices = [arg.get_device() for arg in tensor_args if arg.get_device()]
            return devices[0]
        if isinstance(example_output, torch.Tensor):
            return example_output.device
        if isinstance(example_output, (list, tuple)):
            device_set = OrderedSet(
                FallbackKernel.find_device(None, x) for x in example_output
            )
            # Remove None
            devices = [device for device in device_set if device]
            if len(devices) == 1:
                return devices[0]
            for device in devices:
                if is_gpu(device.type):
                    return device
            return devices[0]
        return None

    def has_side_effects(self):
        if isinstance(self.op_overload, torch._ops.HigherOrderOperator):
            return False
        return get_schema_info(self.op_overload).is_mutable()

    def get_inputs_that_alias_output(self):
        return self.alias_names

    def get_mutation_names(self):
        assert len(self.mutation_names) <= 1
        return self.mutation_names

    # ProxyExecutor Design Note
    # We export the ExternFallbackNodes (for custom ops) into a serialized file
    # and run it with a host side proxy executor to address the ABI problem
    # This is currently only implemented for fbcode. Eventually, we will also make this work for OSS.
    # Detailed design doc can be found at
    # https://docs.google.com/document/d/1wC4DOZFaYym2t1Esz0X5yxlLI3RDnSiyRbUus3bkJ64/edit?usp=sharing
    def export_extern_kernel_node(self):
        assert isinstance(self, FallbackKernel)
        args, kwargs = self.unflatten_args(self.inputs, self.constant_args)
        args = self.fill_non_provided_args(args, kwargs)
        ordered_kwargs = [
            kwargs.get(key, None) for key in self.ordered_kwargs_for_cpp_kernel
        ]
        if not V.graph.aot_mode:
            # No need to serialize in the cpp wrapper JIT mode
            return [*args, *ordered_kwargs]

        serializer = GraphModuleSerializer(None, None)  # type: ignore[arg-type]
        named_arguments = serializer.serialize_inputs(self.op_overload, args, kwargs)  # type: ignore[arg-type]

        # serialize_outputs
        def handle_single_output(return_type, output):
            if isinstance(return_type, torch.TensorType):
                # For single Tensor
                out = output
                if isinstance(output, (list, tuple)):
                    assert len(output) == 1
                    out = output[0]
                return export_schema.Argument.create(
                    as_tensor=export_schema.TensorArgument(name=out.get_name())
                )
            elif isinstance(return_type, torch.ListType) and isinstance(
                return_type.getElementType(), torch.TensorType
            ):
                # For single TensorList
                return export_schema.Argument.create(
                    as_tensors=[
                        export_schema.TensorArgument(name=out.get_name())
                        for out in output
                    ]
                )
            else:
                raise RuntimeError(f"Unsupported return type {type(return_type)}")

        target = self.op_overload
        returns = target._schema.returns  # type: ignore[union-attr]
        if len(returns) == 1:
            # FIXME: there is a corner case here, i.e. all_reduce_coalesced_'s return value
            # is a list of tensors, but self.mutation_outputs is already flatterned. A proper
            # fix would require changing all the uses of self.mutation_outputs.
            return_type = returns[0].real_type
            output_arguments = [
                handle_single_output(
                    return_type, [*self.outputs, *self.mutation_outputs]
                )
            ]
        else:
            # For tuple returns, e.g "-> (Tensor, Tensor)" or "-> (Tesnor, Tensor[])"
            # Not generating output args for self.mutation_outputs
            output_arguments = [
                handle_single_output(return_schema.real_type, output)
                for return_schema, output in zip(
                    returns, [*self.outputs, *self.mutation_outputs]
                )
            ]

        node = ExternKernelNode(
            name=self.get_name(),
            node=export_schema.Node(
                target=self.op_overload.name(),  # type: ignore[union-attr]
                inputs=named_arguments,
                outputs=output_arguments,
                metadata={},
            ),
        )

        V.graph.extern_kernel_nodes.append(node)

        return [*args, *ordered_kwargs]

    def codegen(self, wrapper):
        kernel = self.op_overload
        if kernel.namespace == "aten":  # type: ignore[union-attr]
            # Aten Fallback Ops
            assert isinstance(kernel, torch._ops.OpOverload)
            if V.graph.cpp_wrapper:
                from torchgen.aoti.fallback_ops import inductor_fallback_ops

                if str(kernel) not in inductor_fallback_ops:
                    # C shim v2 is torchgen-ed, which should cover all aten ops.
                    # If you do hit a missed op, please update fallback_ops.py.
                    log.warning(
                        "%s is missing a c-shim implementation, using proxy executor as fallback",
                        kernel,
                    )
                    self.use_runtime_dispatch = True
        elif kernel.namespace == "_quantized":  # type: ignore[union-attr]
            # Internal Quantized Fallback Ops
            assert isinstance(kernel, torch._ops.OpOverload)
        else:
            # For non-aten OpOverload, i.e. custom ops
            if V.graph.cpp_wrapper:
                self.use_runtime_dispatch = True

        if self.use_runtime_dispatch:
            self.codegen_comment(wrapper)

            exported_args = None
            args = None
            exported_args = self.export_extern_kernel_node()

            wrapper.generate_extern_kernel_alloc_and_find_schema_if_needed(
                self.get_name(),
                self.python_kernel_name,
                self.cpp_kernel_name,
                args,
                self.cpp_op_schema,
                self.cpp_kernel_key,
                self.cpp_kernel_overload_name,
                self.op_overload,
                exported_args,
                [*self.outputs, *self.mutation_outputs],
            )
        else:
            self.codegen_comment(wrapper)
            args = [*self.codegen_args(), *self.codegen_kwargs()]
            V.graph.wrapper_code.generate_fallback_kernel(self, args)
            if isinstance(self.layout, Layout):
                self.codegen_size_asserts(wrapper)

        self.codegen_unbacked_symbol_defs(wrapper)

    @staticmethod
    def tensor_to_layout(output: torch.Tensor):
        return FixedLayout(
            output.device,
            output.dtype,
            convert_shape_to_inductor(output.size()),
            convert_shape_to_inductor(output.stride()),
        )

    @classmethod
    def create(cls, kernel, *args, **kwargs):
        fake_incorrect_kernels = (aten._fused_moving_avg_obs_fq_helper_functional,)
        context: ContextManager[None] = (
            V.graph.fake_mode if kernel not in fake_incorrect_kernels else nullcontext()  # type: ignore[assignment]
        )
        with context:
            (
                example_output,
                tensor_args,
                non_tensor_args,
                unflatten_args,
                unbacked_bindings,
            ) = cls.process_kernel(kernel, *args, **kwargs)

        device = cls.find_device(tensor_args, example_output)
        if example_output is None:
            packed = cls(
                NoneLayout(device=device),
                kernel,
                tensor_args,
                non_tensor_args,
                unflatten_args,
                unbacked_bindings=unbacked_bindings,
            )

        else:
            assert device, "Not sure where to find device info"
            packed = cls(
                MultiOutputLayout(device=device),
                kernel,
                tensor_args,
                non_tensor_args,
                unflatten_args,
                unbacked_bindings=unbacked_bindings,
            )

        def generate_output(output, indices):
            if isinstance(output, (list, tuple)):
                return type(output)(
                    generate_output(output[i], indices + [(type(output), i)])
                    for i in range(len(output))
                )
            elif isinstance(output, dict):
                return {
                    key: generate_output(val, indices + [(type(output), key)])
                    for key, val in output.items()
                }
            elif isinstance(output, torch.Tensor):
                return MultiOutput(
                    cls.tensor_to_layout(output),
                    packed,
                    indices,
                )
            elif isinstance(output, int):
                return output
            elif isinstance(output, torch.SymInt):
                return output.node.expr
            else:
                assert (
                    output is None
                ), f"FallbackKernel output type {type(output)} is not supported"
                return None

        outputs = generate_output(example_output, [])
        if isinstance(outputs, (list, tuple, dict)):
            packed.outputs = outputs  # type: ignore[assignment]
        else:
            packed.outputs = [outputs]
        return outputs

    def apply_constraint(self):
        return super().apply_constraint()


@ir_dataclass(frozen=False)
class ComplexView(FallbackKernel):
    """View a complex number as two dtyped numbers or vice versa"""

    def should_allocate(self):
        return False

    def get_inputs_that_alias_output(self):
        # Signal to codegen that our output buffer isn't safe to reuse
        return [self.inputs[0].get_name()]

    def __init__(
        self,
        layout,
        kernel,
        tensor_args,
        nontensor_args,
        unflatten_args,
        *,
        unbacked_bindings=None,
    ):
        super().__init__(
            layout,
            kernel,
            tensor_args,
            nontensor_args,
            unflatten_args,
            unbacked_bindings=unbacked_bindings,
        )


@ir_dataclass
class MultiOutputLayout(IRNode):
    device: torch.device


class MultiOutput(ExternKernel):
    # Given an input MultiOutputLayout buffer, indexes out an actual buffer
    # from that result.  This doesn't actually produce multiple outputs,
    # that's MultiOutputLayout!
    def codegen_list_tuple_access(self, basename, indices):
        if len(indices) > 0:
            itype, i = indices[0]
            if issubclass(itype, list):
                return self.codegen_list_tuple_access(f"{basename}[{i}]", indices[1:])
            elif issubclass(itype, tuple):
                # cpp wrapper code needs to use std::get<> to access a tuple
                tuple_access = V.graph.wrapper_code.codegen_tuple_access(
                    basename, self.get_name(), str(i)
                )
                return self.codegen_list_tuple_access(tuple_access, indices[1:])
            elif issubclass(itype, dict):
                return self.codegen_list_tuple_access(f"{basename}['{i}']", indices[1:])
            else:
                raise AssertionError("non supported index type: ", itype)
        else:
            return basename

    def codegen(self, wrapper):
        wrapper.codegen_multi_output(
            self.get_name(),
            self.codegen_list_tuple_access(self.inputs[0].get_name(), self.indices),
        )

    def __init__(self, layout, input, indices: List[Tuple[Any, ...]]):
        super().__init__(None, layout, [input], ())
        self.name = V.graph.register_buffer(self)
        V.graph.register_operation(self)
        self.indices = indices

    def get_unbacked_symbol_uses(self) -> OrderedSet[sympy.Symbol]:
        return self.inputs[0].get_unbacked_symbol_uses()

    def should_allocate(self):
        return False

    def get_inputs_that_alias_output(self):
        return [
            inp.get_name()
            for inp in self.inputs
            if isinstance(inp, FallbackKernel)
            and len(inp.get_inputs_that_alias_output()) > 0
        ]


# We just use a normal dataclass for MutableBox/TensorBox/StorageBox since
# they're mainly lowering-time constructs that we expect to mutate and such.
@dataclasses.dataclass
class MutableBox(IRNode):
    """
    TensorBox / StorageBox allow in-place mutation of Tensors
    """

    data: IRNode

    def __getattr__(self, name):
        fn = getattr(self.data, name)
        if callable(fn):
            return fn
        raise AttributeError(f"{type(self.data).__name__}.{name} not callable")

    def realize(self):
        return self.data.realize()

    def get_unbacked_symbol_uses(self) -> OrderedSet[sympy.Symbol]:
        return self.data.get_unbacked_symbol_uses()

    def get_read_names(self) -> OrderedSet[str]:
        return self.data.get_read_names()

    def get_defining_op(self):
        return self.data.get_defining_op()

    def codegen_reference(self, writer=None):
        return self.data.codegen_reference(writer)

    @property
    def layout(self):
        return self.data.get_layout()

    def get_layout(self):
        return self.layout

    def get_size(self):
        return self.data.get_size()

    @property
    def dtype(self):
        return self.data.dtype

    def __str__(self) -> str:
        if isinstance(self.data, MutableBox):
            line0 = f"{type(self).__name__}({type(self.data).__name__}("
            endl = "))"
            inner = self.data.data
        else:
            line0 = f"{type(self).__name__}("
            inner = self.data
            endl = ")"

        lines = [
            line0,
            indent(str(inner)),
            endl,
        ]
        return "\n".join(lines)

    __repr__ = __str__


class TensorBox(MutableBox):
    @staticmethod
    def create(data):
        return TensorBox(StorageBox(data))


class StorageBox(MutableBox):
    def is_input_buffer(self):
        if isinstance(self.data, (InputBuffer, ReinterpretView)):
            return self.data.get_name() in V.graph.graph_inputs
        return False

    def is_module_buffer(self):
        return (
            isinstance(self.data, (ConstantBuffer))
            and self.data.get_name() in V.graph.constants
        )

    def realize(self):
        if isinstance(
            self.data,
            (
                ComputedBuffer,
                InputsKernel,
                InputBuffer,
                ReinterpretView,
                TemplateBuffer,
            ),
        ):
            return self.data.get_name()
        assert isinstance(self.data, (Pointwise, Reduction, Scan, Sort)), type(
            self.data
        )
        origin_node = self.data.get_origin_node()
        traceback = self.data.get_traceback()
        self.data = ComputedBuffer(
            name=None,
            layout=FlexibleLayout(
                device=self.data.get_device(),
                dtype=self.data.get_dtype(),
                size=self.data.get_size(),
            ),
            data=self.data,
        )
        self.data.name = V.graph.register_buffer(self.data)
        V.graph.register_operation(self.data)
        self.data.origins = self.origins
        self.data.origin_node = origin_node
        self.data.traceback = traceback
        return self.data.name

    def realize_hint(self):
        """
        Called on buffers we expect to be forced to realize later.
        """
        if (
            isinstance(self.data, (Pointwise, Reduction))
            and self.data.inner_fn_opcount().nontrivial_read_count > 1
        ):
            self.realize()

    def has_exceeded_max_reads(self):
        return isinstance(self.data, Pointwise) and (
            self.num_reads() > config.realize_acc_reads_threshold
            or self.has_large_inner_fn()
        )

    def should_realize_on_reuse(self, users):
        """
        A heuristic to decide if we should realize a tensor
        that is used multiple times.
        """
        if users > 1 and isinstance(self.data, (Pointwise, Reduction)):
            if is_cpu(self.data):
                # Heuristic for realizing reused result of heavy ops on cpu
                opcount = self.data.inner_fn_opcount()
                heavy_ops = ["exp", "sigmoid"]  # a list of heavy ops
                if any(x in opcount.used_ops for x in heavy_ops):
                    return True
            return (
                self.num_reads() > config.realize_reads_threshold
                or self.has_large_inner_fn()
            )
        return False

    def mark_reuse(self, users):
        if self.should_realize_on_reuse(users):
            self.realize()

    def num_reads(self):
        return self.data.num_reads()


@ir_dataclass(frozen=False)
class Subgraph(IRNode):
    name: str
    graph_module: torch.fx.GraphModule
    graph: Optional[GraphLowering] = None


def _has_aliased_buffers(buffers: Sequence[IRNode]) -> bool:
    buffers = [
        buffer.unwrap_view() if isinstance(buffer, ReinterpretView) else buffer
        for buffer in buffers
    ]
    # assuming the same buffer is represented by the same IRNode object
    return len(OrderedSet(id(buffer) for buffer in buffers)) < len(buffers)


@ir_dataclass(frozen=False)
class Conditional(ExternKernel):
    predicate: Optional[IRNode] = None
    operands: Optional[List[TensorBox]] = None
    true_subgraph: Optional[Subgraph] = None
    false_subgraph: Optional[Subgraph] = None
    outputs: Optional[List[MultiOutput]] = None

    def __init__(
        self,
        predicate: IRNode,
        operands: List[TensorBox],
        true_subgraph: Subgraph,
        false_subgraph: Subgraph,
        layout: MultiOutputLayout,
    ):
        self.predicate = predicate
        self.operands = operands
        self.true_subgraph = true_subgraph
        self.false_subgraph = false_subgraph

        inputs = []
        if not isinstance(predicate, ShapeAsConstantBuffer):
            inputs.append(predicate)
        inputs.extend(operands)

        super().__init__(
            name=None,
            layout=layout,  # type: ignore[arg-type]
            inputs=inputs,  # type: ignore[list-item]
        )

        self.name = V.graph.register_buffer(self)
        V.graph.register_operation(self)

    @classmethod
    def create(
        cls,
        predicate: TensorBox,
        true_fn: Subgraph,
        false_fn: Subgraph,
        operands: List[TensorBox],
    ):
        predicate = cls.realize_input(predicate)
        operands = [cls.realize_input(x) for x in operands]

        fx_operands = V.graph.current_node.args[-1]
        fake_operands = [x.meta["val"] for x in fx_operands]  # type: ignore[union-attr]

        for subgraph in (true_fn, false_fn):
            if subgraph.graph is None:
                # create and lower subgraphs
                subgraph.graph = V.graph.make_subgraph(
                    gm=subgraph.graph_module,
                    example_inputs=fake_operands,
                    subgraph_name=subgraph.name,
                )
                with V.set_graph_handler(subgraph.graph):
                    subgraph.graph.run(*fake_operands)

        true_outputs = true_fn.graph.graph_outputs  # type: ignore[union-attr]
        false_outputs = false_fn.graph.graph_outputs  # type: ignore[union-attr]

        for name, outputs in (("true_fn", true_outputs), ("false_fn", false_outputs)):
            if _has_aliased_buffers(true_outputs):
                raise AssertionError(
                    "Output aliasing is currently not supported in compiled torch.cond. "
                    f"The outputs of the {name} subgraph of torch.cond are aliased: {outputs}"
                )

        # make sure true and false outputs are structurally equivalent
        assert len(true_outputs) == len(false_outputs), (true_outputs, false_outputs)
        for i, (to, fo) in enumerate(zip(true_outputs, false_outputs)):
            assert to.get_size() == fo.get_size(), (i, to, fo)
            assert to.get_stride() == fo.get_stride(), (i, to, fo)
            assert to.get_device() == fo.get_device(), (i, to, fo)
            assert to.get_dtype() == fo.get_dtype(), (i, to, fo)
            assert to.get_layout().offset == fo.get_layout().offset, (i, to, fo)

        if not isinstance(predicate, ShapeAsConstantBuffer):
            # use predicate device for consistent codegen-ing
            device = predicate.get_device()
        else:
            # predicate is not a Tensor: use first operand's device
            assert (
                len(operands) > 0
            ), "When predicate is not a Tensor, there must be at least one operand in torch.cond."
            device = operands[0].get_device()

        conditional = Conditional(
            predicate=predicate,
            operands=operands,
            true_subgraph=true_fn,
            false_subgraph=false_fn,
            layout=MultiOutputLayout(device=device),
        )

        outputs = [
            MultiOutput(
                FixedLayout(
                    device=output.get_device(),
                    dtype=output.get_dtype(),
                    size=output.get_size(),
                    stride=output.get_stride(),
                    offset=output.get_layout().offset,
                ),
                conditional,
                [(list, i)],
            )
            # as the true and false outputs are equivalent,
            # we can use either of them here as a "template"
            for i, output in enumerate(true_outputs)
        ]

        conditional.outputs = outputs
        return outputs

    def codegen(self, wrapper):
        wrapper.codegen_conditional(self)


@ir_dataclass(frozen=False)
class WhileLoop(ExternKernel):
    carried_inputs: Optional[List[TensorBox]] = None
    additional_inputs: Optional[List[TensorBox]] = None
    cond_subgraph: Optional[Subgraph] = None
    body_subgraph: Optional[Subgraph] = None
    outputs: Optional[List[MultiOutput]] = None

    def __init__(
        self,
        carried_inputs: List[TensorBox],
        additional_inputs: List[TensorBox],
        cond_subgraph: Subgraph,
        body_subgraph: Subgraph,
        layout: MultiOutputLayout,
    ):
        self.carried_inputs = carried_inputs
        self.additional_inputs = additional_inputs
        self.cond_subgraph = cond_subgraph
        self.body_subgraph = body_subgraph

        super().__init__(
            name=None,
            layout=layout,  # type: ignore[arg-type]
            inputs=carried_inputs + additional_inputs,  # type: ignore[list-item]
        )

        self.name = V.graph.register_buffer(self)
        V.graph.register_operation(self)

    @classmethod
    def create(
        cls,
        cond_fn: Subgraph,
        body_fn: Subgraph,
        carried_inputs: List[TensorBox],
        additional_inputs: List[TensorBox],
    ):
        carried_inputs = [cls.realize_input(x) for x in carried_inputs]
        additional_inputs = [cls.realize_input(x) for x in additional_inputs]
        all_inputs = carried_inputs + additional_inputs

        fx_all_inputs = V.graph.current_node.args[-2] + V.graph.current_node.args[-1]  # type: ignore[operator]
        fake_all_inputs = [x.meta["val"] for x in fx_all_inputs]  # type: ignore[union-attr]

        for subgraph in (cond_fn, body_fn):
            if subgraph.graph is None:
                # create and lower subgraphs
                subgraph.graph = V.graph.make_subgraph(
                    gm=subgraph.graph_module,
                    example_inputs=fx_all_inputs,  # type: ignore[arg-type]
                    subgraph_name=subgraph.name,
                )
                with V.set_graph_handler(subgraph.graph):
                    subgraph.graph.run(*fake_all_inputs)

        cond_outputs = cond_fn.graph.graph_outputs  # type: ignore[union-attr]
        body_outputs = body_fn.graph.graph_outputs  # type: ignore[union-attr]

        if _has_aliased_buffers(body_outputs):
            raise AssertionError(
                "Output aliasing is currently not supported in compiled torch.while_loop. "
                f"The outputs of the body_fn subgraph of torch.while_loop are aliased: {body_outputs}"
            )

        # make sure cond_fn returns a boolean scalar Tensor
        assert len(cond_outputs) == 1, cond_outputs
        assert cond_outputs[0].get_dtype() == torch.bool, cond_outputs
        assert len(cond_outputs[0].get_size()) == 0, cond_outputs

        assert (
            len(all_inputs) > 0
        ), "torch.while_loop is assumed to have at least one operand."

        device = all_inputs[0].get_device()

        # make sure carried_inputs and body outputs are structurally equivalent
        assert len(carried_inputs) == len(body_outputs), (carried_inputs, body_outputs)
        for i, (op, bo) in enumerate(zip(carried_inputs, body_outputs)):
            assert op.get_size() == bo.get_size(), (i, op, bo)
            assert op.get_stride() == bo.get_stride(), (i, op, bo)
            # assume all carried_inputs and outputs are on the same device
            # as the MultiOutputLayout below requires single device
            assert op.get_device() == bo.get_device() == device, (i, op, bo, device)
            assert op.get_dtype() == bo.get_dtype(), (i, op, bo)
            assert op.get_layout().offset == bo.get_layout().offset, (i, op, bo)

        while_loop = WhileLoop(
            carried_inputs=carried_inputs,
            additional_inputs=additional_inputs,
            cond_subgraph=cond_fn,
            body_subgraph=body_fn,
            # asserted above that there is at least one operand
            layout=MultiOutputLayout(device=device),
        )

        outputs = [
            MultiOutput(
                FixedLayout(
                    device=output.get_device(),
                    dtype=output.get_dtype(),
                    size=output.get_size(),
                    stride=output.get_stride(),
                    offset=output.get_layout().offset,
                ),
                while_loop,
                [(list, i)],
            )
            for i, output in enumerate(body_outputs)
        ]

        for inp, out in zip(carried_inputs, outputs):
            if inp.get_name() in V.graph.graph_inputs:
                # if a carried input of the while_loop is a graph input,
                # it can be returned as is when the number of iterations
                # is zero. due to this, we can't (generally) reuse the
                # output buffers corresponding to the graph inputs, as
                # the inputs may end up being mutated.
                V.graph.never_reuse_buffers.add(out.get_name())

        while_loop.outputs = outputs
        return outputs

    def codegen(self, wrapper):
        wrapper.codegen_while_loop(self)


class EffectfulKernel(FallbackKernel):
    def __init__(
        self,
        layout,
        kernel,
        tensor_args,
        nontensor_args,
        unflatten_args,
        kwargs=None,
        *,
        unbacked_bindings=None,
    ):
        super().__init__(
            layout,
            kernel,
            tensor_args,
            nontensor_args,
            unflatten_args,
            kwargs=None,
            unbacked_bindings=unbacked_bindings,
        )

        from torch._higher_order_ops.effects import get_effect_key

        effect_type = get_effect_key(kernel, (*nontensor_args, *tensor_args), kwargs)
        assert effect_type is not None
        self.effect_type = effect_type
        self.prev_effect_buffer = V.graph.effectful_ops.get(effect_type, None)
        V.graph.effectful_ops[effect_type] = self

    def get_read_writes(self):
        read_writes = super().get_read_writes()

        if self.prev_effect_buffer is not None:
            read_writes.reads.add(
                dependencies.StarDep(self.prev_effect_buffer.get_name())
            )

        return read_writes

    def has_side_effects(self):
        return True


@ir_dataclass
class TorchBindObject(IRNode):
    name: str
    value: torch._C.ScriptObject

    def get_name(self):
        return self.name

    def get_device(self):
        return None  # is there a device??

    def codegen_reference(self, writer=None):
        return self.name


class _CollectiveKernel(FallbackKernel):
    def should_allocate(self):
        return False

    def has_side_effects(self):
        return True

    # This is identical to FallbackKernel.set_cpp_kernel(), minus the
    # part that checks against input aliasing and mutation.
    def set_cpp_kernel_name(self, cpp_kernel_name: Optional[str] = None):
        from .codegen.wrapper import get_cpp_op_schema

        assert (
            type(self.op_overload) is torch._ops.OpOverload
        ), "Setting cpp kernel needs a valid op_overload"
        kernel = self.op_overload
        self.cpp_kernel_name = kernel._schema.name
        self.cpp_kernel_overload_name = kernel._schema.overload_name
        self.cpp_kernel_key = f"{self.cpp_kernel_name.replace('::', '_')}_{self.cpp_kernel_overload_name}"  # type: ignore[union-attr]

        self.cpp_op_schema = get_cpp_op_schema(kernel)
        self.ordered_kwargs_for_cpp_kernel = [
            x.name for x in kernel._schema.arguments if x.kwarg_only
        ]

    # NOTE: [In-Place Collective Safety]
    # Between the initiation and completion of an in-place collective, the
    # input buffers are subject to both volatile reads and volatile writes.
    # They must not be read, written to or reused by another kernel. To ensure
    # the constraints, we model collective -> wait_tensor as as two-step
    # mutation of the input buffers.
    @classmethod
    def create_inplace(
        cls, kernel, inputs: Union[TensorBox, List[TensorBox]], *args, **kwargs
    ) -> None:
        with V.graph.fake_mode:
            (
                example_output,
                tensor_args,
                non_tensor_args,
                unflatten_args,
                unbacked_bindings,
            ) = cls.process_kernel(kernel, inputs, *args, **kwargs)
        assert not unbacked_bindings, f"{kernel} {unbacked_bindings}"
        for tensor_arg in tensor_args:
            tensor_arg.realize()

        device = tensor_args[0].get_device()
        packed = cls(
            NoneLayout(device=device),
            kernel,
            tensor_args,
            non_tensor_args,
            unflatten_args,
        )

        inps = pytree.tree_leaves(inputs)
        packed.mutation_outputs.extend(
            [MutationOutput(NoneLayout(device=device), buf, packed) for buf in inps]
        )

        # For inplace collective ops, the input is guaranteed to be alias of the returned value of op.
        packed.alias_names.extend([inp.get_name() for inp in inps])
        if "out" in kwargs:
            packed.mutation_outputs.append(
                MutationOutput(NoneLayout(device=device), kwargs["out"], packed)
            )
            # For out-variant collective ops, the `out=` arg is guaranteed to be alias of the returned value of op.
            packed.alias_names.append(kwargs["out"].get_name())

    # NOTE: [Out-of-Place Collective Safety]
    # Between the initiation and completion of an out-of-place collective:
    #
    # Input buffers:
    # - Are subject to volatile reads
    # - Can be read by another kernel
    # - Must not be written to or reused by another kernel
    #
    # Output buffers:
    # - Are subject to volatile writes
    # - Must not be read, written to or reused by another kernel
    #
    # To ensure the safety of input buffers without sacrificing read
    # availability, we add input buffers as read deps of wait_tensor kernels.
    #
    # To ensure the safety of output buffers, we model wait_tensor as a
    # mutation to the output buffer. Note we also assumes the user program being
    # correct and the output buffer is not consumed by kernels other than
    # wait_tensor.
    #
    # TODO(yifu): add a pre-grad pass to validate the correctness of collective
    # usage in the user program.
    @classmethod
    def create_out_of_place(
        cls, kernel, inputs: Union[TensorBox, List[TensorBox]], *args, **kwargs
    ):
        with V.graph.fake_mode:
            (
                example_output,
                tensor_args,
                non_tensor_args,
                unflatten_args,
                unbacked_bindings,
            ) = cls.process_kernel(kernel, inputs, *args, **kwargs)
        assert not unbacked_bindings, f"{kernel}, {unbacked_bindings}"
        for tensor_arg in tensor_args:
            tensor_arg.realize()

        if isinstance(example_output, list):
            device = cls.find_device(tensor_args, example_output)
            packed = cls(
                MultiOutputLayout(device=device),
                kernel,
                tensor_args,
                non_tensor_args,
                unflatten_args,
            )
            packed.outputs = [
                MultiOutput(
                    cls.tensor_to_layout(tensor),
                    packed,
                    [(list, i)],
                )
                for i, tensor in enumerate(example_output)
            ]
            return packed.outputs
        else:
            packed = cls(
                cls.tensor_to_layout(example_output),
                kernel,
                tensor_args,
                non_tensor_args,
                unflatten_args,
            )
            packed.outputs = [packed]
            return packed


class _WaitKernel(_CollectiveKernel):
    def get_volatile_reads(self):
        inp = self.inputs[0]
        if isinstance(inp, _CollectiveKernel):
            # Out-of-place single-output
            return [inp.inputs[0]]
        elif isinstance(inp, MultiOutput):
            # This can be two things:
            # 1. Out-of-place multi-output coll
            # 2. In-place coll with inputs coming from another MultiOutput
            coll = inp.inputs[0]
            # Case 1
            if isinstance(coll, _CollectiveKernel):
                _, idx = inp.indices[0]
                return [coll.inputs[idx]]
            # Case 2
            return []
        else:
            # In-place requires no additional deps handling for volatile
            # reads since the inputs are mutated.
            return []

    @classmethod
    def create_wait(cls, kernel, inp: TensorBox) -> None:
        with V.graph.fake_mode:
            (
                example_output,
                tensor_args,
                non_tensor_args,
                unflatten_args,
                unbacked_bindings,
            ) = cls.process_kernel(kernel, inp)
        assert not unbacked_bindings, f"{kernel} {unbacked_bindings}"
        packed = cls(
            NoneLayout(device=inp.get_device()),
            kernel,
            tensor_args,
            non_tensor_args,
            unflatten_args,
        )
        packed.mutation_outputs.append(
            MutationOutput(NoneLayout(device=inp.get_device()), inp, packed)
        )

    def get_read_writes(self):
        read_writes = super().get_read_writes()
        # See [Out-of-Place Collective Safety].
        volatile_reads = self.get_volatile_reads()
        for vr in volatile_reads:
            read_writes.reads.add(dependencies.StarDep(vr.get_name()))
        return read_writes


# NB: recursive structure here reflects val_to_arg_str, avoid
# calling free_unbacked_symbols on "exotic" types that don't get pexpr
# treatment
def maybe_free_unbacked_symbols(s: object) -> OrderedSet[Symbol]:
    if isinstance(s, (SymTypes, Expr)):
        # This branch should be impossible in return position
        return free_unbacked_symbols(s)
    elif isinstance(s, (tuple, list)):
        r: OrderedSet[sympy.Symbol] = OrderedSet()
        for t in s:
            r |= maybe_free_unbacked_symbols(t)
        return r
    elif isinstance(s, torch.Tensor):
        # This branch is impossible in constant-args position
        return free_unbacked_symbols(s)
    else:
        return OrderedSet()<|MERGE_RESOLUTION|>--- conflicted
+++ resolved
@@ -3318,7 +3318,6 @@
         return V.graph.sizevars.statically_known_multiple_of(offset, ALIGNMENT)  # type: ignore[arg-type]
 
 
-<<<<<<< HEAD
 class CommBufferType(Enum):
     SYMM_MEM = "symm_mem"
 
@@ -3336,6 +3335,7 @@
     """
 
     comm_buffer_type: CommBufferType
+    group_name: str
 
     def __init__(
         self,
@@ -3361,9 +3361,7 @@
         self.group_name = group_name
 
 
-=======
 @ir_dataclass
->>>>>>> 071f6f2d
 class NoneLayout(IRNode):
     # This is janky, I figured out what fields to populate by just running
     # the model I was interested in and adding properties/methods as needed.
