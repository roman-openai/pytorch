# mypy: allow-untyped-defs
import logging
from collections.abc import Sequence
from typing import Any

import sympy

import torch
from torch._inductor.select_algorithm import realize_inputs, SymbolicGridFn
from torch._inductor.utils import sympy_product
from torch._inductor.virtualized import V

from .. import config as inductor_config
from ..codegen.wrapper import PythonWrapperCodegen
from ..ir import _IntLike, Layout, TensorBox
from ..utils import get_num_sms, TMA_DESCRIPTOR_SIZE


log = logging.getLogger(__name__)


@SymbolicGridFn
def mm_grid(m, n, meta, *, cdiv):
    """
    The CUDA grid size for matmul triton templates.
    """
    return (cdiv(m, meta["BLOCK_M"]) * cdiv(n, meta["BLOCK_N"]), 1, 1)


@SymbolicGridFn
def persistent_mm_grid(M: int, N: int, meta: dict[str, Any], *, cdiv, min):
    """Defines the grid for persistent kernels."""
    return (
        min(meta["NUM_SMS"], cdiv(M, meta["BLOCK_M"]) * cdiv(N, meta["BLOCK_N"])),
        1,
        1,
    )


@SymbolicGridFn
def persistent_grouped_mm_grid(*args):
    meta = args[-1]
    return (meta["NUM_SMS"], 1, 1)


def acc_type(dtype):
    if dtype in (torch.float16, torch.bfloat16):
        return "tl.float32"
    return f"tl.{dtype}".replace("torch.", "")


def mm_options(config, sym_m, sym_n, sym_k, layout):
    """
    Common options to matmul triton templates.
    """
    even_k_symbolic = (
        # it isn't worth guarding on this
        sympy.gcd(sym_k, config.kwargs["BLOCK_K"]) == config.kwargs["BLOCK_K"]
    )
    allow_tf32 = torch.backends.cuda.matmul.allow_tf32 and (
        not inductor_config.force_same_precision
        or ((sym_m % 16) == 0 and (sym_n % 16) == 0 and (sym_k % 8) == 0)
    )
    options_dict = dict(
        EVEN_K=even_k_symbolic,
        ALLOW_TF32=allow_tf32,
        USE_FAST_ACCUM=False,  # Option for _scaled_mm
        ACC_TYPE=acc_type(layout.dtype),
        num_stages=config.num_stages,
        num_warps=config.num_warps,
        **config.kwargs,
    )

    # If GROUP_M not specified then default to 8
    if "GROUP_M" not in config.kwargs:
        group_m = config.kwargs.get("GROUP_M", 8)
        options_dict["GROUP_M"] = group_m

    return options_dict


def tma_options() -> dict[str, Any]:
    from torch.utils._triton import has_triton_stable_tma_api

    return {"TMA_EXPERIMENTAL_API": not has_triton_stable_tma_api()}


def persistent_mm_options(mat1, mat2):
    res = dict(
        A_ROW_MAJOR=not mat1.layout.is_transposed(),
        B_ROW_MAJOR=not mat2.layout.is_transposed(),
        NUM_SMS=get_num_sms(),
        TMA_SIZE=TMA_DESCRIPTOR_SIZE,
    )
    res.update(tma_options())
    return res


def scaled_mm_options(  # type: ignore[no-untyped-def]
    config,  # triton.Config
    sym_m: sympy.core.numbers.Integer,
    sym_n: sympy.core.numbers.Integer,
    sym_k: sympy.core.numbers.Integer,
    layout: Layout,
    scale_a,
    scale_b,
    use_fast_accum: bool,
    device_tma: bool = False,
) -> dict[str, Any]:
    def are_compatible_scales(size_a, size_b) -> bool:
        # Same sized scales are compatible
        if len(size_a) == len(size_b):
            return True

        # Both need to be scalars or len(1) tensors
        if len(size_a) <= 1 and len(size_b) <= 1:
            return True

        return False

    size_a, size_b = scale_a.get_size(), scale_b.get_size()
    assert are_compatible_scales(size_a, size_b), (
        "Expect scale_a and scale_b to be either both scalars (including single-element tensors) "
        f"or 1-dimensional tensors with the same size. Got scale_a: {len(size_a)} and scale_b: {len(size_b)}."
    )

    mm_template_options = mm_options(config, sym_m, sym_n, sym_k, layout)

    mm_template_options["ACC_TYPE"] = "tl.float32"
    mm_template_options["USE_FAST_ACCUM"] = use_fast_accum
    mm_template_options["SCALING_ROWWISE"] = len(size_a) == 2

    if device_tma:
        mm_template_options["TMA_SIZE"] = TMA_DESCRIPTOR_SIZE
        mm_template_options["NUM_SMS"] = get_num_sms()

    mm_template_options.update(tma_options())

    return mm_template_options


def mm_args(
    mat1,
    mat2,
    *others,
    layout=None,
    out_dtype=None,
    use_4x2_dim=False,
    mat2_transposed=False,
):
    """
    Common arg processing for mm,bmm,addmm,etc
    """
    mat1, mat2 = realize_inputs(mat1, mat2)
    *b1, m, k1 = mat1.get_size()
    if mat2_transposed:
        *b2, n, k2 = mat2.get_size()
    else:
        *b2, k2, n = mat2.get_size()
<<<<<<< HEAD
    b = [V.graph.sizevars.check_equals(a, b) for a, b in zip(b1, b2)]
    if use_4x2_dim:
        k2 = k2 * 2
    k = V.graph.sizevars.check_equals(k1, k2)
=======
    b = [V.graph.sizevars.check_equals_and_simplify(a, b) for a, b in zip(b1, b2)]
    if use_4x2_dim:
        k2 = k2 * 2
    k = V.graph.sizevars.check_equals_and_simplify(k1, k2)
>>>>>>> 4bd18e31
    if layout is None:
        from torch._inductor.ir import FixedLayout

        if out_dtype is None:
            out_dtype = mat1.get_dtype()

        layout = FixedLayout(
            mat1.get_device(),
            out_dtype,
            [*b, m, n],
        )
    else:
        assert out_dtype is None, "out_dtype is ignored if layout is specified."
    from ..lowering import expand

    others = [realize_inputs(expand(x, layout.size)) for x in others]

    return [m, n, k, layout, mat1, mat2, *others]


def mm_config_kwargs(device, exclude_condition, dtype_size=None):
    if device == "cpu":
        return {
            "scale": 0.5,
            "exclude": exclude_condition,
        }

    if dtype_size and inductor_config.max_autotune_gemm_search_space == "EXHAUSTIVE":
        return {
            "dtype_size": dtype_size,
        }
    return {}


def addmm_epilogue(dtype, alpha, beta):
    def epilogue(acc, bias):
        if alpha != 1:
            acc = V.ops.mul(acc, V.ops.constant(alpha, dtype))
        if beta != 1:
            bias = V.ops.mul(bias, V.ops.constant(beta, dtype))
        return V.ops.add(acc, bias)

    return epilogue


def scale_mm_epilogue():
    """
    Create an epilogue function that applies scaling to matrix multiplication result
    using the given scale factors.

    Args:
        dtype: The data type of the output
        scale_a: Scale factor for matrix A
        scale_b: Scale factor for matrix B

    Returns:
        Epilogue function that takes the accumulator and applies scaling
    """

    def epilogue(acc, inv_a_scale, inv_b_scale, bias=None):
        # The epilogue function receives the accumulator (result of mat1 @ mat2)
        # and applies the scaling factors
        # In the original scaled_mm, we use inverse scales, so we multiply by them
        mul_scales = V.ops.mul(inv_a_scale, inv_b_scale)
        mul_acc = V.ops.mul(acc, mul_scales)
        if bias is not None:
            return V.ops.add(mul_acc, bias)
        else:
            return mul_acc

    return epilogue


def _is_static_problem(layout: Layout) -> tuple[bool, bool]:
    """
    Check if input tensors and output layout have static shapes and non-zero sizes.

    Args:
        layout: Output layout object with a 'size' attribute.

    Returns:
        Tuple[bool, bool]: (is_static, is_nonzero)
            is_static: True if all shapes are statically known
            is_nonzero: True if all dimensions are non-zero
    """
    static_shape = True
    static_size = PythonWrapperCodegen.statically_known_list_of_ints_or_none(
        layout.size
    )
    if static_size is None:
        nonzero = True
        for s in layout.size:
            sz = PythonWrapperCodegen.statically_known_int_or_none(s)
            if sz is not None and sz == 0:
                nonzero = False
                break
        return False, nonzero
    numel = 1
    for dim in static_size:
        numel *= dim
    nonzero = numel > 0
    return static_shape, nonzero


def check_supported_striding(mat_a: TensorBox, mat_b: TensorBox) -> None:
    def is_row_major(stride: Sequence[_IntLike]) -> bool:
        return stride[-1] == 1

    def is_col_major(stride: Sequence[_IntLike]) -> bool:
        return stride[-2] == 1

    def has_zero_dim(size: Sequence[_IntLike]) -> bool:
        return bool(size[0] == 0 or size[1] == 0)

    # Check mat_a (self) stride requirements
    torch._check(
        is_row_major(mat_a.get_stride()) or has_zero_dim(mat_a.get_size()),
        lambda: f"mat_a must be row_major, got stride {mat_a.get_stride()}",
    )

    # Check mat_b stride requirements
    torch._check(
        is_col_major(mat_b.get_stride()) or has_zero_dim(mat_b.get_size()),
        lambda: f"mat_b must be col_major, got stride {mat_b.get_stride()}",
    )


def is_batch_stride_largest(mat1, mat2, layout) -> bool:
    """
    Checking if the batch stride is the largest in the stride.
    """
    sizes = [mat1.get_size(), mat2.get_size(), layout.size]
    strides = [mat1.get_stride(), mat2.get_stride(), layout.stride]
    for size, stride in zip(sizes, strides):
        assert len(size) == len(stride) == 3, "Expect 3D tensors"
        if stride[0] != sympy_product(size[1:]):
            return False

    return True<|MERGE_RESOLUTION|>--- conflicted
+++ resolved
@@ -157,17 +157,10 @@
         *b2, n, k2 = mat2.get_size()
     else:
         *b2, k2, n = mat2.get_size()
-<<<<<<< HEAD
-    b = [V.graph.sizevars.check_equals(a, b) for a, b in zip(b1, b2)]
-    if use_4x2_dim:
-        k2 = k2 * 2
-    k = V.graph.sizevars.check_equals(k1, k2)
-=======
     b = [V.graph.sizevars.check_equals_and_simplify(a, b) for a, b in zip(b1, b2)]
     if use_4x2_dim:
         k2 = k2 * 2
     k = V.graph.sizevars.check_equals_and_simplify(k1, k2)
->>>>>>> 4bd18e31
     if layout is None:
         from torch._inductor.ir import FixedLayout
 
