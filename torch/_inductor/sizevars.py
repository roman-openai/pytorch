# mypy: allow-untyped-defs
import functools
import itertools
import logging
from collections.abc import Iterable, Sequence
from typing import Any, Callable, cast, Optional, Union

import sympy
from sympy import Expr

from torch.fx.experimental.symbolic_shapes import has_free_unbacked_symbols, ShapeEnv
from torch.utils._ordered_set import OrderedSet
from torch.utils._sympy.functions import FloorDiv, ModularIndexing
from torch.utils._sympy.symbol import symbol_is_type, SymT
from torch.utils._sympy.value_ranges import bound_sympy, IntInfinity, ValueRanges

from .runtime.runtime_utils import is_power_of_2
from .utils import (
    has_free_symbols,
    sympy_index_symbol,
    sympy_index_symbol_with_prefix,
    sympy_subs,
    VarRanges,
)
from .virtualized import V


log = logging.getLogger(__name__)


def statically_known_true(
    shape_env: ShapeEnv,
    expr: Union[sympy.Basic, bool],
    axioms: Optional[tuple[sympy.Expr]] = None,
    var_to_range: Optional[tuple[tuple[sympy.Symbol, ValueRanges[Any]]]] = None,
) -> bool:
    if expr in (True, False):
        return bool(expr)

    try:
        simplified = shape_env._maybe_evaluate_static(
            expr,
            axioms=axioms,
            var_to_range=var_to_range,
        )
        if simplified is not None:
            return bool(simplified)
    except Exception:
        log.debug("Could not simplify  %s", expr, exc_info=True)

    return False


# This class is a little awkward, because ShapeEnv is doing most of the heavy
# lifting and in some cases we should be directly passing through to ShapeEnv,
# but there is some extra inductor logic that needs to be handled here
class SizeVarAllocator:
    def __init__(self, shape_env=None) -> None:
        super().__init__()
        if shape_env is None:
            shape_env = ShapeEnv()
        self.shape_env = shape_env
        self.var_to_val = self.shape_env.var_to_val
        self.replacements: dict[sympy.Symbol, Expr] = self.shape_env.replacements
        self.unbacked_replacements: Optional[dict[Expr, Expr]] = None
        # Maps of dynamic sizes that have to be precomputed on the host to the kernel args.
        # The basic idea is if we have some complicated sympy expression
        # f(s0), we may choose to precompute it on the host and then replace
        # all occurrences of that sympy expression with ps0, so that when we
        # codegen we simply reference ps0 directly without repeating
        # f(s0).  Unlike regular size variables, ps variables cannot be
        # guarded upon; so if we are asked to guard on a Sympy expression
        # which potentially could have already had a precomputed replacement
        # on it, we are obligated to invert the precomputed replacements
        # (inv_precomputed_replacements).
        self.precomputed_replacements: dict[Expr, sympy.Symbol] = {}
        self.inv_precomputed_replacements: dict[sympy.Symbol, Expr] = {}
        self.stride_vars = self.make_stride_vars_cache()
        self.simplify_with_ranges = self.make_simplify_with_ranges_cache()
        self._simplify_loops = self.make_simplify_loops_cache()

    def simplify(self, expr: Expr):
        return sympy.expand(expr).xreplace(self.replacements)

    def make_simplify_with_ranges_cache(self) -> Callable[[Expr, VarRanges], Expr]:
        """
        self._simplify_with_ranges() can be expensive, cache its results
        """
        cache: dict[tuple[Any, ...], Expr] = {}
        replacement_count = len(self.replacements)

        def simplify_with_ranges(expr: Expr, var_ranges: VarRanges) -> Expr:
            nonlocal replacement_count
            if replacement_count != len(self.replacements):
                # new replacements invalidates cached results
                cache.clear()
                replacement_count = len(self.replacements)
            key = (expr, *var_ranges.items())
            result = cache.get(key, None)
            if result is None:
                result = self._simplify_with_ranges(expr, var_ranges)
                cache[key] = result
                if result != expr:
                    cache[(result, *var_ranges.items())] = result
            return result

        return simplify_with_ranges

    def make_simplify_loops_cache(self):
        """
        self._simplify_with_ranges() can be expensive, cache its results
        """
        cache: dict[tuple[Any, ...], Any] = {}
        replacement_count = len(self.replacements)

        def simplify_loops(index_vars, sizes, index_formulas):
            nonlocal replacement_count
            if replacement_count != len(self.replacements):
                # new replacements invalidates cached results
                cache.clear()
                replacement_count = len(self.replacements)
            key = (*index_vars, *sizes, *index_formulas)
            result = cache.get(key, None)
            if result is None:
                result = self._simplify_loops_impl(index_vars, sizes, index_formulas)
                cache[key] = result
            return result

        return simplify_loops

    def _simplify_with_ranges(self, expr: Expr, var_ranges: VarRanges) -> Expr:
        """
        Simplify indexing expression with knowledge of the ranges of
        iteration variables.
        """

        expr = join_dimensions(self.simplify(expr))
        original_expr = expr

        var_to_range = dict(self.shape_env.var_to_range)
        var_to_range.update(
            {
                k: ValueRanges(
                    0, max(0, v - 1) if not has_free_symbols([v]) else IntInfinity()
                )
                for k, v in var_ranges.items()
            }
        )
        for var in expr.free_symbols:
            if var not in var_to_range:
                var_to_range[var] = ValueRanges(0, IntInfinity())

        var_to_range_tuple = cast(
            tuple[tuple[sympy.Symbol, ValueRanges[sympy.Expr]]],
            tuple(var_to_range.items()),
        )

        axioms = []
        for var, upper_bound in var_ranges.items():
            axioms.append(0 <= var)
            axioms.append(var < upper_bound)
        axioms = tuple(axioms) + self.shape_env.get_axioms()

        def statically_known(expr):
            evaluated = self.shape_env._maybe_evaluate_static(
                expr,
                axioms=axioms,
                var_to_range=var_to_range_tuple,
            )
            return bool(evaluated)

        def remove_zero_terms(base, divisor):
            """Symbols smaller than the divisor are zero"""
            if not statically_known(base >= 0):
                return base

            for v in base.free_symbols:
                if v in var_ranges:
                    # var smaller than divisor can be removed
                    # if the rest is guaranteed to be multiple of divisor
                    rest = sympy.Wild("_rest", exclude=[v])
                    m = base.match(v + rest)
                    if m and v not in m[rest].free_symbols:
                        gcd = sympy.gcd(m[rest], divisor)
                        if gcd == divisor:
                            if statically_known(v < divisor):
                                base = m[rest]
            return base

        def visit_indexing_div(base, divisor):
            return FloorDiv(remove_zero_terms(base, divisor), divisor)

        def visit_modular_indexing(base, divisor, modulus):
            base = remove_zero_terms(base, divisor)

            can_remove_mod = statically_known(base >= 0) and statically_known(
                base < modulus * divisor
            )

            if can_remove_mod:
                return FloorDiv(base, divisor)
            return ModularIndexing(base, divisor, modulus)

        if expr.has(ModularIndexing):
            expr = expr.replace(
                ModularIndexing(
                    sympy.Wild("base", integer=True),
                    sympy.Wild("divisor", integer=True),
                    sympy.Wild("modulus", integer=True),
                ),
                visit_modular_indexing,
            )

        if expr.has(FloorDiv):
            expr = expr.replace(
                FloorDiv(
                    sympy.Wild("base", integer=True),
                    sympy.Wild("divisor", integer=True),
                ),
                visit_indexing_div,
            )

        if expr != original_expr:
            return self._simplify_with_ranges(expr, var_ranges)
        return expr

    def _simplify_loops_impl(
        self, index_vars: list[sympy.Symbol], sizes, index_formulas
    ):
        """
        Try to remove as many axis from loop iterations as possible, by:
            1) removing size==1 dimensions
            2) fuse contiguous dimensions into a single loop
            If channel_last = True, we will prevent the last dim fused with other dims
        """
        sizes = list(map(self.simplify, sizes))

        strides = [
            # index_formulas may contain boolean expressions (e.g. s0 < 10),
            # for which "strides" don't make sense so we ignore them here.
            # NOTE: These expressions may still block merging dims in the sound
            # substitution test performed in can_merge_dims.
            (
                self.stride_vars(x, index_vars)
                if isinstance(x, sympy.Expr)
                else [0] * len(index_vars)
            )
            for x in index_formulas
        ]
        assert len(sizes) == len(strides[0]), (len(sizes), len(strides[0]))

        for i in range(len(sizes)):
            if sizes[i] == 1:
                # remove dim
                sizes[i] = None

        def can_merge_dims(a, b):
            for k in range(len(strides)):
                if self.simplify(strides[k][a] * sizes[a]) == self.simplify(
                    strides[k][b]
                ):
                    # approximate test passed, try sound version
                    va = index_vars[a]
                    vb = index_vars[b]
                    m1 = sympy_index_symbol("_merge_tester1")
                    m2 = sympy_index_symbol("_merge_tester2")
                    # NOTE: can't sub vb=0 here in case va * vb appears in the expression,
                    # in which case both expr1 and expr2 would be zero!
                    expr1 = sympy_subs(index_formulas[k], {va: m1 * sizes[a], vb: m2})
                    expr2 = sympy_subs(index_formulas[k], {va: 0, vb: (m1 + m2)})
                    if self.simplify(expr1) == self.simplify(expr2):
                        continue
                return False
            return True

        changed = True
        while changed:
            changed = False
            for i, j in itertools.product(
                reversed(range(len(sizes))), reversed(range(len(sizes)))
            ):
                if i == j or sizes[i] is None or sizes[j] is None:
                    continue
                if can_merge_dims(i, j):
                    changed = True
                    sizes[i] = sizes[i] * sizes[j]
                    sizes[j] = None

        def reindex(index):
            it = list(reversed(index))
            new_index = []
            for size in sizes:
                if size is None:
                    new_index.append(sympy.S.Zero)
                else:
                    new_index.append(it.pop())
            assert not it
            return new_index

        def prune(index):
            assert len(index) == len(sizes)
            return [i for i, s in zip(index, sizes) if s is not None]

        return [x for x in sizes if x is not None], reindex, prune

    # Note - [On Statically Known]
    # The statically_known_* family of functions below NEVER guard, they could return True if the
    # asked questions can be answered without guarding otherwise they return False.
    # Those are similar to statically_known_true in symbolic_shapes.py but operate on sympy
    # expressions instead of symnodes.
    def statically_known_true(self, expr: Union[sympy.Basic, bool]) -> bool:
        """
        Returns true if an expression is always true (symbolically or via guards),
        false otherwise. Never add guards, or throw data dependent errors.
        """
        return statically_known_true(self.shape_env, expr)

    def statically_known_equals(
        self, left: Union[Expr, int], right: Union[Expr, int]
    ) -> bool:
        """
        Returns a bool indicating if it is sound to optimize as if left and right are equal.
        """
        return self.statically_known_true(sympy.Eq(left, right))  # type: ignore[arg-type]

    def statically_known_list_equals(self, left: list[Expr], right: list[Expr]) -> bool:
        """
        Returns a bool indicating if it is sound to optimize as if left and right lists are equal.
        """
        return len(left) == len(right) and all(
            self.statically_known_equals(l, r) for l, r in zip(left, right)
        )

    def statically_known_leq(self, left: Expr, right: Union[Expr, int]) -> bool:
        """
        Returns a bool indicating if it is sound to optimize as if left is less than or equal to right.
        """
        expr = left <= right
        return self.statically_known_true(expr)

    def statically_known_geq(self, left: Expr, right: Union[Expr, int]) -> bool:
        """
        Returns a bool indicating if it is sound to optimize as if left is greater than or equal to right.
        """
        expr = left >= right
        return self.statically_known_true(expr)

    def statically_known_lt(self, left: Expr, right: Union[Expr, int]) -> bool:
        """
        Returns a bool indicating if it is sound to optimize as if left is less than right.
        """
        expr = left < right
        return self.statically_known_true(expr)

    def statically_known_gt(self, left: Expr, right: Union[Expr, int]) -> bool:
        """
        Returns a bool indicating if it is sound to optimize as if left is greater than right.
        """
        expr = left > right
        return self.statically_known_true(expr)

    def statically_known_multiple_of(
        self, numerator: Expr, denominator: Union[Expr, int]
    ) -> bool:
        """
        Return a bool indicating if it is sound to optimize for the numerator being a multiple of the denominator.
        """
        # The reason we skip unbacked here is that we want to avoid the cost of trying to eval this symbolically.
        if has_free_unbacked_symbols(numerator) or has_free_unbacked_symbols(
            denominator
        ):
            return False
        expr = sympy.Eq(numerator % denominator, 0)
        return self.statically_known_true(expr)  # type: ignore[arg-type]

    def statically_known_power_of_2(self, expr: Expr) -> bool:
        """
        Returns a bool indicating if x is known to be a power of 2.
        """
        return isinstance(expr, sympy.Integer) and is_power_of_2(int(expr))

    # The expect/check functions require you to ALREADY KNOW that a particular
    # condition holds. They are similar to expect_true in symbolic_shapes.py and
    # torch.check but operates on sympy expressions instead of symnodes.
    def expect_true(self, expr: Expr) -> bool:
        """
        Use it when you already know that expr is true or should be true and want to
        ensure that guards/runtime assertions are in place to ensure this in compiled
        function. Unlike check, this WON'T raise an error if expr isn't actually true.
        check Note [expect_true].
        """
        if not self.statically_known_true(expr):
            return self.shape_env.guard_or_defer_runtime_assert(
                expr, "sizevars.expect_true"
            )
        return True

    def check(self, expr: Expr) -> None:
        """
        Use it when you already know that expr is true or should be true and want to
        ensure that guards/runtime assertions are in place to ensure this in compiled
        function. Unlike expect_true, this WILL raise an error if expr isn't actually true.
        check Note [expect_true].
        """
        expr = sympy_subs(expr, self.inv_precomputed_replacements)
        assert self.expect_true(expr)

    def check_equals(self, left: Expr, right: Expr) -> None:
        """
        check(sympy.Eq(left, right)).

        """
        self.check(sympy.Eq(left, right))
        return left

    def check_equals_and_simplify(self, left: Expr, right: Expr) -> Expr:
        """
        check(sympy.Eq(left, right)) and returns left after applying
        inv_precomputed_replacements.
        """
        self.check(sympy.Eq(left, right))
        return sympy_subs(left, self.inv_precomputed_replacements)

    def check_leq(self, left: Expr, right: Expr) -> None:
        self.check(sympy.Le(left, right))

    def check_lt(self, left: Expr, right: Expr) -> None:
        self.check(sympy.Lt(left, right))

    # Similar to the functions guard_or_false/guard_or_true in symbolic_shapes.py
    # but operates on sympy expressions instead of symnodes. see Note [guard_or_].
    def guard_or_false(self, left):
        return self.evaluate_expr(left, fallback_value=False)

    def guard_or_true(self, left):
        return self.evaluate_expr(left, fallback_value=True)

    # The evaluate functions evaluate some symbolic sympy expression
    # (NB: not necessarily an Expr) and return what the concrete result
    # is, guarding on the expression being that result

    # NB: write evaluate_expr(sympy.Lt(a, b)) rather than evaluate_expr(a < b)
    # as this will ensure that you actually have a sympy'ified expression,
    # and will prevent you from incorrectly writing evaluate_expr(a == b)
    # which does the wrong thing if a or b is a sympy expression
    def evaluate_expr(
        self,
        left: Union[Expr, sympy.logic.boolalg.Boolean],
        size_oblivious: bool = False,
        fallback_value: Optional[bool] = None,
    ) -> bool:
        assert isinstance(left, (Expr, sympy.logic.boolalg.Boolean)), type(left)
        return self.shape_env.evaluate_expr(
            sympy.sympify(left),
            size_oblivious=size_oblivious,
            fallback_value=fallback_value,
        )

    def evaluate_min(self, left: Expr, right: Expr) -> Expr:
        """return the smaller of left and right, and guard on that choice"""
        if isinstance(left, Expr):
            left = sympy_subs(left, self.inv_precomputed_replacements)  # type: ignore[arg-type]
        if isinstance(right, Expr):
            right = sympy_subs(right, self.inv_precomputed_replacements)  # type: ignore[arg-type]
        try:
            lv = self.size_hint_or_throw(left)
            rv = self.size_hint_or_throw(right)
        except TypeError:  # unbacked symints
            if left == right or self.statically_known_leq(left, right):
                return left
            if self.statically_known_leq(right, left):
                return right
            gcd = sympy.gcd(left, right)
            if left == gcd:  # handle `min(10*u0, u0)` etc
                return left
            if right == gcd:
                return right
            raise TypeError(
                f"evaluate_min({left}, {right}) with unbacked symints"
            ) from None
        if lv <= rv:
            self.check_leq(left, right)
            return left
        else:
            self.check_leq(right, left)
            return right

    def evaluate_max(self, left: Expr, right: Expr) -> Expr:
        """return the larger of left and right, and guard on that choice"""
        # Always choose the opposite of eval min for consistency
        # This means min(a, b) and max(a, b) produce the same guards
        min_val = self.evaluate_min(left, right)
        return right if min_val is left else left

<<<<<<< HEAD
    def guard_int(self, expr: Union[Expr, int]) -> int:
        """
        Similar to guard_int in symbolic_shapes.py, except this function works with SymPy
        expressions instead of SymNodes. It extracts the value represented by expr from shapeEnv
        and specialize the compiled graph on it. Raises an error if the result cannot be
        determined due to unhinted or unbacked symbols.
        """
        if isinstance(expr, int):
            return expr
        val = self.size_hint(expr)
        self.check_equals(expr, sympy.Integer(val))
        return int(val)
=======
    def evaluate_static_shape(self, left: Union[Expr, int]) -> int:
        if isinstance(left, int):
            return left
        right = self.size_hint_or_throw(left)
        self.check_equals(left, sympy.Integer(right))
        return int(right)
>>>>>>> 4f6477c3

    def guard_int_seq(self, left: Sequence[Union[Expr, int]]) -> list[int]:
        """
        Apply guard_int on a sequence of inputs.
        """
        return [self.guard_int(x) for x in left]

    def remove_precomputed_replacements(self, expr: Expr) -> Expr:
        if any(symbol_is_type(s, SymT.PRECOMPUTED_SIZE) for s in expr.free_symbols):  # type: ignore[attr-defined]
            return sympy_subs(expr, self.inv_precomputed_replacements)  # type: ignore[arg-type]
        return expr

    def symbolic_hint(self, expr: Union[Expr, int]) -> Union[Expr, int]:
        if isinstance(expr, int):
            return expr
        # Substitute all hints into expr, but leave unbacked symints alone
        expr = self.simplify(expr)
        if not isinstance(expr, Expr):
            assert isinstance(expr, int)
            return expr
        free_symbols = expr.free_symbols
        if not free_symbols:
            try:
                return int(expr)  # type: ignore[return-value]
            except TypeError:
                return expr  # inf/nan/I
        expr = self.remove_precomputed_replacements(expr)
        return sympy_subs(expr, self.var_to_val)

    def size_hint(
        self, expr: Union[Expr, int], *, fallback: Optional[int] = None
    ) -> int:
        out = self.symbolic_hint(expr)
        if not isinstance(out, (int, sympy.Integer)) and fallback is not None:
            # Use the provided heuristic fallback hint
            unbacked_sym_vrs = {
                s: self.shape_env.var_to_range.get(s, None) for s in out.free_symbols
            }
            if all(vr is not None for vr in unbacked_sym_vrs.values()):
                hint_vr = bound_sympy(out, unbacked_sym_vrs)  # type: ignore[arg-type]
                if isinstance(hint_vr.lower, (int, sympy.Integer)):
                    fallback = max(fallback, int(hint_vr.lower))
                if isinstance(hint_vr.upper, (int, sympy.Integer)):
                    fallback = min(fallback, int(hint_vr.upper))
            return fallback

        try:
            return int(out)
        except Exception:
            log.debug("failed on: %s", out)
            raise

    def size_hint_or_throw(self, expr: Union[Expr, int]) -> int:
        out = self.symbolic_hint(expr)
        try:
            return int(out)
        except Exception:
            log.debug("failed on: %s", out, exc_info=True)
            raise

    def size_hints(
        self,
        exprs: Iterable[Union[Expr, int]],
        *,
        fallback: Optional[int] = None,
    ) -> tuple[int, ...]:
        return tuple(self.size_hint(x, fallback=fallback) for x in exprs)

    def _lru_cache(self, fn, maxsize=None):
        """
        Wrapper around functools.lru_cache that clears when replacements
        has been invalidated.
        """
        fn_cache = functools.lru_cache(maxsize)(fn)
        prior_len = len(self.replacements)

        @functools.wraps(fn)
        def wrapper(*args, **kwargs):
            nonlocal prior_len
            if prior_len != len(self.replacements):
                prior_len = len(self.replacements)
                fn_cache.cache_clear()
            return fn_cache(*args, **kwargs)

        return wrapper

    def make_stride_vars_cache(self):
        cache = self._lru_cache(self._stride_vars)

        def stride_vars(
            index: Expr,
            vars: Sequence[sympy.Symbol],
            support_vars: Optional[Sequence[sympy.Symbol]] = None,
        ) -> list[Expr]:
            if not support_vars:
                support_vars = vars
            return cache(index, tuple(vars), tuple(support_vars))

        return stride_vars

    def _stride_vars(
        self,
        index: Expr,
        vars: Sequence[sympy.Symbol],
        support_vars: Sequence[sympy.Symbol],
    ) -> list[Expr]:
        """Convert an indexing expression back into strides

        NOTE: This is only valid if the index is a standard strided offset
        calculation. e.g. 10 * ModularIndexing(i0 + 1, 1, 2) would give a
        stride of -10 because the index wraps around after the first element

        """
        strides = []
        index = self.simplify(index)
        # remove any offset
        index = index - sympy_subs(
            index, {v: sympy.S.Zero for v in support_vars if v != 0}
        )
        for i in range(len(vars)):
            # drop all the other dims
            index_dim = sympy_subs(
                index,
                {
                    support_vars[j]: sympy.S.Zero
                    for j in range(len(support_vars))
                    if vars[i] != support_vars[j] and support_vars[j] != 0
                },
            )
            v = vars[i]
            if v == 0:
                strides.append(sympy.S.Zero)
            else:
                # TODO(jansel): should we use sympy.diff here?
                strides.append(
                    sympy_subs(index_dim, {v: sympy.S.One})
                    - sympy_subs(index_dim, {v: sympy.S.Zero})
                )
        return strides

    def _get_unbacked_replacements(self) -> dict[Expr, Expr]:
        """
        This helps with covering unbacked symint cases where you may have two
        expressions: s0 + u0 and u1. And s0 + u0 is known to be equal to u1
        via deferred_runtime_asserts.

        For example in atomically_apply_size_hint, it must return the same size
        hint for both s0 + u0 and u1, but it first needs to know they are equal.
        Then it can substitute s0 + u0 for u1.
        """
        if self.unbacked_replacements is not None:
            return self.unbacked_replacements

        self.unbacked_replacements = {}
        for assertions in self.shape_env.deferred_runtime_asserts.values():
            for assertion in assertions:
                if not isinstance(assertion.expr, sympy.Equality):
                    continue

                lhs, rhs = assertion.expr.lhs, assertion.expr.rhs
                l2r = lhs.compare(rhs) == 1  # see sympy.Basic.compare
                src = lhs if l2r else rhs
                dst = rhs if l2r else lhs

                existing_replacement = self.unbacked_replacements.get(src, None)
                if existing_replacement and isinstance(
                    existing_replacement, sympy.Symbol
                ):
                    # Prefer to keep replacements with symbols.
                    continue
                self.unbacked_replacements[src] = dst
        return self.unbacked_replacements

    @functools.lru_cache  # noqa: B019
    def _sub_unbacked_exprs(self, expr: Expr) -> Expr:
        # it's fine to cache this fn since self is a singleton
        replacements = self._get_unbacked_replacements()
        while True:
            new_expr = expr.subs(replacements)
            if new_expr == expr:
                return new_expr
            expr = sympy.factor(new_expr)

    def atomically_apply_size_hint(
        self, expr: Union[Expr, int], *, fallback: Optional[int] = None
    ) -> Union[Expr, int]:
        if isinstance(expr, (int, sympy.Integer)):
            return int(expr)

        if has_free_unbacked_symbols(expr):
            # Make sure to substitute with the factored version
            # e.g. 10*(s0 + u0) instead of 10*s0 + 10*u0
            expr = self._sub_unbacked_exprs(sympy.factor(expr))

        # For multiple expressions that depend on an unbacked symint,
        # we want to compute them consistently for a size hint we have chosen.
        # So, recursively compute expressions via size hints of contained symbols.
        # For example: u1 * u2 - 10 ==> fallback * fallback - 10
        assert isinstance(expr, Expr), type(expr)
        free_symbols = expr.free_symbols
        size_dict = {
            symbol: V.graph.sizevars.size_hint(symbol, fallback=fallback)
            for symbol in free_symbols
        }
        return expr.subs(size_dict)

    def offset_var(self, index: Expr, vars: list[sympy.Symbol]) -> Expr:
        """Extract offset part of an indexing expression"""
        index = self.simplify(index)
        return sympy_subs(index, {v: sympy.S.Zero for v in vars if v != 0})

    def stride_hints(
        self,
        index: Expr,
        vars: Sequence[sympy.Symbol],
        support_vars: Optional[Sequence[sympy.Symbol]] = None,
    ) -> list[int]:
        for v in index.free_symbols:
            if symbol_is_type(v, SymT.INDIRECT):  # type: ignore[attr-defined]
                index = sympy_subs(index, {v: 0})  # type: ignore[dict-item]
        result = []
        for s in self.stride_vars(index, vars, support_vars):
            try:
                result.append(self.size_hint_or_throw(s))
            except TypeError:
                result.append(0)
        return result

    def stride_order(self, index: Expr, vars: list[sympy.Symbol]) -> list[int]:
        strides = tuple(map(abs, self.stride_hints(index, vars)))
        order = list(range(len(strides)))
        order.sort(key=lambda x: (strides[x] == 0, strides[x]))
        return order

    def lookup_precomputed_size(self, expr: Expr) -> Expr:
        if (
            isinstance(expr, (int, sympy.Symbol, sympy.Number))
            or expr.is_number
            or expr.is_symbol
        ):
            return expr
        expr = self.remove_precomputed_replacements(expr)
        if expr not in self.precomputed_replacements:
            sym = sympy_index_symbol_with_prefix(
                SymT.PRECOMPUTED_SIZE, len(self.precomputed_replacements)
            )
            self.precomputed_replacements[expr] = sym
            self.inv_precomputed_replacements[sym] = expr
        return self.precomputed_replacements[expr]

    def free_symbols(self) -> OrderedSet[sympy.Symbol]:
        return OrderedSet(self.var_to_val.keys()) - OrderedSet(self.replacements.keys())

    def combine_modular_indexing_pairs(self, index: sympy.Expr) -> sympy.Expr:
        """
        A pair of special ModularIndexing can be combined.

        E.g. ModularIndexing(ModularIndexing(x, 1, a), 1, b)
        We can simplify this to ModuleIndexing(x, 1, b), if
        1. x is non negative integer
        2. a and b are positive integers
        3. a is a multiple of b.
        """

        def _check_args(x, div, mod, is_first):
            if not isinstance(div, sympy.Integer) or not isinstance(mod, sympy.Integer):
                return False
            if div != 1:
                return False
            if mod <= 0:
                return False

            if is_first:
                # first ModularIndexing should contains a nested ModularIndex
                if not isinstance(x, ModularIndexing):
                    return False
            else:
                # second ModularIndexing should contains a non-negative
                # symbol
                if not isinstance(x, sympy.Symbol) or not self.statically_known_geq(
                    x, 0
                ):
                    return False
            return True

        if isinstance(index, ModularIndexing):
            x, div, mod = index.args

            if not _check_args(x, div, mod, True):
                return index

            x2, div2, mod2 = x.args

            if not _check_args(x2, div2, mod2, False):
                return index

            if mod2 % mod != 0:
                return index

            return ModularIndexing(x2, 1, mod)

        return index

    def expand_floor_div(
        self, index: sympy.Expr
    ) -> Union[bool, tuple[sympy.Expr, sympy.Expr]]:
        """
        Expand the FloorDiv to the entire expression so that the expression may
        be simplified.

        E.g., for a 2D contiguous tensor with shape [a, 2 * b], and index variables
        x1, x2, index expression 'x1 * 2b + x2' can be easily combined.
        But index expression 'x1 * b + x2 // 2' can not.
        By expanding the FloorDiv to the entire expression, we get
        '(x1 * 2b + x2) // 2'. This transformation allows us to merge loops
        for the numerator!

        Return false if this optimization can be applied;
        Return the new expression and the denominator otherwise.
        The original expression will be equivalent to 'new_expression // denominator'
        """
        if not isinstance(index, sympy.Add):
            return False
        terms = index.args

        if len(terms) < 2:
            return False
        floor_div_index = -1
        varlist = []
        factorlist = []
        for idx, term in enumerate(terms):
            if isinstance(term, sympy.Mul):
                # For dynamic shape, term like '2*s1*x1' has 3 child nodes.
                # - A integer for 2
                # - A symbol for s1
                # - A symbol for x1
                # Skip for now.
                if len(term.args) != 2:
                    return False
                factor, var = term.args
                varlist.append(var)
                factorlist.append(factor)
                if not isinstance(factor, sympy.Integer) or not isinstance(
                    var, sympy.Symbol
                ):
                    return False
                # It's easier to reason about the correceness of the transformation
                # for non-negative integers.
                if not self.statically_known_geq(var, 0):
                    return False
            elif isinstance(term, FloorDiv):
                var, factor = term.args
                if not isinstance(factor, sympy.Integer) or not isinstance(
                    var, sympy.Symbol
                ):
                    return False
                if not self.statically_known_geq(var, 0):
                    return False
                if floor_div_index >= 0:
                    # can not handle multi FloorDiv yet
                    return False

                floor_div_index = idx
                varlist.append(var)
                # this factor is denominator
                factorlist.append(factor)
            else:
                return False

        if floor_div_index < 0:
            return False

        # Construct the new expression and remember the denominator
        denominator = factorlist[floor_div_index]
        new_index = sympy.S.Zero

        for var, factor, idx in zip(varlist, factorlist, itertools.count()):
            if idx == floor_div_index:
                new_index += var
            else:
                new_index += (factor * denominator) * var

        return new_index, denominator


def join_dimensions(expr: Expr) -> Expr:
    if not isinstance(expr, sympy.Add) or not expr.has(ModularIndexing):
        return expr  # fast exit path
    return _join_dimensions_cached(expr)


@functools.lru_cache(256)
def _join_dimensions_cached(expr: Expr) -> Expr:
    """
    ModularIndexing(i0, 1, 32) + 32 * ModularIndexing(i0, 32, 4)
    becomes
    ModularIndexing(i0, 1, 128)
    ModularIndexing(i0, 1, 32) + 32 * FloorDiv(i0, 32)
    becomes i0


    This type of pattern can come from view operations
    """
    assert isinstance(expr, sympy.Add)

    scale = sympy.Wild("scale", exclude=[0], integer=True)
    base = sympy.Wild("base", integer=True)
    divisor = sympy.Wild("divisor", integer=True)
    mod1 = sympy.Wild("modulus", integer=True)
    mod2 = sympy.Wild("modulus2", integer=True)
    for term1 in expr.args:
        m1 = term1.match(scale * ModularIndexing(base, divisor, mod1))
        if m1:
            for term2 in expr.args:
                m2 = term2.match(
                    m1[scale]
                    * m1[mod1]
                    * ModularIndexing(m1[base], m1[divisor] * m1[mod1], mod2)
                )
                if m2 and term1 != term2:
                    expr = join_dimensions(
                        expr
                        - term1
                        - term2
                        + m1[scale]
                        * ModularIndexing(m1[base], m1[divisor], m1[mod1] * m2[mod2])
                    )
                    return expr
    for term1 in expr.args:
        m1 = term1.match(scale * ModularIndexing(base, divisor, mod1))
        if m1:
            for term2 in expr.args:
                m2 = term2.match(
                    m1[scale] * m1[mod1] * FloorDiv(m1[base], m1[divisor] * m1[mod1])
                )
                if m2 is not None:  # in case of success we get an empty dict here
                    expr = join_dimensions(
                        expr
                        - term1
                        - term2
                        + m1[scale] * FloorDiv(m1[base], m1[divisor])
                    )
                    return expr
    return expr


class SimplifyIndexing(V.WrapperHandler):  # type: ignore[name-defined]
    """
    A wrapper around .virtualize.ops that uses var range information to
    simplify ModularIndexing/FloorDiv.
    """

    def __init__(self, inner, var_ranges: VarRanges) -> None:
        super().__init__(inner)
        self.name = "SimplifyIndexing"
        self._simplify: Callable[[Expr], Expr] = (
            lambda index: V.graph.sizevars.simplify_with_ranges(index, var_ranges)
        )

    def load(self, name: str, index: sympy.Expr):
        return self._inner.load(name, self._simplify(index))

    def store(self, name, index, value, mode=None):
        return self._inner.store(name, self._simplify(index), value, mode=mode)

    def store_reduction(self, name, index, value):
        return self._inner.store_reduction(name, self._simplify(index), value)

    def index_expr(self, index, dtype):
        return self._inner.index_expr(self._simplify(index), dtype)

    def check_bounds(self, index, size, lower, upper):
        return self._inner.check_bounds(self._simplify(index), size, lower, upper)<|MERGE_RESOLUTION|>--- conflicted
+++ resolved
@@ -492,7 +492,6 @@
         min_val = self.evaluate_min(left, right)
         return right if min_val is left else left
 
-<<<<<<< HEAD
     def guard_int(self, expr: Union[Expr, int]) -> int:
         """
         Similar to guard_int in symbolic_shapes.py, except this function works with SymPy
@@ -502,17 +501,9 @@
         """
         if isinstance(expr, int):
             return expr
-        val = self.size_hint(expr)
+        val = self.size_hint_or_throw(expr)
         self.check_equals(expr, sympy.Integer(val))
         return int(val)
-=======
-    def evaluate_static_shape(self, left: Union[Expr, int]) -> int:
-        if isinstance(left, int):
-            return left
-        right = self.size_hint_or_throw(left)
-        self.check_equals(left, sympy.Integer(right))
-        return int(right)
->>>>>>> 4f6477c3
 
     def guard_int_seq(self, left: Sequence[Union[Expr, int]]) -> list[int]:
         """
