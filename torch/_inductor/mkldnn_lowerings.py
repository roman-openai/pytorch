# mypy: allow-untyped-defs
import functools
from typing import Optional, Union

import torch
import torch.utils._pytree as pytree
from torch._inductor.kernel.mm_common import mm_args

from . import ir
from .codegen.cpp_gemm_template import CppGemmTemplate
from .codegen.cpp_grouped_gemm_template import CppGroupedGemmTemplate
from .codegen.cpp_utils import create_epilogue_with_attr
from .ir import TensorBox
from .lowering import (
    add,
    add_needs_realized_inputs,
    aten,
    permute,
    register_lowering,
    to_dtype,
    view,
)
from .select_algorithm import (
    autotune_select_algorithm,
    ChoiceCaller,
    ExternKernelChoice,
)
from .utils import use_aten_gemm_kernels, use_cpp_gemm_template, use_max_autotune
from .virtualized import ops, OpsValue, V


def create_int8_compensation(
    W_tensor: torch.Tensor,
    packed_weight: ir.TensorBox,
    x_scale: ir.TensorBox,
    x_zp: ir.TensorBox,
    w_scale: ir.TensorBox,
<<<<<<< HEAD
) -> tuple[
    bool,
    Union[ir.TensorBox, ir.ShapeAsConstantBuffer],
    Optional[Union[ir.TensorBox, ir.ShapeAsConstantBuffer]],
]:
    x_w_scale: Optional[Union[ir.TensorBox, ir.ShapeAsConstantBuffer]] = None
    use_int8_fast_compensation_path = all(
        isinstance(item, ir.TensorBox) and item.get_name() in V.graph.constants
=======
) -> tuple[bool, ir.TensorBox, Optional[ir.TensorBox]]:
    use_int8_fast_compensation_path = False
    weight_compens = None
    x_w_scale = None
    if all(
        isinstance(item, ir.TensorBox)
        and item.get_name() in V.graph.constants
        and hasattr(item.data, "data")
        and isinstance(item.data.data, ir.ConstantBuffer)
>>>>>>> afc7837e
        for item in [x_scale, x_zp, w_scale]
    )
    if use_int8_fast_compensation_path:
        x_w_scale_tensor = (
            V.graph.constants[x_scale.get_name()]
            * V.graph.constants[w_scale.get_name()]
        )
        x_w_scale = V.graph.add_tensor_constant(
            x_w_scale_tensor,
            name=packed_weight.get_name() + "_x_w_compens",
        )
        weight_compens_tensor = torch.sum(W_tensor.to(torch.float), dim=0)
        x_zp_tensor = V.graph.constants[x_zp.get_name()]
        weight_compens_tensor = weight_compens_tensor * x_w_scale_tensor * x_zp_tensor
        weight_compens = V.graph.add_tensor_constant(
            weight_compens_tensor,
            name=packed_weight.get_name() + "_BMatrixCompens",
        )
    else:
        weight_compens_tensor = torch.sum(W_tensor.to(torch.float), dim=0)
        weight_compens = V.graph.add_tensor_constant(
            weight_compens_tensor,
            name=packed_weight.get_name() + "_BMatrixCompens",
        )
    return (  # type: ignore[return-type]
        use_int8_fast_compensation_path,
        weight_compens,
        x_w_scale,
    )


def codegen_int8_gemm_template_compensation(
    use_int8_fast_compensation_path: bool,
    input: OpsValue,
    _weight_compo: OpsValue,
    _x_scale: Optional[OpsValue],
    _x_zp: Optional[OpsValue],
    _w_scale: Optional[OpsValue],
    _x_w_scale: Optional[OpsValue],
) -> OpsValue:
    if use_int8_fast_compensation_path:
        temp = ops.sub(
            ops.mul(
                input,
                _x_w_scale,
            ),
            _weight_compo,
        )
    else:
        temp = ops.mul(
            ops.mul(
                input,
                _x_scale,
            ),
            _w_scale,
        )
        # NOTE: We will apply compensation even if the x_zp is 0 for int8 quantization.
        # That's because when torch.compile is invoked for dynamic quantization,
        # x might coincidentally have such values that x_zp might be zero despite
        # asymmetric quantization.
        # Besides, if x_zp is dummy for int8 x, or if x is statically quantized,
        # we'd still perform that redundant compute to avoid making the code messy
        # because we discovered that redundant computation of compensation did not
        # lead to performance degradation with the input shapes tested.
        temp = ops.sub(
            temp,
            ops.mul(
                ops.mul(
                    ops.mul(
                        _x_scale,
                        _w_scale,
                    ),
                    _x_zp,
                ),
                _weight_compo,
            ),
        )
    return temp


def grouped_gemm_lowering(
    x: TensorBox,
    w: list[TensorBox],
    b: list[TensorBox],
    attr=None,
    scalars=None,
    algorithm=None,
    layout=None,
):
    x_size = x.get_size()
    if len(x_size) > 2:
        # GEMM template needs 2D input, normalize input shape here
        x = view(x, [-1, x_size[-1]])
    num_gemm = len(w)

    assert use_max_autotune()
    b = [bias if bias is None else ir.ExternKernel.realize_input(bias) for bias in b]

    choices: list[ChoiceCaller] = []
    *_, layout, x, _ = mm_args(x, permute(w[0], [1, 0]), layout=layout)

    kwargs = dict(
        has_bias=[bias is not None for bias in b],
        trans_w=True,
        epilogue_creator=None,
        act_mapping={num: x for num in range(num_gemm)},
    )

    input_nodes = [x, *w]
    input_nodes.extend([bias for bias in b if bias is not None])

    CppGroupedGemmTemplate.add_choices(
        choices,
        layout,
        input_nodes,
        **kwargs,  # type: ignore[arg-type]
    )

    assert len(choices) != 0
    result = autotune_select_algorithm(
        "grouped_gemm",
        choices,
        input_nodes,
        layout,
    )
    template_buf = result.data.data
    return_bufs = [
        ir.MultiOutput(layout, template_buf, [(list, gemm_idx)])
        for gemm_idx in range(num_gemm)
    ]
    template_buf.layout = ir.MultiOutputLayout(device=input_nodes[0].get_device())
    template_buf.outputs = return_bufs
    return_tensors = [
        ir.TensorBox.create(return_bufs[gemm_idx]) for gemm_idx in range(num_gemm)
    ]
    if len(x_size) > 2:
        for gemm_idx in range(num_gemm):
            return_tensors[gemm_idx] = view(
                return_tensors[gemm_idx],  # type: ignore[arg-type]
                (*x_size[:-1], return_tensors[gemm_idx].get_size()[-1]),
            )
    return return_tensors


grouped_gemm_lowering._inductor_lowering_function = True  # type: ignore[attr-defined]


def register_onednn_fusion_ops():
    if torch._C._has_mkldnn:
        from . import mkldnn_ir

        aten_mkldnn_linear_unary = ExternKernelChoice(
            torch.ops.mkldnn._linear_pointwise,
            "mkldnn::_linear_pointwise",
            has_out_variant=False,
            kernel_creator=mkldnn_ir.LinearUnary.create,
        )
        aten_mkldnn_linear_binary = ExternKernelChoice(
            torch.ops.mkldnn._linear_pointwise.binary,
            "mkldnn::_linear_pointwise",
            has_out_variant=False,
            kernel_creator=mkldnn_ir.LinearBinary.create,
        )
        aten_mkldnn_qlinear_unary = ExternKernelChoice(
            torch.ops.onednn.qlinear_pointwise,
            "onednn::qlinear_pointwise",
            has_out_variant=False,
            kernel_creator=mkldnn_ir.QLinearPointwisePT2E.create,
        )
        aten_mkldnn_qlinear_binary = ExternKernelChoice(
            torch.ops.onednn.qlinear_pointwise.binary,
            "onednn::qlinear_pointwise",
            has_out_variant=False,
            kernel_creator=mkldnn_ir.QLinearPointwiseBinaryPT2E.create,
        )
        cpu_needs_realized_inputs = [
            torch.ops.mkldnn._convolution_pointwise,
            torch.ops.mkldnn._convolution_pointwise_,
            torch.ops.mkldnn._convolution_transpose_pointwise,
            torch.ops.mkldnn._linear_pointwise,
            aten.mkldnn_rnn_layer.default,
            torch.ops.onednn.qconv_pointwise,
        ]

        @register_lowering(torch.ops.mkldnn._convolution_pointwise)
        def convolution_unary(
            x: TensorBox,
            weight: TensorBox,
            bias: TensorBox,
            padding,
            stride,
            dilation,
            groups,
            attr,
            scalars,
            algorithm,
        ):
            return TensorBox.create(
                mkldnn_ir.ConvolutionUnary.create(
                    x,
                    weight,
                    bias,
                    padding,
                    stride,
                    dilation,
                    groups,
                    attr,
                    scalars,
                    algorithm,
                )
            )

        @register_lowering(torch.ops.mkldnn._convolution_pointwise.binary)
        def convolution_binary(
            x: TensorBox,
            other: TensorBox,
            weight: TensorBox,
            bias: TensorBox,
            padding,
            stride,
            dilation,
            groups,
            binary_attr,
            binary_alpha,
            unary_attr,
            unary_scalars,
            unary_algorithm,
        ):
            return TensorBox.create(
                mkldnn_ir.ConvolutionBinary.create(
                    x,
                    other,
                    weight,
                    bias,
                    padding,
                    stride,
                    dilation,
                    groups,
                    binary_attr,
                    binary_alpha,
                    unary_attr,
                    unary_scalars,
                    unary_algorithm,
                )
            )

        @register_lowering(torch.ops.mkldnn._convolution_pointwise_.binary)
        def convolution_binary_inplace(
            x: TensorBox,
            other: TensorBox,
            weight: TensorBox,
            bias: TensorBox,
            padding,
            stride,
            dilation,
            groups,
            binary_attr,
            binary_alpha,
            unary_attr,
            unary_scalars,
            unary_algorithm,
        ):
            return TensorBox.create(
                mkldnn_ir.ConvolutionBinaryInplace.create(
                    x,
                    other,
                    weight,
                    bias,
                    padding,
                    stride,
                    dilation,
                    groups,
                    binary_attr,
                    binary_alpha,
                    unary_attr,
                    unary_scalars,
                    unary_algorithm,
                )
            )

        @register_lowering(torch.ops.mkldnn._linear_pointwise)
        def linear_unary(
            x: TensorBox,
            w: TensorBox,
            b: TensorBox,
            attr,
            scalars,
            algorithm,
            layout=None,
        ):
            x_size = x.get_size()
            if len(x_size) > 2:
                # GEMM template needs 2D input, normalize input shape here
                x = view(x, [-1, x_size[-1]])
            if b is not None:
                b = ir.ExternKernel.realize_input(b)  # type: ignore[assignment]
            choices: list[ChoiceCaller] = []
            if use_max_autotune():
                transposed_w = permute(w, [1, 0])
                *_, layout, x, transposed_w = mm_args(x, transposed_w, layout=layout)
                if use_cpp_gemm_template(layout, x, transposed_w):

                    def epilogue_creator(buf):
                        return create_epilogue_with_attr(
                            buf, attr, scalars=scalars, algorithm=algorithm
                        )

                    kwargs = dict(
                        has_bias=b is not None,
                        trans_w=True,
                        epilogue_creator=None if attr == "none" else epilogue_creator,
                    )
                    if b is not None:
                        kwargs["input_indices"] = [2, 0, 1]  # type: ignore[assignment]
                    CppGemmTemplate.add_choices(
                        choices,
                        layout,
                        [x, w] if b is None else [x, w, b],
                        **kwargs,  # type: ignore[arg-type]
                    )
            if len(choices) == 0 or use_aten_gemm_kernels():
                kwargs = dict(attr=attr, scalars=scalars, algorithm=algorithm)
                if b is None:
                    kwargs["B"] = None
                choices.append(
                    aten_mkldnn_linear_unary.bind(
                        [x, w] if b is None else [x, w, b],
                        layout,
                        **kwargs,
                    )
                )
            assert w.get_name() in V.graph.constants
            input_gen_fns = {
                1: lambda x: V.graph.constants[x.get_name()],
            }
            result = autotune_select_algorithm(
                "linear_unary",
                choices,
                [x, w] if b is None else [x, w, b],
                layout,
                input_gen_fns=input_gen_fns,
            )
            if len(x_size) > 2:
                result = view(result, (*x_size[:-1], result.get_size()[-1]))
            return result

        @register_lowering(torch.ops.mkldnn._linear_pointwise.binary)
        def linear_binary(
            x: TensorBox, y: TensorBox, w: TensorBox, b: TensorBox, attr, layout=None
        ):
            x_size = x.get_size()
            if len(x_size) > 2:
                # GEMM template needs 2D input, normalize input shape here
                x = view(x, [-1, x_size[-1]])
            y_size = y.get_size()
            if len(y_size) > 2:
                y = view(y, [-1, y_size[-1]])
            if b is not None:
                b = ir.ExternKernel.realize_input(b)  # type: ignore[assignment]
            choices: list[ChoiceCaller] = []
            if use_max_autotune():
                transposed_w = permute(w, [1, 0])
                *_, layout, x, transposed_w, y = mm_args(
                    x, transposed_w, y, layout=layout
                )
                if use_cpp_gemm_template(layout, x, transposed_w):

                    def epilogue_creator(buf):
                        return create_epilogue_with_attr(buf, attr, other=y)

                    kwargs = dict(
                        has_bias=b is not None,
                        trans_w=True,
                        epilogue_creator=epilogue_creator,
                    )
                    kwargs["input_indices"] = [0, 2, 1] if b is None else [3, 0, 2, 1]
                    CppGemmTemplate.add_choices(
                        choices,
                        layout,
                        [x, y, w] if b is None else [x, y, w, b],
                        **kwargs,  # type: ignore[arg-type]
                    )
            if len(choices) == 0 or use_aten_gemm_kernels():
                kwargs = dict(attr=attr)
                if b is None:
                    kwargs["B"] = None
                choices.append(
                    aten_mkldnn_linear_binary.bind(
                        [x, y, w] if b is None else [x, y, w, b],
                        layout,
                        **kwargs,
                    )
                )
            assert w.get_name() in V.graph.constants
            input_gen_fns = {
                2: lambda x: V.graph.constants[x.get_name()],
            }
            result = autotune_select_algorithm(
                "linear_binary",
                choices,
                [x, y, w] if b is None else [x, y, w, b],
                layout,
                input_gen_fns=input_gen_fns,
            )
            if len(x_size) > 2:
                result = view(result, (*x_size[:-1], result.get_size()[-1]))
            return result

        @register_lowering(torch.ops.mkldnn._convolution_transpose_pointwise)
        def convolution_transpose_unary(
            x: TensorBox,
            weight: TensorBox,
            bias: TensorBox,
            padding,
            output_padding,
            stride,
            dilation,
            groups,
            attr,
            scalars,
            algorithm,
        ):
            return TensorBox.create(
                mkldnn_ir.ConvolutionTransposeUnary.create(
                    x,
                    weight,
                    bias,
                    padding,
                    output_padding,
                    stride,
                    dilation,
                    groups,
                    attr,
                    scalars,
                    algorithm,
                )
            )

        @register_lowering(aten.mkldnn_rnn_layer.default)
        def mkldnn_rnn_layer(
            x: TensorBox,
            w0: TensorBox,
            w1: TensorBox,
            w2: TensorBox,
            w3: TensorBox,
            hx: TensorBox,
            cx: TensorBox,
            reverse: bool,
            batch_sizes: list[int],
            mode: int,
            hidden_size: int,
            num_layers: int,
            has_biases: bool,
            bidirectional: bool,
            batch_first: bool,
            train: bool,
        ):
            return pytree.tree_map(
                TensorBox.create,
                mkldnn_ir.MkldnnRnnLayer.create(
                    x,
                    w0,
                    w1,
                    w2,
                    w3,
                    hx,
                    cx,
                    reverse,
                    batch_sizes,
                    mode,
                    hidden_size,
                    num_layers,
                    has_biases,
                    bidirectional,
                    batch_first,
                    train,
                ),
            )

        @register_lowering(torch.ops.onednn.qconv_pointwise, type_promotion_kind=None)
        def qconvolution_unary(
            x: TensorBox,
            x_scale,
            x_zp,
            packed_weight: TensorBox,
            w_scale: TensorBox,
            w_zp: TensorBox,
            bias: TensorBox,
            stride,
            padding,
            dilation,
            groups,
            o_inv_scale,
            o_zero_point,
            output_dtype,
            attr,
            scalars,
            algorithm,
        ):
            # To align with qlinear where x_scale and x_zp are converted to Tensor
            assert type(x_scale) == float
            x_scale = V.graph.add_tensor_constant(
                torch.tensor(x_scale, dtype=torch.float32), name="x_scale"
            )
            assert type(x_zp) == int
            x_zp = V.graph.add_tensor_constant(
                torch.tensor(x_zp, dtype=torch.int32), name="x_zp"
            )

            return TensorBox.create(
                mkldnn_ir.QConvPointWisePT2E.create(
                    x,
                    x_scale,
                    x_zp,
                    packed_weight,
                    w_scale,
                    w_zp,
                    bias,
                    stride,
                    padding,
                    dilation,
                    groups,
                    o_inv_scale,
                    o_zero_point,
                    output_dtype,
                    attr,
                    scalars,
                    algorithm,
                )
            )

        @register_lowering(
            torch.ops.onednn.qconv2d_pointwise.binary, type_promotion_kind=None
        )
        @register_lowering(
            torch.ops.onednn.qconv2d_pointwise.binary_tensor, type_promotion_kind=None
        )
        def qconvolution_binary(
            x: TensorBox,
            x_scale,
            x_zp,
            packed_weight: TensorBox,
            w_scale: TensorBox,
            w_zp: TensorBox,
            accum: TensorBox,
            bias: TensorBox,
            stride,
            padding,
            dilation,
            groups,
            o_inv_scale,
            o_zero_point,
            output_dtype,
            accum_scale,
            accum_zp,
            binary_attr,
            alpha,
            unary_attr,
            unary_scalars,
            unary_algorithmm,
        ):
            # To align with qlinear where x_scale and x_zp are converted to Tensor
            assert type(x_scale) == float
            x_scale = V.graph.add_tensor_constant(
                torch.tensor(x_scale, dtype=torch.float32), name="x_scale"
            )
            assert type(x_zp) == int
            x_zp = V.graph.add_tensor_constant(
                torch.tensor(x_zp, dtype=torch.int32), name="x_zp"
            )

            if (
                binary_attr == "sum"
                and output_dtype in [torch.float32, torch.bfloat16]
                and accum.get_dtype() in [torch.float32, torch.bfloat16]
                and accum.get_dtype() != output_dtype
            ):
                # For int8-mixed-bf16 quantization and inplace add,
                # there is case when accum dtype is float32 but output dtype is bfloat16.
                # Since the accum will be inplaced changed with post op sum,
                # we will do accum dtype convertion here.
                accum = to_dtype(accum, output_dtype)
            return TensorBox.create(
                mkldnn_ir.QConvPointWiseBinaryPT2E.create(
                    x,
                    x_scale,  # type: ignore[arg-type]
                    x_zp,  # type: ignore[arg-type]
                    packed_weight,
                    w_scale,
                    w_zp,
                    accum,
                    bias,
                    stride,
                    padding,
                    dilation,
                    groups,
                    o_inv_scale,
                    o_zero_point,
                    output_dtype,
                    accum_scale,
                    accum_zp,
                    binary_attr,
                    alpha,
                    unary_attr,
                    unary_scalars,
                    unary_algorithmm,
                )
            )

        @register_lowering(torch.ops.onednn.qlinear_pointwise, type_promotion_kind=None)
        def qlinear_unary(
            x: TensorBox,
            x_scale,
            x_zp,
            packed_weight: TensorBox,
            w_scale: TensorBox,
            w_zp: TensorBox,
            bias: TensorBox,
            o_scale,
            o_zero_point,
            output_dtype,
            attr,
            scalars,
            algorithm,
            layout=None,
        ):
            assert packed_weight.get_dtype() is torch.int8, (
                "Only int8 weights are supported by oneDNN qlinear."
            )
            x_size = x.get_size()
            if len(x_size) > 2:
                # GEMM template needs 2D input, normalize input shape here
                x = view(x, [-1, x_size[-1]])
            if not isinstance(x_scale, ir.TensorBox):
                assert type(x_scale) == float
                x_scale = V.graph.add_tensor_constant(
                    torch.tensor(x_scale, dtype=torch.float32), name="x_scale"
                )
            else:
                x_scale.realize()
                if all(dim == 1 for dim in x_scale.get_size()):
                    # Corner-case discovered with LLaMA series.
                    # If all outer dims of x_scale are 1, make it a 0D tensor.
                    # Otherwise, epilogue creator will run into indexing issues.
                    x_scale = view(x_scale, [])
                assert len(x_scale.get_size()) in [0, 1], "x_scale must be 0D or 1D"

            if x_zp is None:
                # If x_zp is None, x is int8 quantized per-tensor and its scale is not reshaped,
                # then the codegened code would segfault if we don't create a tensor for x_zp.
                # It's safe to do so since x is a symmetrically quantized int8 tensor.
                # Moreover, oneDNN qlinear API doesn't accept None value for zp
                x_zp = V.graph.add_tensor_constant(
                    torch.tensor(0, dtype=torch.int32), name="x_zp"
                )
            if not isinstance(x_zp, ir.TensorBox):
                assert type(x_zp) == int
                x_zp = V.graph.add_tensor_constant(
                    torch.tensor(x_zp, dtype=torch.int32), name="x_zp"
                )
            else:
                x_zp.realize()

            assert x_zp.get_numel() == 1, "x_zp is incompatible with oneDNN qlinear"

            # When channels less than 8, w_scale/w_zp is Pointwise instead of ConstantBuffer
            # Refer to
            # https://github.com/pytorch/pytorch/blob/f353d17755ed23b02924c962a86ff99a3405fe10/torch/_inductor/graph.py#L570-L577  # noqa: B950
            if w_zp is None:
                # If w_zp is None, then it's a dummy tensor created to denote the
                # absence of a zero point, and thus w is int8 symmetrically quantized.
                # Moreover, oneDNN qlinear API doesn't accept None value for zp
                w_zp = V.graph.add_tensor_constant(
                    torch.tensor(0, dtype=torch.int32), name="w_zp"
                )
            w_scale.realize()
            w_zp.realize()
            if w_zp.get_dtype() != torch.int32 and isinstance(
                ir.InputsKernel.unwrap_storage_for_input(w_zp),
                ir.ConstantBuffer,
            ):
                # W_zp might be a ConstantBuffer with int64, convert it to int32
                w_zp_tensor = V.graph.constants[w_zp.get_name()].to(torch.int32)
                w_zp = V.graph.add_tensor_constant(  # type: ignore[assignment]
                    torch.tensor(w_zp_tensor, dtype=torch.int32), name=w_zp.get_name()
                )

            bias_dtype = None if bias is None else bias.get_dtype()
            choices: list[ChoiceCaller] = []

            if use_max_autotune():
                *_, layout, x, packed_weight = mm_args(
                    x, packed_weight, layout=layout, out_dtype=output_dtype
                )

                if (
                    # GEMM template currently only supports symmetrically quantized weights
                    isinstance(
                        ir.InputsKernel.unwrap_storage_for_input(w_zp),
                        ir.ConstantBuffer,
                    )
                    and torch.equal(
                        torch.zeros_like(V.graph.constants[w_zp.get_name()]),
                        V.graph.constants[w_zp.get_name()],
                    )
                ) and use_cpp_gemm_template(layout, x, packed_weight):
                    W_tensor = V.graph.constants[packed_weight.get_name()].to_dense()

                    (
                        use_int8_fast_compensation_path,
                        weight_compens,
                        x_w_scale,
                    ) = create_int8_compensation(
                        W_tensor,
                        packed_weight,
                        x_scale,
                        x_zp,
                        w_scale,
                    )

                    def epilogue_creator(input_buffer):
                        # Epilogue to convert from s32 to f32 for u8s8f32
                        assert output_dtype in [
                            torch.float32,
                            torch.bfloat16,
                            torch.uint8,
                            torch.int8,
                        ]
                        input_loader = input_buffer.make_loader()
                        weight_compens_loader = weight_compens.make_loader()
                        x_w_scale_loader = None
                        if use_int8_fast_compensation_path:
                            assert x_w_scale is not None
                            x_w_scale_loader = x_w_scale.make_loader()
                        x_scale_loader = x_scale.make_loader()
                        w_scale_loader = w_scale.make_loader()
                        x_zp_loader = x_zp.make_loader()
                        nonlocal bias
                        bias_loader = None
                        if bias is not None:
                            bias_loader = bias.make_loader()

                        def inner_fn(index):
                            nonlocal bias
                            input = input_loader(index)
                            # MicroKernel Output is with int32
                            # cvt to FP32 before doing compensation
                            input = ops.to_dtype(input, torch.float32)
                            weight_compens_index = (index[-1],)

                            _x_scale = None
                            _x_zp = None
                            _w_scale = None
                            if not use_int8_fast_compensation_path:
                                _x_scale = x_scale_loader(())
                                _x_zp = x_zp_loader(())
                                _w_scale = w_scale_loader(weight_compens_index)
                            _weight_compo = weight_compens_loader(weight_compens_index)
                            _x_w_scale = None
                            if use_int8_fast_compensation_path:
                                assert x_w_scale_loader is not None
                                _x_w_scale = x_w_scale_loader(weight_compens_index)
                            # Step 1: Compute s8s8->s32 or u8s8->s32 GEMM & then apply compensation
                            temp = codegen_int8_gemm_template_compensation(
                                use_int8_fast_compensation_path,
                                input,
                                _weight_compo,
                                _x_scale,
                                _x_zp,
                                _w_scale,
                                _x_w_scale,
                            )
                            # Step 2: add Bias if applicable
                            if bias is not None:
                                _bias = bias_loader(weight_compens_index)
                                nonlocal bias_dtype
                                assert bias_dtype in [torch.float32, torch.bfloat16]
                                if bias_dtype == torch.bfloat16:
                                    _bias = ops.to_dtype(_bias, torch.float32)
                                temp = ops.add(temp, _bias)

                            return temp

                        output_buf = ir.Pointwise(
                            device=input_buffer.get_device(),
                            dtype=torch.float32,  # Hardcode to FP32 for u8s8f32 & s8s8f32
                            inner_fn=inner_fn,
                            ranges=input_buffer.get_size(),
                        )

                        # Step 3: Doing the unary post op fusion
                        if attr != "none":
                            output_buf = create_epilogue_with_attr(
                                output_buf, attr, scalars=scalars, algorithm=algorithm
                            )

                        # Step 4: Cast output to Target Dtype
                        if output_dtype == torch.bfloat16:
                            output_cast_loader = output_buf.make_loader()

                            def inner_fn_cast_output_to_bf16(index):
                                input = output_cast_loader(index)
                                return ops.to_dtype(input, output_dtype)

                            output_buf = ir.Pointwise(
                                device=output_buf.get_device_or_error(),
                                dtype=output_dtype,
                                inner_fn=inner_fn_cast_output_to_bf16,
                                ranges=output_buf.get_size(),
                            )
                        elif output_dtype in [torch.uint8, torch.int8]:
                            from .lowering import _create_constants

                            requant_input_loader = output_buf.make_loader()

                            def inner_fn_requant(index, scale, zero_point):
                                input = requant_input_loader(index)
                                inv_scale, zero_point = _create_constants(
                                    1.0 / scale, zero_point, dtype=torch.float32
                                )
                                val = ops.round(input * inv_scale) + zero_point
                                if output_dtype == torch.uint8:
                                    qmin, qmax = _create_constants(
                                        0, 255, dtype=torch.float32
                                    )
                                else:
                                    qmin, qmax = _create_constants(
                                        -128, 127, dtype=torch.float32
                                    )
                                clamped = ops.minimum(ops.maximum(val, qmin), qmax)
                                return ops.to_dtype(clamped, output_dtype)

                            output_buf = ir.Pointwise(
                                device=output_buf.get_device_or_error(),
                                dtype=output_dtype,
                                inner_fn=functools.partial(
                                    inner_fn_requant,
                                    scale=float(o_scale),
                                    zero_point=int(o_zero_point),
                                ),
                                ranges=output_buf.get_size(),
                            )

                        return output_buf

                    assert x.get_dtype() in [torch.uint8, torch.int8]
                    CppGemmTemplate.add_choices(
                        choices,
                        layout,
                        [x, x_scale, x_zp, packed_weight, w_scale, w_zp]
                        if bias is None
                        else [x, x_scale, x_zp, packed_weight, w_scale, w_zp, bias],
                        has_bias=bias is not None,
                        epilogue_creator=epilogue_creator,
                        input_indices=[0, 3, 1, 2, 4, 5]
                        if bias is None
                        else [6, 0, 3, 1, 2, 4, 5],
                    )
            if len(choices) == 0 or use_aten_gemm_kernels():
                kwargs = dict(
                    output_scale=o_scale,
                    output_zero_point=o_zero_point,
                    output_dtype=output_dtype,
                    post_op_name=attr,
                    post_op_args=scalars,
                    post_op_algorithm=algorithm,
                )
                if bias is None:
                    kwargs["bias"] = None
                choices.append(
                    aten_mkldnn_qlinear_unary.bind(
                        (x, x_scale, x_zp, packed_weight, w_scale, w_zp)
                        if bias is None
                        else (x, x_scale, x_zp, packed_weight, w_scale, w_zp, bias),
                        layout,
                        **kwargs,
                    )
                )
            assert packed_weight.get_name() in V.graph.constants
            input_gen_fns = {
                3: lambda x: V.graph.constants[x.get_name()],  # packed weight
                4: lambda x: V.graph.constants[x.get_name()],  # weight scale
                5: lambda x: V.graph.constants[x.get_name()],  # weight zp
                6: lambda x: V.graph.constants[x.get_name()],  # bias
            }
            if isinstance(
                ir.InputsKernel.unwrap_storage_for_input(x_scale),
                ir.ConstantBuffer,
            ):
                # x is statically quantized
                input_gen_fns[1] = lambda x: V.graph.constants[x.get_name()]
            if isinstance(
                ir.InputsKernel.unwrap_storage_for_input(x_zp),
                ir.ConstantBuffer,
            ):
                input_gen_fns[2] = lambda x: V.graph.constants[x.get_name()]

            result = autotune_select_algorithm(
                "qlinear_unary",
                choices,
                [x, x_scale, x_zp, packed_weight, w_scale, w_zp]
                if bias is None
                else [x, x_scale, x_zp, packed_weight, w_scale, w_zp, bias],
                layout,
                input_gen_fns=input_gen_fns,
            )
            if len(x_size) > 2:
                result = view(result, (*x_size[:-1], result.get_size()[-1]))
            return result

        @register_lowering(
            torch.ops.onednn.qlinear_pointwise.binary, type_promotion_kind=None
        )
        @register_lowering(
            torch.ops.onednn.qlinear_pointwise.binary_tensor, type_promotion_kind=None
        )
        def qlinear_binary(
            x: TensorBox,
            x_scale,
            x_zp,
            packed_weight: TensorBox,
            w_scale: TensorBox,
            w_zp: TensorBox,
            x2: TensorBox,
            bias: TensorBox,
            o_scale,
            o_zero_point,
            output_dtype,
            x2_scale,
            x2_zp,
            binary_attr,
            alpha,
            unary_attr,
            unary_scalars,
            unary_algorithmm,
            layout=None,
        ):
            x_size = x.get_size()
            x2_size = x2.get_size()
            assert len(x_size) == len(x2_size)
            if len(x_size) > 2 and binary_attr == "add":
                # GEMM template needs 2D input, normalize input shape here
                x = view(x, [-1, x_size[-1]])
                x2 = view(x2, [-1, x2_size[-1]])
            if not isinstance(x_scale, ir.TensorBox):
                assert type(x_scale) == float
                x_scale = V.graph.add_tensor_constant(
                    torch.tensor(x_scale, dtype=torch.float32), name="x_scale"
                )
            else:
                x_scale.realize()
                if all(dim == 1 for dim in x_scale.get_size()):
                    # Corner-case discovered with LLaMA series.
                    # If all outer dims of x_scale are 1, make it a 0D tensor.
                    # Otherwise, epilogue creator will run into indexing issues.
                    x_scale = view(x_scale, [])
                assert len(x_scale.get_size()) in [0, 1], "x_scale must be 0D or 1D"

            if x_zp is None:
                x_zp = V.graph.add_tensor_constant(
                    torch.tensor(0, dtype=torch.int32), name="x_zp"
                )

            if w_zp is None:
                w_zp = V.graph.add_tensor_constant(
                    torch.tensor(0, dtype=torch.int32), name="w_zp"
                )

            if not isinstance(x_zp, ir.TensorBox):
                assert type(x_zp) == int
                x_zp = V.graph.add_tensor_constant(
                    torch.tensor(x_zp, dtype=torch.int32), name="x_zp"
                )
            else:
                x_zp.realize()

            # When channels less than 8, w_scale/w_zp is Pointwise instead of ConstantBuffer
            # Refer to
            # https://github.com/pytorch/pytorch/blob/f353d17755ed23b02924c962a86ff99a3405fe10/torch/_inductor/graph.py#L570-L577  # noqa: B950
            w_scale.realize()
            w_zp.realize()
            if w_zp.get_dtype() != torch.int32 and isinstance(
                ir.InputsKernel.unwrap_storage_for_input(w_zp),
                ir.ConstantBuffer,
            ):
                w_zp_tensor = V.graph.constants[w_zp.get_name()].to(torch.int32)
                w_zp = V.graph.add_tensor_constant(  # type: ignore[assignment]
                    torch.tensor(w_zp_tensor, dtype=torch.int32), name=w_zp.get_name()
                )
            if binary_attr == "sum":
                if output_dtype in [
                    torch.float32,
                    torch.bfloat16,
                ] and x2.get_dtype() in [torch.float32, torch.bfloat16]:
                    if x2.get_dtype() != output_dtype:
                        # For int8-mixed-bf16 quantization and inplace add,
                        # there is case when accum dtype is float32 but output dtype is bfloat16.
                        # Since the accum will be inplaced changed with post op sum,
                        # we will do accum dtype convertion here.
                        x2 = to_dtype(x2, output_dtype)
                else:
                    assert x2.get_dtype() == output_dtype, (
                        "dtype of accum for qlinear post op sum should be the same as output"
                    )
            x2_dtype = x2.get_dtype()
            bias_dtype = bias.get_dtype() if bias is not None else None
            choices: list[ChoiceCaller] = []
            if (
                use_max_autotune() and binary_attr == "add"
            ):  # <TODO> Support inplace sum fusion
                *_, layout, x, packed_weight, x2 = mm_args(
                    x, packed_weight, x2, layout=layout, out_dtype=output_dtype
                )
                if (
                    isinstance(
                        ir.InputsKernel.unwrap_storage_for_input(x_zp),
                        ir.ConstantBuffer,
                    )
                    and len(x_zp.get_layout().size) == 0  # Per tensor quant of act
                    and isinstance(
                        ir.InputsKernel.unwrap_storage_for_input(w_zp),
                        ir.ConstantBuffer,
                    )
                    and torch.equal(
                        torch.zeros_like(V.graph.constants[w_zp.get_name()]),
                        V.graph.constants[w_zp.get_name()],
                    )  # We only compensate MatrixB and assume B_zp is 0 to avoid the compensation of MatrixA
                    and use_cpp_gemm_template(layout, x, packed_weight)
                ):
                    W_tensor = V.graph.constants[packed_weight.get_name()]
                    W_tensor = W_tensor.to_dense()
                    (
                        use_int8_fast_compensation_path,
                        weight_compens,
                        x_w_scale,
                    ) = create_int8_compensation(
                        W_tensor,
                        packed_weight,
                        x_scale,
                        x_zp,
                        w_scale,
                    )

                    def epilogue_creator(input_buffer):
                        # Epilogue to convert from s32 to f32 for u8s8f32
                        assert output_dtype in [
                            torch.float32,
                            torch.bfloat16,
                            torch.uint8,
                            torch.int8,
                        ]

                        input_loader = input_buffer.make_loader()
                        x2_loader = x2.make_loader()
                        weight_compens_loader = weight_compens.make_loader()
                        x_w_scale_loader = None
                        if use_int8_fast_compensation_path:
                            assert x_w_scale is not None
                            x_w_scale_loader = x_w_scale.make_loader()
                        x_scale_loader = x_scale.make_loader()
                        w_scale_loader = w_scale.make_loader()
                        x_zp_loader = x_zp.make_loader()
                        nonlocal bias
                        bias_loader = None
                        if bias is not None:
                            bias_loader = bias.make_loader()

                        def inner_fn(index):
                            nonlocal bias
                            input = input_loader(index)
                            _x2 = x2_loader(index)
                            _x_scale = None
                            _x_zp = None
                            _w_scale = None
                            weight_compens_index = (index[-1],)
                            if not use_int8_fast_compensation_path:
                                _x_scale = x_scale_loader(())
                                _x_zp = x_zp_loader(())
                                _w_scale = w_scale_loader(weight_compens_index)
                            # MicroKernel Output is with int32: cvt to FP32 before doing compensation
                            input = ops.to_dtype(input, torch.float32)
                            _weight_compo = weight_compens_loader(weight_compens_index)
                            _x_w_scale = None
                            if use_int8_fast_compensation_path:
                                assert x_w_scale_loader is not None
                                _x_w_scale = x_w_scale_loader(weight_compens_index)
                            # Step 1: Doing compensation to cvt fp32
                            temp = codegen_int8_gemm_template_compensation(
                                use_int8_fast_compensation_path,
                                input,
                                _weight_compo,
                                _x_scale,
                                _x_zp,
                                _w_scale,
                                _x_w_scale,
                            )
                            # Step 2: add Bias if applicable
                            if bias is not None:
                                _bias = bias_loader(weight_compens_index)
                                nonlocal bias_dtype
                                assert bias_dtype in [torch.float32, torch.bfloat16]
                                if bias_dtype == torch.bfloat16:
                                    _bias = ops.to_dtype(_bias, torch.float32)
                                temp = ops.add(temp, _bias)

                            # Step 3: Binary add
                            nonlocal x2_dtype
                            assert x2_dtype in [torch.float32, torch.bfloat16]
                            if x2_dtype == torch.bfloat16:
                                _x2 = ops.to_dtype(_x2, torch.float32)
                            temp = ops.add(temp, _x2)

                            return temp

                        output_buf = ir.Pointwise(
                            device=input_buffer.get_device(),
                            dtype=torch.float32,  # Hardcode to FP32 for u8s8f32
                            inner_fn=inner_fn,
                            ranges=input_buffer.get_size(),
                        )

                        # Step 4: Unary post op if has
                        if unary_attr != "none":
                            output_buf = create_epilogue_with_attr(
                                output_buf,
                                unary_attr,
                                scalars=unary_scalars,
                                algorithm=unary_algorithmm,
                            )

                        # Step 5: Cast output to Target Dtype
                        if output_dtype == torch.bfloat16:
                            output_cast_loader = output_buf.make_loader()

                            def inner_fn_cast_output_to_bf16(index):
                                input = output_cast_loader(index)
                                return ops.to_dtype(input, output_dtype)

                            output_buf = ir.Pointwise(
                                device=output_buf.get_device_or_error(),
                                dtype=output_dtype,
                                inner_fn=inner_fn_cast_output_to_bf16,
                                ranges=output_buf.get_size(),
                            )
                        elif output_dtype in [torch.uint8, torch.int8]:
                            from .lowering import _create_constants

                            requant_input_loader = output_buf.make_loader()

                            def inner_fn_requant(index, scale, zero_point):
                                input = requant_input_loader(index)
                                inv_scale, zero_point = _create_constants(
                                    1.0 / scale, zero_point, dtype=torch.float32
                                )
                                val = ops.round(input * inv_scale) + zero_point
                                if output_dtype == torch.uint8:
                                    qmin, qmax = _create_constants(
                                        0, 255, dtype=torch.float32
                                    )
                                else:
                                    qmin, qmax = _create_constants(
                                        -128, 127, dtype=torch.float32
                                    )
                                clamped = ops.minimum(ops.maximum(val, qmin), qmax)
                                return ops.to_dtype(clamped, torch.uint8)

                            output_buf = ir.Pointwise(
                                device=output_buf.get_device_or_error(),
                                dtype=torch.uint8,
                                inner_fn=functools.partial(
                                    inner_fn_requant,
                                    scale=float(o_scale),
                                    zero_point=int(o_zero_point),
                                ),
                                ranges=output_buf.get_size(),
                            )

                        return output_buf

                    CppGemmTemplate.add_choices(
                        choices,
                        layout,
                        [x, x_scale, x_zp, packed_weight, w_scale, w_zp, x2]
                        if bias is None
                        else [x, x_scale, x_zp, packed_weight, w_scale, w_zp, x2, bias],
                        has_bias=bias is not None,
                        epilogue_creator=epilogue_creator,
                        # Reorder bias and x2
                        input_indices=[0, 3, 1, 2, 4, 5, 6]
                        if bias is None
                        else [7, 0, 3, 1, 2, 4, 5, 6],
                    )

            if len(choices) == 0 or use_aten_gemm_kernels():
                kwargs = dict(
                    output_scale=o_scale,
                    output_zero_point=o_zero_point,
                    output_dtype=output_dtype,
                    other_scale=x2_scale,
                    other_zp=x2_zp,
                    binary_post_op=binary_attr,
                    binary_alpha=alpha,
                    unary_post_op=unary_attr,
                    unary_post_op_args=unary_scalars,
                    unary_post_op_algorithm=unary_algorithmm,
                )
                if bias is None:
                    kwargs["bias"] = None
                choices.append(
                    aten_mkldnn_qlinear_binary.bind(
                        (x, x_scale, x_zp, packed_weight, w_scale, w_zp, x2)
                        if bias is None
                        else (x, x_scale, x_zp, packed_weight, w_scale, w_zp, x2, bias),
                        layout,
                        **kwargs,
                    )
                )
            assert packed_weight.get_name() in V.graph.constants
            input_gen_fns = {
                3: lambda x: V.graph.constants[x.get_name()],
                4: lambda x: V.graph.constants[x.get_name()],
                5: lambda x: V.graph.constants[x.get_name()],
            }
            if bias is not None:
                input_gen_fns[7] = lambda x: V.graph.constants[x.get_name()]  # For bias
            result = autotune_select_algorithm(
                "qlinear_binary",
                choices,
                [x, x_scale, x_zp, packed_weight, w_scale, w_zp, x2]
                if bias is None
                else [x, x_scale, x_zp, packed_weight, w_scale, w_zp, x2, bias],
                layout,
                input_gen_fns=input_gen_fns,
            )
            if len(x_size) > 2 and binary_attr == "add":
                result = view(result, (*x_size[:-1], result.get_size()[-1]))
            return result

        if torch._C.has_mkl:
            aten_mkl_linear = ExternKernelChoice(
                torch.ops.mkl._mkl_linear,
                "mkl::_mkl_linear",
                has_out_variant=False,
                kernel_creator=mkldnn_ir.MKLPackedLinear.create,
            )
            cpu_needs_realized_inputs.append(torch.ops.mkl._mkl_linear)

            @register_lowering(torch.ops.mkl._mkl_linear)
            def mkl_packed_linear(
                x: TensorBox,
                packed_w: TensorBox,
                orig_w: TensorBox,
                b: Optional[TensorBox],
                batch_size,
                *,
                layout=None,
            ):
                choices: list[ChoiceCaller] = []
                if use_max_autotune():
                    transposed_w = permute(orig_w, [1, 0])
                    *_, layout, x, transposed_w = mm_args(
                        x, transposed_w, layout=layout
                    )
                    if use_cpp_gemm_template(layout, x, transposed_w):
                        CppGemmTemplate.add_choices(
                            choices,
                            layout,
                            [x, packed_w, orig_w],
                            trans_w=True,
                            input_indices=[0, 2],
                        )

                if len(choices) == 0 or use_aten_gemm_kernels():
                    choices.append(
                        aten_mkl_linear.bind(
                            (x, packed_w, orig_w), layout, B=None, batch_size=batch_size
                        )
                    )

                assert packed_w.get_name() in V.graph.constants
                assert orig_w.get_name() in V.graph.constants
                # packed_w is a mkldnn tensor which we can't generate directly
                # so we use the weights from the original tensor in autotune.
                input_gen_fns = {
                    1: lambda x: V.graph.constants[x.get_name()],
                    2: lambda x: V.graph.constants[x.get_name()],
                }
                result: TensorBox = autotune_select_algorithm(
                    "packed_linear",
                    choices,
                    [x, packed_w, orig_w],
                    layout,
                    input_gen_fns=input_gen_fns,
                )
                if b is not None:
                    result = add(result, b)
                return result

        add_needs_realized_inputs(cpu_needs_realized_inputs)
    else:
        pass<|MERGE_RESOLUTION|>--- conflicted
+++ resolved
@@ -35,7 +35,6 @@
     x_scale: ir.TensorBox,
     x_zp: ir.TensorBox,
     w_scale: ir.TensorBox,
-<<<<<<< HEAD
 ) -> tuple[
     bool,
     Union[ir.TensorBox, ir.ShapeAsConstantBuffer],
@@ -43,18 +42,10 @@
 ]:
     x_w_scale: Optional[Union[ir.TensorBox, ir.ShapeAsConstantBuffer]] = None
     use_int8_fast_compensation_path = all(
-        isinstance(item, ir.TensorBox) and item.get_name() in V.graph.constants
-=======
-) -> tuple[bool, ir.TensorBox, Optional[ir.TensorBox]]:
-    use_int8_fast_compensation_path = False
-    weight_compens = None
-    x_w_scale = None
-    if all(
         isinstance(item, ir.TensorBox)
         and item.get_name() in V.graph.constants
         and hasattr(item.data, "data")
         and isinstance(item.data.data, ir.ConstantBuffer)
->>>>>>> afc7837e
         for item in [x_scale, x_zp, w_scale]
     )
     if use_int8_fast_compensation_path:
