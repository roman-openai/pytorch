"""
CUDA graph trees are a safety abstraction over CUDAGraphs, similar to make_graph_callables,
which share the same memory pool.  Sharing a memory pool is an extremely
important optimization when chaining multiple CUDA graphs together, as it
prevents you from needing to copy intermediate tensors from one graph to the
next, and reduces overall memory usage by allowing dead memory from the first
pool to be reused in the second.

The standard graph/make_graph_callables support sharing memory pool, but
with a lot of caveats.  CUDA graph trees remove these restrictions:

* Previously, if you recorded graphs A, B, you had to replay A, B in that
  order.  With CUDA graph trees, after replaying A, you can change your
  mind and record/replay a different graph B'; we will support efficient
  execution of both A, B and A, B', using only max(mem(A, B), mem(A, B')).  In
  other words: we support arbitrary trees of CUDA graph operations, not just
  sequences (this is why this feature is called CUDA graph trees.)

* Previously, if you executed graph A, some non-CUDA graph code, and then
  graph B, after executing graph B, it was not safe to retain any references
  to intermediates produced by A.  With CUDA graph trees, we track if any
outputs of graph A are still live by the time graph B is run, and make
  sure graph B doesn't clobber there memory when reusing the CUDA graphs
  pool.  You'll get a separate recording of B depending on what tensors
  stay live or dead.

CUDA graph trees are flexible enough to be used in Dynamo across graph breaks,
which is their primary use case.

The ability to switch from replay to record is fairly nontrivial: remember that
when you replay a CUDA graph, you only replay CUDA operations; no CPU side state
is updated.  In particular, the CPU-side book-keeping for the allocator is not
reconstructed.  However, to record a new child CUDA graph, we must restore this
book-keeping.  This is what checkpoint pool state is used for.
"""

from __future__ import annotations

import contextlib
import dataclasses
import functools
import gc
import itertools
import operator
import sys
import threading
import traceback
import warnings
import weakref
from collections import defaultdict
from contextlib import AbstractContextManager
from enum import auto, Enum
from typing import Any, Callable, cast, Optional, TYPE_CHECKING, TypeVar, Union

import torch.fx
from torch import Tensor
from torch._dynamo.mutation_guard import GenerationTracker
from torch._dynamo.utils import counters, dynamo_timed, preserve_rng_state
from torch._inductor.compile_fx import (
    align_inputs_from_check_idxs,
    copy_misaligned_inputs,
    get_expanded_dims,
    get_input_idxs_to_check,
    index_expanded_dims,
    remove_unaligned_input_idxs,
    static_input,
)
from torch._inductor.cudagraph_utils import (
    check_for_mutation,
    CheckInvariantStatus,
    FunctionID,
    log_cudagraph_skip_and_bump_counter,
    log_data_ptr_mismatch,
    maybe_warning_due_to_dynamic_shape,
    ModelType,
    OutputType,
    PlaceholderInfo,
    WrappedFunction,
)
from torch.multiprocessing.reductions import StorageWeakRef
from torch.storage import UntypedStorage
from torch.utils import _pytree as pytree
from torch.utils._ordered_set import OrderedSet
from torch.utils.weak import TensorWeakRef


if TYPE_CHECKING:
    from collections.abc import Generator, Iterator, Sequence

    from torch._guards import CompileId
    from torch._inductor.utils import InputType
    from torch.types import _bool

StorageWeakRefPointer = int
StorageDataPtr = int
NBytes = int
S = TypeVar("S", bound="StorageWeakRefWrapper")


if torch.backends.cuda.is_built():
    from torch._C import (
        _cuda_CUDAAllocator_AllocatorState as AllocatorState,
        _set_cached_tensors_enabled as _set_cached_tensors_enabled,
    )
else:

    class AllocatorState:  # type: ignore[no-redef]
        pass

    def _set_cached_tensors_enabled(enabled: _bool) -> None:
        pass


log = torch._logging.getArtifactLogger(__name__, "cudagraphs")


from . import config


@dataclasses.dataclass(frozen=True)
class GraphID:
    "Unique counter of a cuda graph recording"

    id: int


def clear_cublass_cache() -> None:
    """
    Cublas keeps a persistent workspace allocation for running matmuls. This poses a problem for
    doing warmup within a CUDAGraph private pool because we do not want persistent allocations from
    one one run to the next. When we begin a new run of a cudagraphs path (generation), all tensors
    from the previous generation are freed. This frees them the memory pool, but not elsewhere.
    A tensor in the cublas workspace would continue to be in use the workspace but would also get allocated
    in the next run. The memory would be in use in two places.

    To solve this, we clear cublas caches before and after warming up or recording. If a workspace is required
    it will be allocated to the cudagraph private pool and accounted for in the allocator for the duration of the
    program. There is no overhead to this on replay since cudagraphs removes allocation overhead.
    """
    torch._C._cuda_clearCublasWorkspaces()


@contextlib.contextmanager
def clear_cublas_manager() -> Generator[None, None, None]:
    "Context manager around clearing cublas caches that will clear on enter and exit"
    clear_cublass_cache()
    try:
        yield
    finally:
        clear_cublass_cache()


@contextlib.contextmanager
def disable_conv_cache_emptying() -> Generator[None, None, None]:
    prev = torch._C._cuda_get_conv_benchmark_empty_cache()
    torch._C._cudnn_set_conv_benchmark_empty_cache(False)
    try:
        yield
    finally:
        torch._C._cudnn_set_conv_benchmark_empty_cache(prev)


@contextlib.contextmanager
def enable_history_recording() -> Generator[None, None, None]:
    "Turns on history recording in the CUDA Caching Allocator"
    enabled = torch._C._cuda_isHistoryEnabled()
    try:
        if not enabled:
            torch.cuda.memory._record_memory_history()
        yield
    finally:
        if not enabled:
            torch.cuda.memory._record_memory_history(None)


def get_history_recording() -> AbstractContextManager[None]:
    # TODO - remove, prevents cleanup
    if not config.triton.cudagraph_trees_history_recording:
        return contextlib.nullcontext()
    return enable_history_recording()


class TreeManagerContainer:
    """
    Manages the lifetime of the tree manager. Like `PrivatePool` in cuda caching allocator,
    the tree and its corresponding memory pool should be kept alive as long as any outstanding
    graph or tensor which is an output of a graph remains alive.

    There is a single tree manager container per device.

    The lifecycle of a tree_manager is:
    -  Is constructed, no graph, no fns, no tensors
    -  Tree manager is fetched, resulting in tree manager being allocated
    -  We generate a bunch of functions, calling add_strong_reference
    -  These functions die, calling finalize_reference
    -  When all the functions die, we finalize_tree_manager.

    TODO: in the future, we would like to do the following once storage weak refs land
    -  We look for all the live storages and add references to THOSE
    -  We count as storages die
    -  All the storages are dead, we deallocate the tree manager
    """

    def __init__(self, device_index: int) -> None:
        # This class keeps a strong reference to tree_manager,
        # but upon all other strong references to the tree_manager will reset it to None.
        # We need a strong reference so that we can still access its attributes upon cleanup.
        self.tree_manager: Optional[CUDAGraphTreeManager] = None

        # Number of outstanding references to the current tree manager
        self.live_cudagraphify_fns = 0

        self.device_index = device_index

        # Following two objects are only set in the case that Tensor outputs outlive
        # the cudagraphify_fns. Reference to the Graph is needed to keep the private pool from
        # deallocation.
        self.live_storages_count = 0
        self.graph: Optional[torch.cuda.CUDAGraph] = None

        self.lock = threading.Lock()

    def _finalize_tensor(self) -> None:
        with self.lock:
            self.live_storages_count -= 1
            if self.live_storages_count == 0:
                self.graph = None

                # manager was used again after existing cleanup,
                # we shouldnt set it to None
                if self.live_cudagraphify_fns == 0:
                    self.tree_manager = None

    def finalize_cudagraphify_fn(self) -> None:
        with self.lock:
            self.live_cudagraphify_fns -= 1
            if self.live_cudagraphify_fns == 0:
                self._finalize_tree_manager()

    def _finalize_tree_manager(self) -> None:
        assert self.lock.locked()
        self.tree_manager = None

        # TODO - when issue #91395 is landed, we can set a weakref on
        # storages and trigger a deallocation when all outputs of the
        # cudagraph are dead.

        # live_storages = list(
        #     tree_manager.live_cudagraph_pool_storages_in_curr_execution()
        # )

        # # Maintain reference to graph to keep tensors alive
        # assert len(tree_manager.roots) > 0, "expected at least one use"
        # root = next(tree_manager.get_roots())
        # self.graph = root.graph
        # seen_storages = set()
        # for stor in live_storages:
        #     if stor in seen_storages:
        #         continue
        #     seen_storages.add(stor)
        #     self.live_storages_count += 1
        # .   weakref.finalize(stor, self._finalize_tensor)

    def add_strong_reference(self, fn: Callable[..., Any]) -> None:
        with self.lock:
            self.live_cudagraphify_fns += 1

        weakref.finalize(fn, self.finalize_cudagraphify_fn)

    def get_tree_manager(self) -> CUDAGraphTreeManager:
        with self.lock:
            if self.tree_manager is None:
                self.tree_manager = CUDAGraphTreeManager(self.device_index)
            return self.tree_manager


local = threading.local()

# one tree manager per device
local.tree_manager_containers = {}
local.tree_manager_locks = defaultdict(threading.Lock)


# only incremented by user call of mark_step_begin
class MarkStepBox:
    mark_step_counter = 0


# We need to register this as an object that will be copied over as TLS when new
# threads are created in autograd
torch._C._stash_obj_in_tls("tree_manager_containers", local.tree_manager_containers)
torch._C._stash_obj_in_tls("tree_manager_locks", local.tree_manager_locks)


def mark_step_begin() -> None:
    "Indicates that a new iteration of inference or training is about to begin."

    # iterate down to distinguish from GenerationTracking counter
    MarkStepBox.mark_step_counter -= 1


def reset_cudagraph_trees() -> None:
    "Clear all cudagraph trees"
    # see shutdown below for why this is necessary
    container_dict = get_obj(local, "tree_manager_containers")
    locks_dict = get_obj(local, "tree_manager_locks")
    for device, lock in locks_dict.items():
        with lock:
            container = container_dict.get(device)
            if not container or not container.tree_manager:
                continue

            container.tree_manager.shutdown()

    _set_cached_tensors_enabled(False)
    container_dict.clear()

    MarkStepBox.mark_step_counter = 0


def get_obj(local: Any, attr_name: str) -> Any:
    if hasattr(local, attr_name):
        return getattr(local, attr_name)
    else:
        assert torch._C._is_key_in_tls(attr_name)
        return torch._C._get_obj_in_tls(attr_name)


def get_container(device_index: int) -> TreeManagerContainer:
    container_dict = get_obj(local, "tree_manager_containers")
    lock = get_obj(local, "tree_manager_locks")[device_index]

    with lock:
        if device_index not in container_dict:
            container_dict[device_index] = TreeManagerContainer(device_index)

        return container_dict[device_index]


def get_manager(
    device_index: int, create_if_none_exists: bool = True
) -> Optional[CUDAGraphTreeManager]:
    if create_if_none_exists:
        return get_container(device_index).get_tree_manager()
    return get_container(device_index).tree_manager


def cudagraphify_impl(
    model: ModelType,
    inputs: list[InputType],
    static_input_idxs: Sequence[int],
    *args: Any,
    **kwargs: Any,
) -> ModelType:
    fn_cache: dict[tuple[int, ...], Callable[..., Any]] = {}

    # Detect int inputs: we need to index on these
    int_key = [i for i, v in enumerate(inputs) if isinstance(v, int)]
    get_ints: Any = operator.itemgetter(*int_key) if int_key else lambda _: None

    has_warn = False

    del inputs

    def deferred_cudagraphify(inputs: list[InputType]) -> OutputType:
        nonlocal has_warn

        int_key = get_ints(inputs)
        fn = fn_cache.get(int_key)
        if fn is not None:
            return fn(inputs)

        if int_key is None:
            log.info("recording cudagraph tree for graph without symints")
        else:
            log.info("recording cudagraph tree for symint key %s", int_key)

        if not has_warn:
            has_warn = maybe_warning_due_to_dynamic_shape(fn_cache, int_key)

        # first get indices we need to check to align, then update our static inputs,
        # and finally copy
        check_input_idxs = get_input_idxs_to_check(inputs, static_input_idxs)
        new_static_input_idxs = remove_unaligned_input_idxs(inputs, static_input_idxs)
        copy_misaligned_inputs(inputs, check_input_idxs)

        fn, out = cudagraphify(model, inputs, new_static_input_idxs, *args, **kwargs)
        fn = align_inputs_from_check_idxs(fn, inputs_to_check=check_input_idxs)
        fn_cache[int_key] = fn

        return out

    return deferred_cudagraphify


@contextlib.contextmanager
def dynamo_timed_cudagraph(
    name: str,
    compile_id: Optional[CompileId],
    mode: Optional[CompilationMode],
) -> Generator[Any, None, None]:
    """
    Makes usages of dynamo_timed in this file less verbose. NOTE: This CM sums
    all durations into a single column in the dynamo_compile table. Use only if
    you consider the timed region to be part of the runtime overhead associated
    with the compiler.
    """
    with dynamo_timed(
        name,
        log_pt2_compile_event=True,
        compile_id=compile_id,
        is_backward=mode == CompilationMode.BACKWARD,
<<<<<<< HEAD
        dynamo_compile_runtime_column_us="runtime_cudagraphify_time_us"
        if dynamo_compile
        else None,
=======
        dynamo_compile_column_us="runtime_cudagraphify_time_us",
>>>>>>> 119f64d0
    ):
        yield


def cudagraphify(
    model: ModelType,
    inputs: list[InputType],
    static_input_idxs: Sequence[int] = (),
    *,
    device_index: int,
    is_backward: bool,
    is_inference: bool,
    stack_traces: Optional[StackTraces] = None,
    constants: tuple[torch.Tensor, ...] = (),
    placeholders: tuple[PlaceholderInfo, ...] = (),
    mutated_input_idxs: tuple[int, ...] = (),
    compile_id: Optional[CompileId] = None,
) -> tuple[ModelType, OutputType]:
    assert not (is_backward and is_inference)
    mode = (
        CompilationMode.BACKWARD
        if is_backward
        else (CompilationMode.INFERENCE if is_inference else CompilationMode.FORWARD)
    )

    with dynamo_timed_cudagraph("cudagraphify.get_container", compile_id, mode):
        manager = get_container(device_index).get_tree_manager()

    return manager.add_function(
        model,
        inputs,
        static_input_idxs,
        stack_traces,
        mode,
        constants,
        placeholders,
        mutated_input_idxs,
        compile_id,
    )


class StorageWeakRefWrapper:
    """
    Wrapper around a storage weak ref. Will deallocate it upon expiration if invoked.
    """

    __slots__ = ["ref", "_data_ptr", "extra_ref_check"]

    storage_ref: Optional[StorageWeakRef]

    def __init__(
        self,
        inp: Union[Tensor, UntypedStorage],
        extra_ref_check: Optional[Callable[[], bool]] = None,
    ) -> None:
        """
        extra_ref_check is an additional check we need to run to check if the
        weak ref has expired. in checking storage use count we assume extra_ref_check
        will hold an additional reference to the storage.
        """
        if isinstance(inp, Tensor):
            stor = inp.untyped_storage()
        else:
            assert isinstance(inp, UntypedStorage)
            stor = inp
        self.ref = StorageWeakRef(stor)
        self._data_ptr = stor.data_ptr()
        self.extra_ref_check = extra_ref_check

    @classmethod
    def from_weakref_and_data_ptr(
        cls: type[S],
        cdata: Any,
        data_ptr: int,
        extra_ref_check: Optional[Callable[[], bool]] = None,
    ) -> StorageWeakRefWrapper:
        instance = cls.__new__(cls)
        instance._data_ptr = data_ptr
        instance.ref = StorageWeakRef.from_weakref(cdata)
        instance.extra_ref_check = extra_ref_check
        return instance

    def __call__(self) -> Optional[StorageWeakRefPointer]:
        if self.expired():
            return None

        return self.ref.cdata

    def swap_weakref(self, cdata: Any) -> None:
        self.ref.__del__()
        self.ref.cdata = cdata

    def data_ptr(self) -> int:
        "NB: returns the data ptr even if the storage has expired"
        return self._data_ptr

    def remove_extra_reference(self) -> None:
        self.extra_ref_check = None

    def expired(self) -> bool:
        if self.extra_ref_check is not None and not self.extra_ref_check():
            return False

        # if extra_ref_check is not None we expect an additional reference
        stor_count = torch._C._storage_Use_Count(self.ref.cdata)
        return (stor_count - (self.extra_ref_check is not None)) == 0

    def __repr__(self) -> str:
        if self.ref is None or self.ref.expired():
            return f"StorageWeakRefWrapper to {self.data_ptr()}; dead"
        else:
            return f"StorageWeakRefWrapper to {self.data_ptr()}; alive"


def is_live(weak_ref: Optional[StorageWeakRefWrapper]) -> bool:
    return maybe_deref(weak_ref) is not None


def maybe_deref(
    weak_ref: Optional[StorageWeakRefWrapper],
) -> Optional[tuple[StorageWeakRefPointer, int]]:
    if weak_ref is None:
        return None
    r = weak_ref()
    if r is None:
        return None
    # NB: r.data_ptr() does not necessarily equal weak_ref.data_ptr()
    return r, weak_ref.data_ptr()


@contextlib.contextmanager
def _use_cuda_memory_pool_manager(
    device: int, mem_pool: tuple[int, int], stream: torch.cuda.Stream
) -> Generator[None, None, None]:
    """
    Context manager to use cuda graph pool for new allocations. If you use this manager
    all cudagraph tensors in use should be reflected in the allocator or they will be overwritten.
    existing_graph should already have been used in a capture, and the mem_pool must already exist,
    because this manager will not preserve a reference to the pool which keeps it alive.
    """
    torch.cuda.synchronize()
    stream.wait_stream(torch.cuda.current_stream())

    with torch.cuda.stream(stream), torch.device(device):
        torch._C._cuda_beginAllocateCurrentStreamToPool(device, mem_pool)
        try:
            yield
        finally:
            torch._C._cuda_endAllocateCurrentStreamToPool(device, mem_pool)
            torch._C._cuda_releasePool(device, mem_pool)

    torch.cuda.current_stream().wait_stream(stream)


def map_to_ref(t: Optional[Tensor]) -> Optional[StorageWeakRefWrapper]:
    if not isinstance(t, torch.Tensor):
        assert t is None
        return None
    return StorageWeakRefWrapper(t)


# A path index of (depth, offset) indices into a graph that is `depth`` number of nodes from the root
# at graph output offset
PathOutputIndex = tuple[int, int]

# For each node in the path, for each output, is the output alive
PathLiveness = list[list[bool]]

StackTraces = list[Optional[str]]


class CUDAWarmupNode:
    """
    Simplified Wrapper around A CUDA Model that wraps outputs in storage refs and exposes
    apis to get the live storages in the current chain of warmup.

    A CUDAWarmupNode may have either CUDAGraphNode or CUDAWarmupNode as a parent, but may only have
    CUDAWarmupNode as children, because we cannot record or execute with tensors which do not have stable
    memory addresses.

    CUDAWarmupNode and CUDAGraphNode have a number of differences that make it easier to use separate classes.
    - Much of the CUDAGraphNode logic & initialization is based on the tensor properties of first recording. In the
    first instance of warmup, these are not finalized yet.
    - All Inputs to the RecordedFunction must be copied over to the cuda graph memory pool, this is unnecessary in warmup.
    - CUDAWarmup is only used once and so does not need to optimize as much bookkeeping. It is much simpler.

    NB: this class and CUDAGraphNode need to expose `path_live_weakrefs`, `all_outputs_are_dead`, and
    `self.outputs_weakrefs`, `stack_traces`, and `tensor_weakrefs` for compatibility.
    """

    def __init__(
        self,
        wrapped_function: WrappedFunction,
        parent: Optional[Union[CUDAGraphNode, CUDAWarmupNode]],
        cuda_graphs_pool: tuple[int, int],
        existing_cuda_graph: Optional[torch.cuda.CUDAGraph],
        device_index: int,
        stack_traces: Optional[StackTraces],
        stream: torch.cuda.Stream,
        already_warm: bool,
        id: GraphID,
    ) -> None:
        self.wrapped_function = wrapped_function
        self.parent: Optional[Union[CUDAGraphNode, CUDAWarmupNode]] = parent
        self.cuda_graphs_pool = cuda_graphs_pool
        self.outputs_weakrefs: list[Optional[StorageWeakRefWrapper]] = []
        self.tensor_weakrefs: list[Optional[TensorWeakRef]] = []
        self.existing_cuda_graph = existing_cuda_graph
        self.has_run = False
        self.device_index = device_index
        self.stack_traces = stack_traces
        self.stream = stream
        self.already_warm = already_warm
        self.id = id

    def run(self, new_inputs: Any) -> OutputType:
        assert not self.has_run, "Wrapped function should never be run twice"

        # See: output_is_alias_of_persistent_static_inputs below. We should only be returning freshly created
        # storages in path_live_weakrefs.
        existing_path_data_ptrs = OrderedSet(
            [t.data_ptr() for t in self.path_live_weakrefs() if t()]
        )

        def get_non_cudagraph_inps() -> list[weakref.ReferenceType[UntypedStorage]]:
            non_cudagraph_inps = [
                weakref.ref(t.untyped_storage())
                for t in itertools.chain(new_inputs, self.wrapped_function.constants)
                if isinstance(t, torch.Tensor)
                and t.untyped_storage().data_ptr() not in existing_path_data_ptrs
            ]
            return non_cudagraph_inps

        non_cudagraph_inps_storages = get_non_cudagraph_inps()

        if config.triton.slow_path_cudagraph_asserts and not self.already_warm:
            refs = list(self.path_live_weakrefs())
            check_memory_pool(self.device_index, self.cuda_graphs_pool, refs)

        with (
            torch.cuda.device(self.device_index),
            disable_conv_cache_emptying(),
            clear_cublas_manager(),
            _use_cuda_memory_pool_manager(
                self.device_index, self.cuda_graphs_pool, self.stream
            ),
            get_history_recording(),
        ):
            out = self.wrapped_function.model(new_inputs)

        # We need to know which outputs are allocated within the cudagraph pool
        # so that we can deallocate them at the beginning of the next cudagraph step,
        # and set their access to error.
        # We use a weakref to the inputs storage, in case a block which was previously
        # allocated to the general caching allocator pool gets reallocated to a private pool.

        non_cudagraph_inps_storage_ptrs = OrderedSet[Any]()
        for storage in non_cudagraph_inps_storages:
            s = storage()
            if s is not None:
                non_cudagraph_inps_storage_ptrs.add(s._cdata)

        assert len(new_inputs) == 0

        # sdpa returns cpu tensors when not recording cuda graph
        def add_ref(o: Any) -> bool:
            return (
                isinstance(o, torch.Tensor)
                and o.is_cuda
                and o.untyped_storage()._cdata not in non_cudagraph_inps_storage_ptrs
                and o.untyped_storage().data_ptr() != 0
            )

        self.outputs_weakrefs.extend(
            [map_to_ref(o) if add_ref(o) else None for o in out]
        )
        self.tensor_weakrefs.extend(
            [TensorWeakRef(o) if add_ref(o) else None for o in out]
        )

        if config.triton.slow_path_cudagraph_asserts and not self.already_warm:
            out_refs = list(self.path_live_weakrefs())
            check_memory_pool(self.device_index, self.cuda_graphs_pool, out_refs)

        return out

    @property
    def _path_from_root(
        self,
    ) -> Generator[Union[CUDAGraphNode, CUDAWarmupNode], None, None]:
        nodes = []
        node: Union[CUDAGraphNode, CUDAWarmupNode] = self
        while node:
            nodes.append(node)
            node = node.parent  # type: ignore[assignment]

        yield from reversed(nodes)

    def path_live_weakrefs(self) -> Iterator[StorageWeakRefWrapper]:
        "Returns all live storages weakrefs that created by nodes in this path"
        for node in self._path_from_root:
            for output in node.outputs_weakrefs:
                if is_live(output):
                    yield output  # type: ignore[misc]

    def all_outputs_are_dead(self) -> bool:
        return not list(self.path_live_weakrefs())

    def _is_cuda_graph_recorded_tensor(self, t: torch.Tensor) -> bool:
        for storage_weak_ref in self.path_live_weakrefs():
            if t.untyped_storage().data_ptr() == storage_weak_ref.data_ptr():
                return True
        return False


# Aliases for List that say what the indices denote
InputList = list  # input indexes
OutputList = list  # output indexes
LevelList = list  # levels (distance from root of tree)


class OutputAliasInfo:
    pass


class _UnaliasedStorage(OutputAliasInfo):
    "Singleton to mark that the graph output constructs a new alias or is None"


UnaliasedStorage = _UnaliasedStorage()


class AliasesPriorGraphOutput(OutputAliasInfo):
    "Marks that the graph output aliases an output of a prior graph"

    __slots__ = ["index"]

    index: PathOutputIndex

    def __init__(self, index: PathOutputIndex) -> None:
        assert isinstance(index, tuple)
        self.index = index


class AliasesNewOutput(OutputAliasInfo):
    "Marks that the graph output aliases an index in the new, returned outputs"

    __slots__ = ["index"]

    index: int

    def __init__(self, index: int) -> None:
        assert isinstance(index, int)
        self.index = index


class CUDAGraphNode:
    """
    A single recording of a function into a CUDA Graph. Recordings of CUDA Graphs share a single memory pool
    and are structured into a tree, where there is a single recording that can precede it (parent) and multiple
    subsequent recordings that may follow (children). A node will have no parent if it is the first recording
    in a tree; i.e., when it is first recorded, there are no live tensors from a previous recording which
    would force a dependency.

    On first recording, all of the live tensors in the current CUDA Graph Node path will be
    reflected in the corresponding private pool. On subsequent executions, the caching allocator
    is unaffected when the graph is replayed.

    In order to support recording a subsequent cuda graph recording after execution of this graph,
    we checkpoint the state of the memory pool so that it may later be resumed.

    WrappedFunction should have already been warmed up prior to invocation.

    See [setCheckpointPoolState] for further explanation, as well as
    https://user-images.githubusercontent.com/13564/222815509-374f3400-f83d-4f7d-8fa6-4a092b3250bb.png
    """

    def __init__(
        self,
        wrapped_function: WrappedFunction,
        id: GraphID,
        parent: Optional[CUDAGraphNode],
        inputs: list[InputType],
        cuda_graphs_pool: tuple[int, int],
        device_index: int,
        stack_traces: Optional[StackTraces],
        stream: torch.cuda.Stream,
        mode: Optional[CompilationMode],
        compile_id: Optional[CompileId],
    ) -> None:
        assert isinstance(inputs, (list, tuple))

        self.wrapped_function = wrapped_function
        self.id = id
        self.device = device_index
        self.stack_traces = stack_traces
        self.stream = stream

        # Enable re-record a cudagraph when static tensor address changed.
        # if not we should error when it changed.
        self.rerecord_if_static_inputs_change = (
            torch._dynamo.config.inline_inbuilt_nn_modules
            or torch._inductor.config.triton.cudagraph_support_input_mutation
        )

        # if this is a root parent will be None. use weakref to prevent reference cycle
        self._parent = weakref.ref(parent) if parent is not None else None
        # reference to the shared memory pool for the entire cuda graphs tree
        self.cuda_graphs_pool = cuda_graphs_pool

        # A single wrapped function may be recorded multiple times if memory patterns or
        # invariants change from one execution to the next
        self.children: dict[FunctionID, list[CUDAGraphNode]] = defaultdict(list)

        # StorageWeakRef maintains whether the Storage C++ object remains allocated,
        # not whether the corresponding memory has been deallocated. In order
        # to use them to track memory deallocations we must maintain a single StorageWeakRef
        # for all Storages that reference that memory (even if we are constructing Storages
        # that do not have a deallocator function). We maintain one single storage_cache
        # as we execute any tree path. When we retrieve a storage from the cache we
        # check that it is still alive, and we hash based on observed recording data ptr
        # and storage cdata.

        # we preserve a single reference to executed outputs that is then referenced
        # in children to avoid children having to chase parent pointers in the hot path
        # DO NOT reassign output_weakrefs, only call `clear()`
        # Path is a series of nodes from root to the current node
        self.outputs_weakrefs: OutputList[Optional[StorageWeakRefWrapper]] = []
        self.path_weakrefs: LevelList[OutputList[Optional[StorageWeakRefWrapper]]] = [
            node.outputs_weakrefs for node in self._path_from_root
        ]
        self.path_stacktraces: LevelList[Optional[StackTraces]] = [
            node.stack_traces for node in self._path_from_root
        ]
        self.tensor_weakrefs: OutputList[Optional[TensorWeakRef]] = []

        # tensors which are outputs of previous graphs in the tree
        self.cudagraph_managed_idxs: list[int] = [
            idx
            for idx, t in enumerate(inputs)
            if isinstance(t, torch.Tensor) and self._is_cuda_graph_recorded_tensor(t)
        ]

        # (depth, offset) of live tensors which are alias of previous graph outputs
        self.live_cudagraph_managed_path_refs: InputList[Optional[PathOutputIndex]] = [
            (
                self._is_alias_of_live_recorded_tensor(t)
                if isinstance(t, torch.Tensor)
                else None
            )
            for t in inputs
        ]

        # when replay, preserve the liveness of an input if it AliasesPriorGraphOutput
        # and also aliases an output of the current CUDAGraphNode
        self.preserved_aliased_inputs: InputList[bool] = [False] * len(inputs)

        self.static_input_idxs: list[int] = list(
            OrderedSet(wrapped_function.static_input_idxs)
            | OrderedSet(self.cudagraph_managed_idxs)
        )

        self.non_static_input_idx: LevelList[int] = [
            i for i in range(len(inputs)) if i not in self.static_input_idxs
        ]

        counters["inductor"]["cudagraph_recorded_non_static_inputs"] += len(
            self.non_static_input_idx
        )

        self.non_managed_static_input_idxs: LevelList[int] = [
            i
            for i in wrapped_function.static_input_idxs
            if i not in self.cudagraph_managed_idxs
        ]

        def maybe_get_static_data_ptr(
            idx: int,
            inputs: list[InputType],
            static_input_idxs: list[int],
        ) -> Optional[int]:
            inp = inputs[idx]
            if isinstance(inp, torch.Tensor) and idx in static_input_idxs:
                return inp.data_ptr()
            return None

        self.static_input_data_ptrs: InputList[Optional[int]] = [
            maybe_get_static_data_ptr(i, inputs, self.static_input_idxs)
            for i in range(len(inputs))
        ]

        # When we checkpoint, and free generations, we will be manually freeing the outputs
        # of CUDAGraphNodes. We should not be freeing parameters, not do we need to account for
        # their liveness (they are static), so we need to compute which outputs are aliases of
        # parameters. Some static inputs are saved tensors from the forward that die in the backward.
        # Their locations are static but lifetimes are not. We only include the persistent static
        # data ptrs below because the non persistent data ptrs may be outputs of this record and
        # fresh allocations.

        # precompute expanded dims to avoid computing in the hot path
        self.expanded_dims: list[list[int]] = [
            get_expanded_dims(x)
            if isinstance(x, torch.Tensor) and idx not in self.static_input_idxs
            else []
            for idx, x in enumerate(inputs)
        ]

        # For each node in path, which outputs were observed to be live
        # before invoking graph recording, and after graph recording
        self.recorded_liveness_before_graph: LevelList[OutputList[bool]] = []
        self.recorded_liveness_after_graph: LevelList[OutputList[bool]] = []

        # List of Tuples of (depth, output_index) that index into node at depth
        # number of nodes from root and output_index of outputs. Will index into
        # path_weakrefs.
        self.expected_dead_indices_before_graph: list[PathOutputIndex] = []
        self.expected_dead_indices_after_graph: list[PathOutputIndex] = []

        # all live indices after graph recording
        self.live_indices_after_graph: list[PathOutputIndex] = []

        if self.parent is not None:
            previous_liveness = self.parent.recorded_liveness_after_graph
            curr_liveness = self._get_liveness(self.path_weakrefs)

            different_indices = self._get_different_indices(
                previous_liveness, curr_liveness
            )

            self.recorded_liveness_before_graph = curr_liveness
            self.expected_dead_indices_before_graph = different_indices

        rng_states = [inp for inp in inputs if isinstance(inp, torch.Generator)]
        recording_inputs = self._allocate_and_copy_recording_inputs(inputs)
        # recording inputs will copy over memory, so we can free non recording inputs
        inputs.clear()
        del inputs

        # graph used for recording model invocation
        self.graph: Optional[torch.cuda.CUDAGraph] = torch.cuda.CUDAGraph()

        # TODO: register_generator_state should potentially take explicit device
        with torch.cuda.device(self.device):
            for rng_state in rng_states:
                self.graph.register_generator_state(rng_state)

        # we allocate non-static inputs within the same memory pool as the CUDAGraph
        # which we will record the model with. For memory efficiency, it is important
        # to reclaim the input memory when the inputs are no longer live. To accomplish this,
        # we reconstruct tensors at the correct data pointers of our inputs which are
        # non owning and do not prevent deallocation. On subsequent executions, input values
        # will be copied over to these tensors.
        self.reconstructed_inputs: list[InputType] = [
            self._reconstruct_from_tensor_metadata(self._tensor_metadata(x))
            if isinstance(x, torch.Tensor)
            else x
            for x in recording_inputs
        ]

        # DO THE RECORDING!!!
        # We record the CUDA graph in the constructor of CUDAGraphNode, which
        # gives you what the CPU side compute of the function would do.  We
        # don't throw the recording outputs away: their memory is
        # correctly accounted for in the CUDAGraphs caching allocator.  This
        # means on the very FIRST run of the CUDA graph node, we can directly
        # do more recording, because we have a valid caching allocator state.
        # NB: This relies on run() being called immediately after the
        # constructor, otherwise this optimization would not be valid.

        # initialized below in _record

        self.checkpointed_caching_state: Optional[AllocatorState] = None

        # Output Storage Alias information, can be:
        # - A new, unaliased storage, or the output is None
        # - An alias of an output of a prior graph
        # - An alias of an output already created in the reconstructed outputs
        # This is None if the output in question is an int
        self.output_storage_alias: OutputList[Optional[OutputAliasInfo]] = []

        # is the output Storage unaliased in subsequent outputs, of all subsequent paths
        # if it is, we cached the output tensor and adjust storage liveness tracking to also
        # check if the output tensor does not have an additional python reference.
        # If a descendent node discovers it has an alias of a prior output, then the output
        # will no longer be cached in the ancestor.
        # The large majority of tensors are unaliased, and preserving aliased output tensors would add
        # significant additional complexity with marginal gains
        # The cached tensor outputs are added on the first execution, and cleared whenever we need
        # to do subsequent recording
        self.unaliased_in_all_paths: OutputList[bool] = []
        self.cached_tensor_outputs: OutputList[Optional[Tensor]] = []

        # if an output aliases a static, persistent input then the corresponding Tensor will
        # be set here. These are different than cached tensors, because they are tensors that
        # are aliases of parameters that are always live.
        self.static_output_tensors: OutputList[Optional[Tensor]] = []

        # Cleared after recording
        with dynamo_timed_cudagraph("CUDAGraphNode.record", compile_id, mode):
            self.recording_outputs: Optional[OutputType] = self._record(
                wrapped_function.model, recording_inputs
            )
        self.outputs_metadata: OutputList[Union[dict[str, Any], int, None]] = []

        # As with inputs, we do not want to keep the outputs permanently alive because that would prevent
        # their memory being reclaimed in subsequent cuda graph recordings. We record the tensor metadata
        # needed to reconstruct instead.
        assert self.recording_outputs is not None
        for out in self.recording_outputs:
            if isinstance(out, torch.Tensor):
                self.outputs_metadata.append(
                    self._tensor_metadata(out, ignore_storage_offset=False)
                )
            else:
                assert isinstance(out, (int, type(None))), type(out)
                self.outputs_metadata.append(out)

        self.graph.replay()

    def _copy_inputs_and_remove_from_src(
        self, dsts: list[InputType], srcs: list[InputType]
    ) -> None:
        dst_tensors = []
        src_tensors = []
        for idx in self.non_static_input_idx:
            if not isinstance(srcs[idx], torch.Tensor):
                continue
            expanded_dims = self.expanded_dims[idx]
            dst_tensors.append(index_expanded_dims(dsts[idx], expanded_dims))  # type: ignore[arg-type]
            src_tensors.append(index_expanded_dims(srcs[idx], expanded_dims))  # type: ignore[arg-type]
            srcs[idx] = None  # type: ignore[call-overload]
        # Fails on empty lists
        if dst_tensors:
            torch._foreach_copy_(dst_tensors, src_tensors)

    def check_static_inputs_are_stable(self, new_inputs: list[InputType]) -> None:
        # avoid checking managed tensor static points since we already checked those in check_invariants
        if (
            not self.rerecord_if_static_inputs_change
            and not torch._C._tensors_data_ptrs_at_indices_equal(
                new_inputs,  # type: ignore[arg-type]
                self.static_input_data_ptrs,
                self.non_managed_static_input_idxs,
            )
        ):
            # this should error
            error_msg = log_data_ptr_mismatch(
                self.wrapped_function.placeholders,
                new_inputs,
                self.static_input_data_ptrs,
                self.non_managed_static_input_idxs,
                CheckInvariantStatus.StaticInputIdxMismatch,
            )
            torch._check(False, lambda: error_msg)

    def run_first_inputs(self, new_inputs: list[InputType]) -> OutputType:
        if config.triton.fast_path_cudagraph_asserts:
            self.debug_check_invariants_before_invocation()

        # graph is already invoked in the __init__
        # inputs are copied over in _allocate_recording_inputs and subsequently cleared
        assert len(new_inputs) == 0
        outputs = self.recording_outputs
        self.recording_outputs = None
        assert outputs is not None
        return outputs

    def run(self, new_inputs: list[InputType]) -> OutputType:
        self.check_static_inputs_are_stable(new_inputs)

        self._copy_inputs_and_remove_from_src(self.reconstructed_inputs, new_inputs)

        self.run_graph()

        outputs = self.reconstruct_outputs()
        new_inputs.clear()

        if config.triton.fast_path_cudagraph_asserts:
            self.debug_check_invariants_after_invocation()

        if config.triton.force_cudagraph_sync:
            torch.cuda.synchronize()

        # Reset this to run the check in the future
        self.static_inputs_stable = False

        return outputs

    def reconstruct_outputs(self) -> OutputType:
        "Reconstruct output tensors according to their saved metadata and alias information"

        # Cached tensors will not yet be set on the first execution
        # They are also cleared in checkpointing, so if we checkpoint this node
        # and then execute it again we will need to repopulate cached tensors
        if not self.cached_tensor_outputs:
            self._initialize_cached_tensors()

        outputs: OutputType = []

        for i, (storage_info, metadata) in enumerate(
            zip(self.output_storage_alias, self.outputs_metadata)
        ):
            if not isinstance(metadata, dict):  # tensor metadata
                assert isinstance(metadata, (int, type(None)))
                outputs.append(metadata)
                continue

            cached_t = self.cached_tensor_outputs[i]
            if cached_t is not None:
                # this output represents a fresh allocated tensor.
                # We return the same TensorImpl from run to run to avoid overhead.
                # autograd.Function will reset the Autograd meta of output tensors
                # as part of aot_autograd, but _backward_hooks are stored on tensors separately,
                # so we need to manually reset hooks.
                if cached_t._backward_hooks is not None:
                    cached_t._backward_hooks = None

                # No need to update weakrefs, already correctly initialized
                outputs.append(cached_t)
                continue

            static_t = self.static_output_tensors[i]
            if static_t is not None:
                assert self.outputs_weakrefs[i] is None
                outputs.append(static_t)
                continue

            storage = self.prepare_alias_info_for_tensor_construction(
                storage_info, metadata
            )

            if isinstance(storage, UntypedStorage) or storage is None:
                out = self._reconstruct_from_tensor_metadata(metadata, storage)
            else:
                assert isinstance(storage, int)
                out = self._reconstruct_from_tensor_metadata(
                    metadata, cast(torch.Tensor, outputs[storage]).untyped_storage()
                )

            outputs.append(out)
            w = self.outputs_weakrefs[i]
            assert w is not None
            w.swap_weakref(out.untyped_storage()._weak_ref())

        return outputs

    def prepare_alias_info_for_tensor_construction(
        self,
        out_alias_info: Optional[OutputAliasInfo],
        metadata: Union[dict[str, Any], int, None],
    ) -> Union[UntypedStorage, None, int]:
        if (
            isinstance(metadata, (int, type(None)))
            or out_alias_info is UnaliasedStorage
        ):
            return None

        if isinstance(out_alias_info, AliasesPriorGraphOutput):
            depth, existing_output_index = out_alias_info.index
            ref = self.path_weakrefs[depth][existing_output_index]
            assert ref is not None
            return torch.UntypedStorage._new_with_weak_ptr(ref())

        assert isinstance(out_alias_info, AliasesNewOutput)
        return out_alias_info.index

    def prepare_storages_for_construction(
        self,
    ) -> list[Union[UntypedStorage, None, int]]:
        output_storages = []
        for output_storage_alias, metadata in zip(
            self.output_storage_alias, self.outputs_metadata
        ):
            output_storages.append(
                self.prepare_alias_info_for_tensor_construction(
                    output_storage_alias, metadata
                )
            )

        return output_storages

    def run_graph(self) -> None:
        assert self.graph is not None
        self.graph.replay()

    def all_outputs_are_dead(self) -> bool:
        "All outputs of the path from this node to its root are dead"
        for depth, output_index in self.live_indices_after_graph:
            if is_live(self.path_weakrefs[depth][output_index]):
                return False
        return True

    def _record(self, model: ModelType, inputs: list[InputType]) -> OutputType:
        "Record the model"

        def static_input_iter() -> Generator[torch.Tensor, None, None]:
            for i in self.wrapped_function.static_input_idxs:
                _inp = inputs[i]
                if isinstance(
                    _inp, torch.Tensor
                ) and not self._is_cuda_graph_recorded_tensor(_inp):
                    yield _inp

        # see: output_is_alias_of_persistent_static_inputs above
        static_input_persistent_storage_ptrs: dict[int, StorageWeakRefWrapper] = {
            inp.untyped_storage().data_ptr(): StorageWeakRefWrapper(inp)
            for inp in itertools.chain(
                static_input_iter(), self.wrapped_function.constants
            )
        }

        if config.triton.slow_path_cudagraph_asserts:
            # need to use parent live weakrefs because live_indices isnt set yet
            memory = (
                [] if self.parent is None else list(self.parent.path_live_weakrefs())
            )
            memory += [
                StorageWeakRefWrapper(elem)
                for i, elem in enumerate(inputs)
                if isinstance(elem, torch.Tensor)
                and i not in self.wrapped_function.static_input_idxs
                and elem.untyped_storage().data_ptr() != 0
            ]
            check_memory_pool(self.device, self.cuda_graphs_pool, memory)

        with (
            preserve_rng_state(),
            torch.cuda.device(self.device),
            clear_cublas_manager(),
            torch.cuda.graph(
                self.graph,
                stream=self.stream,
                pool=self.cuda_graphs_pool,
                capture_error_mode="thread_local",
            ),
            get_history_recording(),
        ):
            static_outputs = model(inputs)

        # running model should reclaim memory
        assert len(inputs) == 0

        if not isinstance(static_outputs, (list, tuple)):
            static_outputs = (static_outputs,)

        self._add_first_outputs(static_outputs, static_input_persistent_storage_ptrs)

        return static_outputs

    def _add_first_outputs(
        self,
        outputs: OutputType,
        static_input_persistent_storage_ptrs: dict[int, StorageWeakRefWrapper],
    ) -> None:
        "Add the outputs from the first invocation of the node and set up metadata"

        # getting liveness before we have added the outputs to path, so the length
        # of the two lists is equal
        prev_liveness = self.recorded_liveness_before_graph
        curr_liveness = self._get_liveness(self.path_weakrefs)

        delta = self._get_different_indices(prev_liveness, curr_liveness)
        self.expected_dead_indices_after_graph = delta

        assert len(self.outputs_weakrefs) == 0
        # index from data pointer to index in outputs
        output_new_storages_index: dict[StorageDataPtr, int] = {}

        self.unaliased_in_all_paths = [False for _ in range(len(outputs))]
        self.static_output_tensors = [None for _ in range(len(outputs))]

        for i, o in enumerate(outputs):
            if o is None or not isinstance(o, torch.Tensor):
                self.output_storage_alias.append(UnaliasedStorage)
                continue

            (
                torch._check(
                    o.is_cuda or o.untyped_storage().data_ptr() == 0,
                    lambda: (
                        "Expected all cuda outputs in cuda graph recording. Non cuda output "
                        f"from {self.stack_traces[i] if self.stack_traces else '(unknown)'}"
                    ),
                ),
            )

            ref = static_input_persistent_storage_ptrs.get(
                o.untyped_storage().data_ptr(), None
            )
            # also treat empty storages as static outputs because we do not need to manage their lifetime
            # and they should not participate in checkpointing
            is_empty_storage = o.untyped_storage().data_ptr() == 0
            if (ref and ref() is not None) or is_empty_storage:
                self.output_storage_alias.append(None)
                self.static_output_tensors[i] = o
                continue

            path_ref = self._is_alias_of_live_recorded_tensor(o)
            if path_ref is not None:
                self._mark_prior_graph_output_as_aliased(path_ref)

                for idx, inp_path_ref in enumerate(
                    self.live_cudagraph_managed_path_refs
                ):
                    if path_ref == inp_path_ref:
                        self.preserved_aliased_inputs[idx] = True
                self.output_storage_alias.append(AliasesPriorGraphOutput(path_ref))
                continue

            if o.untyped_storage().data_ptr() in output_new_storages_index:
                index = output_new_storages_index[o.untyped_storage().data_ptr()]
                self.unaliased_in_all_paths[index] = False
                self.output_storage_alias.append(AliasesNewOutput(index))
                continue

            output_new_storages_index[o.untyped_storage().data_ptr()] = i
            self.output_storage_alias.append(UnaliasedStorage)
            self.unaliased_in_all_paths[i] = True

        if self.stack_traces is None:
            self.stack_traces = [None for _ in range(len(outputs))]
        else:
            assert len(self.stack_traces) == len(outputs), (
                "Wrong number of stack traces passed in"
            )

        assert not self.outputs_weakrefs
        for out, static_output_tensor in zip(outputs, self.static_output_tensors):
            if not isinstance(out, torch.Tensor) or static_output_tensor is not None:
                self.outputs_weakrefs.append(None)
                self.tensor_weakrefs.append(None)
            else:
                self.outputs_weakrefs.append(StorageWeakRefWrapper(out))
                self.tensor_weakrefs.append(TensorWeakRef(out))

        self.recorded_liveness_after_graph = self._get_liveness(self.path_weakrefs)
        self.checkpointed_caching_state = torch._C._cuda_getCheckpointState(
            self.device, self.cuda_graphs_pool
        )

        # now, get liveness with outputs added
        for depth in range(len(self.path_weakrefs)):
            for output_index in range(len(self.path_weakrefs[depth])):
                if is_live(self.path_weakrefs[depth][output_index]):
                    self.live_indices_after_graph.append((depth, output_index))

        self.debug_check_invariants_after_invocation()
        if config.triton.slow_path_cudagraph_asserts:
            check_memory_pool(
                self.device, self.cuda_graphs_pool, list(self.path_live_weakrefs())
            )

    def _mark_prior_graph_output_as_aliased(self, index: PathOutputIndex) -> None:
        "Remove a graph output from the unaliased, cached tensors in an ancestor node"
        depth, output_index = index
        node = list(self._path_from_root)[depth]
        node.unaliased_in_all_paths[output_index] = False
        x = self.path_weakrefs[depth][output_index]
        assert x is not None
        x.remove_extra_reference()

    def _initialize_cached_tensors(self) -> None:
        # we should not be clearing output_weakrefs, and they should be set in the first
        # record run
        assert len(self.outputs_weakrefs) == len(self.outputs_metadata)

        for i, (storage_info, metadata, make_cached) in enumerate(
            zip(
                self.output_storage_alias,
                self.outputs_metadata,
                self.unaliased_in_all_paths,
            )
        ):
            if not make_cached:
                self.cached_tensor_outputs.append(None)
                continue

            assert storage_info is UnaliasedStorage
            assert isinstance(metadata, dict)
            s = self.create_storage(metadata)
            out = self._reconstruct_from_tensor_metadata(metadata, storage=s)  # type: ignore[arg-type]

            # XXX: let autograd know that there will be an additional reference to the tensor
            # that can be ignored when deciding whether to do gradient buffer inplacing.
            # Otherwise, inplacing could differ between tracing and subsequent execution.
            # For some models we tested this led to inputs no longer being in cudagraph pools,
            # leading to spurious re-recordings.
            # It also tells AMP cache that even though the tensor impls cannot be cached
            # in dtype conversions.

            torch._C._add_cached_tensor(out)

            self_ref = weakref.ref(self)

            # one reference in our array, and calling sys.getrefcount bumps the refcount by one
            def check_refcount(i: int) -> bool:
                self_loc = self_ref()
                if self_loc is None:
                    return False
                return self_loc.get_output_refcount(i) == 2

            check = functools.partial(check_refcount, i=i)

            self.outputs_weakrefs[i] = StorageWeakRefWrapper(out, extra_ref_check=check)
            self.cached_tensor_outputs.append(out)

    def get_output_refcount(self, index: int) -> int:
        return sys.getrefcount(self.cached_tensor_outputs[index])

    @property
    def parent(self) -> Optional[CUDAGraphNode]:
        "unwraps the weakref to _parent"
        return self._parent() if self._parent is not None else None

    @property
    def _path_to_root(self) -> Generator[CUDAGraphNode, None, None]:
        "Returns all nodes in the path starting at self and ending at root"
        node = self
        while node:
            yield node
            node = node.parent  # type: ignore[assignment]

    @property
    def _path_from_root(self) -> Generator[CUDAGraphNode, None, None]:
        "Returns all nodes in the path starting at the root and ending at self"
        nodes = reversed(list(self._path_to_root))
        yield from nodes

    def _is_cuda_graph_recorded_tensor(self, t: torch.Tensor) -> bool:
        "Is this tensor an output of a node in this path"
        for output_refs in self.path_weakrefs:
            for storage_weak_ref in output_refs:
                if storage_weak_ref is None:
                    continue
                # don't need to check liveness of storage since the cuda graph managed
                # memory is never released.
                data_ptr = storage_weak_ref.data_ptr()
                if t.untyped_storage().data_ptr() == data_ptr:
                    return True

        return False

    def _is_alias_of_live_recorded_tensor(
        self, t: torch.Tensor
    ) -> Optional[PathOutputIndex]:
        for depth, output_refs in enumerate(self.path_weakrefs):
            for output_index, storage_ref in enumerate(output_refs):
                if (storage_and_ptr := maybe_deref(storage_ref)) is not None:
                    _storage, ptr = storage_and_ptr
                    if ptr == t.untyped_storage().data_ptr():
                        return (depth, output_index)

        return None

    @staticmethod
    def _check_liveness(
        indices: list[PathOutputIndex],
        output_refs: list[list[Optional[StorageWeakRefWrapper]]],
    ) -> bool:
        "Check that all of the indices specified are dead references"
        for depth, output_index in indices:
            w = output_refs[depth][output_index]
            assert w is not None
            if w() is not None:
                return False
        return True

    def add_child(self, function_id: FunctionID, node: CUDAGraphNode) -> None:
        "Adds node as a a child of self"
        self.children[function_id].append(node)

    @staticmethod
    def _get_different_indices(
        prev: list[list[bool]], curr: list[list[bool]]
    ) -> list[PathOutputIndex]:
        "Find indices where the two lists differ."
        dead_indices = []
        assert len(prev) <= len(curr)
        for i, (outputs1, outputs2) in enumerate(zip(prev, curr)):
            assert len(outputs1) == len(outputs2)
            for j, (output1, output2) in enumerate(zip(outputs1, outputs2)):
                if output1 != output2:
                    dead_indices.append((i, j))

        return dead_indices

    @staticmethod
    def _get_liveness(
        weakrefs: list[list[Optional[StorageWeakRefWrapper]]],
    ) -> list[list[bool]]:
        "Maps weakrefs to true if the reference is alive and false otherwise"
        if len(weakrefs) == 0:
            return []

        return [pytree.tree_map(is_live, outputs) for outputs in weakrefs]

    def debug_assert_invariants(
        self, expected_liveness: list[list[bool]], newly_dead: list[PathOutputIndex]
    ) -> None:
        if not config.triton.fast_path_cudagraph_asserts:
            return

        for i, node in enumerate(self._path_from_root):
            assert self.path_weakrefs[i] is node.outputs_weakrefs

        nodes = list(self._path_from_root)

        live_blocks = get_block_addrs(self.cuda_graphs_pool)

        live_storage_data_ptrs = OrderedSet[Any]()
        live_storage_weak_ptrs = OrderedSet[Any]()

        for depth, outputs_liveness in enumerate(expected_liveness):
            for output_idx, output_liveness in enumerate(outputs_liveness):
                # tensor can die early, but it can't be alive when it should be dead
                w = self.path_weakrefs[depth][output_idx]
                if (stor_weak_ptr_and_data_ptr := maybe_deref(w)) is not None:
                    assert output_liveness
                    stor_weak_ptr, stor_data_ptr = stor_weak_ptr_and_data_ptr
                    assert (stor_data_ptr in live_storage_data_ptrs) == (
                        stor_weak_ptr in live_storage_weak_ptrs
                    )
                    live_storage_data_ptrs.add(stor_data_ptr)
                    live_storage_weak_ptrs.add(stor_weak_ptr)

                    is_persistent_alias = (
                        nodes[depth].static_output_tensors[output_idx] is not None
                    )

                    if is_persistent_alias:
                        assert stor_data_ptr not in live_blocks

        for depth, output_index in newly_dead:
            assert not is_live(self.path_weakrefs[depth][output_index])

    def debug_check_invariants_before_invocation(self) -> None:
        self.debug_assert_invariants(
            self.recorded_liveness_before_graph, self.expected_dead_indices_before_graph
        )

    def debug_check_invariants_after_invocation(self) -> None:
        self.debug_assert_invariants(
            self.recorded_liveness_before_graph, self.expected_dead_indices_after_graph
        )

    def data_ptrs_dead_since_invocation(self) -> list[int]:
        """
        Since this node was invoked, return data ptrs of all tensor outputs that have died
        in the current executing tree path.
        """
        curr_liveness = self._get_liveness(self.path_weakrefs)
        _get_different_indices = self._get_different_indices(
            self.recorded_liveness_after_graph, curr_liveness
        )

        path = list(self._path_from_root)
        ptrs_to_deallocate = []
        for depth, output_index in _get_different_indices:
            ptrs_to_deallocate.append(
                path[depth].outputs_metadata[output_index]["data_ptr"]  # type: ignore[index]
            )

        return ptrs_to_deallocate

    def path_live_weakrefs(self) -> Iterator[StorageWeakRefWrapper]:
        for i, j in self.live_indices_after_graph:
            out = self.path_weakrefs[i][j]
            if out is not None and is_live(out):
                yield out

    def remove_node_cached_tensors(self) -> None:
        for t in self.cached_tensor_outputs:
            if t is not None:
                torch._C._remove_cached_tensor(t)
        self.cached_tensor_outputs.clear()

        for i, unaliased in enumerate(self.unaliased_in_all_paths):
            if unaliased:
                n = self.outputs_weakrefs[i]
                assert n is not None
                n.remove_extra_reference()

    def remove_path_cached_tensors(self) -> None:
        for node in self._path_from_root:
            node.remove_node_cached_tensors()

    def clear_path_state(self) -> None:
        "Clear the path state in this current executing node"
        # this doesnt actually do anything right now, leaving it as placeholder

    @staticmethod
    def _tensor_metadata(
        x: torch.Tensor, ignore_storage_offset: bool = True
    ) -> dict[str, Any]:
        assert isinstance(x, torch.Tensor)
        # We ignore the storage offset for inputs, but not for outputs
        # TODO: - should we make the storage resizable ?
        return {
            "nbytes": x.untyped_storage().nbytes(),
            "data_ptr": x.untyped_storage().data_ptr(),
            "size": x.shape,
            "stride": x.stride(),
            "dtype": x.dtype,
            "device": x.device,
            "storage_offset": x.storage_offset() if not ignore_storage_offset else 0,
        }

    def _reconstruct_from_tensor_metadata(
        self, metadata: dict[str, Any], storage: Optional[UntypedStorage] = None
    ) -> Tensor:
        s = self.create_storage(metadata) if storage is None else storage
        return torch._C._construct_CUDA_Tensor_From_Storage_And_Metadata(metadata, s)  # type: ignore[arg-type]

    def create_storage(self, metadata: dict[str, Any]) -> torch.types.Storage:
        return torch._C._construct_storage_from_data_pointer(
            metadata["data_ptr"], metadata["device"], metadata["nbytes"]
        )

    def _allocate_and_copy_recording_inputs(
        self, inputs: list[InputType]
    ) -> list[InputType]:
        """
        Allocate inputs for non static, non cudagraph managed tensors in the memory pool
        and copy over the tensor values.
        """

        torch.cuda.synchronize()
        self.stream.wait_stream(torch.cuda.current_stream())
        recording_inputs: list[InputType] = []

        with (
            warnings.catch_warnings(record=True),
            torch.cuda.device(self.device),
            _use_cuda_memory_pool_manager(
                self.device,
                mem_pool=self.cuda_graphs_pool,
                stream=self.stream,
            ),
        ):
            for i, inp in enumerate(inputs):
                if not isinstance(inp, torch.Tensor):
                    assert isinstance(inp, (int, torch.Generator))
                    recording_inputs.append(inp)
                elif i not in self.static_input_idxs:
                    # static_input does an allocation!
                    recording_inputs.append(static_input(inp))
                else:
                    recording_inputs.append(inp)

            self._copy_inputs_and_remove_from_src(recording_inputs, inputs)

        return recording_inputs

    def check_invariants(
        self, inputs: list[InputType]
    ) -> tuple[CheckInvariantStatus, Callable[..., str]]:
        """
        Checks if this node can be run. The same pattern of tensor liveness, static inputs,
        and tensors managed in the cudagraph private pool must remain stable.
        """

        _logger = functools.partial(
            log_data_ptr_mismatch,
            self.wrapped_function.placeholders,
            inputs,
            self.static_input_data_ptrs,
        )

        # previously managed data pointers remain stable
        # this is on the hot path so moved to C++. equivalent to:
        # return all(t.data_ptr() == data_ptr for (t, data_ptr) in zip(tensors, data_ptrs))
        if not torch._C._tensors_data_ptrs_at_indices_equal(
            inputs,  # type: ignore[arg-type]
            self.static_input_data_ptrs,
            self.cudagraph_managed_idxs,
        ):
            status = CheckInvariantStatus.CudagraphManagedIdxMismatch
            _logger = functools.partial(
                _logger,
                self.cudagraph_managed_idxs,
                status,
            )
            return status, _logger

        if not self._check_liveness(
            self.expected_dead_indices_before_graph, self.path_weakrefs
        ):
            status = CheckInvariantStatus.ExpectedDeadIndicesBeforeGraphMismatch
            return status, lambda: f"{status}"

        # static input data pointers should remain stable
        # if we are inlining builtin nn modules we re-record in this case
        # if we are not inlining builtin nn modules, we check this in check_static_inputs_are_stable
        # and error if they are not stable
        if (
            self.rerecord_if_static_inputs_change
            and not torch._C._tensors_data_ptrs_at_indices_equal(
                inputs,  # type: ignore[arg-type]
                self.static_input_data_ptrs,
                self.static_input_idxs,
            )
        ):
            status = CheckInvariantStatus.StaticInputIdxMismatch
            _logger = functools.partial(
                _logger,
                self.static_input_idxs,
                status,
            )
            return status, _logger

        # the cudagraph managed tensors which died upon recording must also die upon
        # this invocation. it is too late to check after we've replayed the graph,
        # because we would have already written over their memory.
        for idx in self.cudagraph_managed_idxs:
            if not self.preserved_aliased_inputs[idx]:
                inputs[idx] = None  # type: ignore[call-overload]

        torch._check(
            self._check_liveness(
                self.expected_dead_indices_after_graph, self.path_weakrefs
            ),
            lambda: "TODO: graph recording observed an input tensor deallocate during graph "
            " recording that did not occur during replay. Please file an issue.",
        )
        return CheckInvariantStatus.SUCCESS, lambda: f"{CheckInvariantStatus.SUCCESS}"

    def num_descendants(self) -> int:
        "Total number of descendents of this node"
        num_desc = 0
        for children in self.children.values():
            for child in children:
                num_desc += 1
                num_desc += child.num_descendants()
        return num_desc


def get_cudagraph_segments(pool_id: tuple[int, int]) -> Any:
    segments = torch.cuda.memory_snapshot()
    return [segment for segment in segments if segment["segment_pool_id"] == pool_id]


def get_block_addrs(pool_id: tuple[int, int], live_only: bool = True) -> list[int]:
    blocks = []

    for segment in get_cudagraph_segments(pool_id):
        addr = segment["address"]
        for block in segment["blocks"]:
            if block["state"] == "active_allocated" or not live_only:
                blocks.append(addr)

            addr += block["size"]

    return blocks


def format_tb(frames: list[Any]) -> str:
    formatted_traceback = [
        traceback.FrameSummary(entry["filename"], entry["line"], entry["name"])
        for entry in frames
    ]

    return "".join(traceback.format_list(formatted_traceback))


def check_memory_pool(
    device: int,
    pool_id: tuple[int, int],
    live_storages_ptrs: list[StorageWeakRefWrapper],
) -> None:
    assert all(isinstance(elem, StorageWeakRefWrapper) for elem in live_storages_ptrs)  # noqa: C419
    unique_storages = {stor.data_ptr() for stor in live_storages_ptrs if stor()}  # noqa: set_linter

    # check if there is a divergence first, then do the expensive snapshot call after
    # we know it will error
    if torch._C._cuda_checkPoolLiveAllocations(device, pool_id, unique_storages):
        return

    # at this point we are past the fast-path. we have seen rare cases where a dead tensor is dead,
    # but hasn't been gc'd yet, and gives false positive for allocated_not_in_live_storages
    gc.collect()
    torch.cuda.synchronize()

    segments = get_cudagraph_segments(pool_id)

    allocated_not_in_live_storages = {}

    for segment in segments:
        addr = segment["address"]
        for block in segment["blocks"]:
            if block["state"] == "active_allocated":
                if addr not in unique_storages:
                    allocated_not_in_live_storages[addr] = block
                else:
                    unique_storages.remove(addr)

            addr += block["size"]

    torch._check(
        len(unique_storages) == 0,
        lambda: f"These storage data ptrs are not allocated in pool {pool_id} but should be {unique_storages}",
    )

    if len(allocated_not_in_live_storages) != 0:
        formatted = []
        for dp, block in allocated_not_in_live_storages.items():
            trace = format_tb(block.get("frames", []))
            formatted.append(f"Data Pointer: {dp}, history: \n{trace}")
        formatted_s = "\n".join(formatted)
        msg = (
            f"These live storage data ptrs are in the cudagraph pool but not "
            f"accounted for as an output of cudagraph trees: \n\n{formatted_s}"
        )
        raise RuntimeError(msg)


class ExecutionState(Enum):
    """
    Represents the state of the CUDAGraph Tree. Will be None if there is no live current memory allocated
    in the cuda graph pool. Otherwise will reflect the state of the most recently executed node.
    """

    NONE = auto()
    WARMUP = auto()
    RECORDING = auto()
    EXECUTION = auto()


class CompilationMode(Enum):
    FORWARD = auto()
    BACKWARD = auto()
    INFERENCE = auto()


class CUDAGraphTreeManager:
    """
    Groups individual recordings or executions of cuda graphs into a tree of recordings,
    and checks required invariants, and manages warmups of graphs.

    When graphs are recorded in the same tree, it enforces subsequent execution
    to follow the same order and have the same output tensor livespans. To remove
    unnecessary coupling of cuda graphs (and additional imposed invariants),
    the tree manager will end a currently recording tree whenever it is valid - when
    the memory pool no longer has any live allocations.

    We ignore outputs from a previous generation that correspond to prior model outputs.
    Currently this is hardcoded `GenerationTracker.generation` tracked in torch dynamo.
    # TODO: make generation increment configurable, warn on overwrite.

    We run graph warmups in the cudagraph memory pool and return the result on the first invocation
    of a function. For many models it is important to reclaim activations as you run the backward.
    If we were to warm up the model and keep an extra copy of the inputs around to subsequently
    use for recording, we would incur a memory penalty. Additionally, if we are part way through training
    your model and need to recompile, memory will be allocated to the cuda graph pool, so we run this
    warmup run in the cuda graph memory pool. As for recording, warm up needs the state of live tensors
    to be accurately reflected so we checkpoint the allocator state if we need to warm up following graph
    replay.
    """

    def __init__(self, device_index: int) -> None:
        # roots are functions which have no dependencies on an other node. I.e.,
        # when they are first invoked, none of their inputs are outputs are outputs
        # of another node, nor are there any live outputs of another node whose
        # liveness would create a dependency.
        self.roots: dict[FunctionID, list[CUDAGraphNode]] = defaultdict(list)

        # mapping from function id to wrapped function
        self.ids_to_funcs: dict[FunctionID, WrappedFunction] = {}

        self.ids_to_stack_traces: dict[FunctionID, Optional[StackTraces]] = {}

        self.warmed_up_functions: OrderedSet[FunctionID] = OrderedSet()
        # if we fail to increment generation, and are stuck warming up,
        # only warn on each function once
        self.warned_functions: OrderedSet[FunctionID] = OrderedSet()
        torch._C._set_cached_tensors_enabled(True)

        # warn only once if a function mutates inputs
        self.warned_mutation: OrderedSet[FunctionID] = OrderedSet()

        # NB: cuda caching allocator will remember the stream a segment is allocated to
        # and only allocate that segment to the same stream. we need to use a single stream
        # for all allocations to the memory pool, otherwise the allocations to separate streams
        # will not be reused; separate recordings would have use the same memory pool, but not
        # the same memory.

        with torch.cuda.device(device_index):
            torch.cuda.synchronize()
            self.stream = torch.cuda.Stream()
            self.stream.wait_stream(torch.cuda.current_stream())

            # Keeps Memory Pool Alive
            self.graph: Optional[torch.cuda.CUDAGraph] = torch.cuda.CUDAGraph()
            self.cuda_graphs_thread_pool = torch.cuda.graph_pool_handle()

            with (
                warnings.catch_warnings(record=True),
                torch.cuda.graph(
                    self.graph,
                    pool=self.cuda_graphs_thread_pool,
                    stream=self.stream,
                    capture_error_mode="thread_local",
                ),
            ):
                pass

        self.graph_counter = itertools.count(0)
        self.func_counter = itertools.count(0)

        # mapping from graph_id to (function id to mutation type hint) since we are
        # specializing on a particular combination of Parent Node -> Function ID.
        self.non_cudagraph_managed_mutation_hint: dict[
            Optional[GraphID], dict[FunctionID, bool]
        ] = defaultdict(dict)
        self.warmup_node_counter = itertools.count(start=-1, step=-1)

        # mapping from graph_id to (function id to re-record count). We fall back to
        # eager function if a function is re-recorded frequently on a node.
        self.num_rerecord: dict[Optional[GraphID], dict[FunctionID, int]] = defaultdict(
            lambda: defaultdict(lambda: 0)
        )

        # whether we the current node is in a state of warmup, recording, execution. If
        # there is no current node the state will be ExecutionState.None.
        self.path_state = ExecutionState.NONE
        self.device_index = device_index

        # the most recently invoked cudagraph wrapping of a function. Will be None
        # when there is no output from a previous recording or execution whose memory
        # we need to respect in the cuda caching allocation. If you incremented generation,
        # this will also be none, as ignore those allocations.
        self.current_node: Optional[Union[CUDAGraphNode, CUDAWarmupNode]] = None

        # current generation of cudagraph invocations. when torch.compile is run
        # we increment the current generation. are willing to ignore live outputs
        # of a previous generation in checking liveness.
        self.current_gen: int = -1

        # number of instances we are in execution and failed to match to an
        # existing child
        self.debug_fail_counter = 0
        # number of instances we had to checkpoint the function
        self.debug_checkpointing_counter = 0

        self.id_to_mode: dict[FunctionID, CompilationMode] = {}
        self.id_to_compile_id: dict[FunctionID, Optional[CompileId]] = {}

        # Note: [Backward Generation Handling]
        # We generally perform a sequence of forward executions followed by backward executions.
        # If multiple torch.compile wrapped forwards are executed with their backwards pending,
        # we should not disregard the outputs from a prior torch.compile since the entire training
        # loop hasn't completed.  Occasionally, a backward pass corresponding to a forward pass may
        # not be executed, so we cannot wait for all pending forward pass backward completions, so
        # we cannot wait for all backwards to have been invoked. Instead we wait for a single backward
        # invocation. Triggering a backward pass typically doesn't lead to another torch.compile
        # invocation, making it less likely for the generation to increase between multiple
        # backward calls. The following use case is covered by this approach:
        # mod1 = torch.compile(...)
        # mod2 = torch.compile(...)
        # mod2(mod1(x)).sum().backward()

        self.running_forwards_with_pending_backwards = False
        self.mode: Optional[CompilationMode] = None

        self.disable_invalidate_aliases = (
            False
            if not torch._environment.is_fbcode()
            else torch._utils_internal.justknobs_check(
                "pytorch/inductor:disable_cudagraph_alias_invalidation"
            )
        )

    def run(self, new_inputs: list[InputType], function_id: FunctionID) -> OutputType:
        assert self.graph is not None, "Running CUDAGraph after shutdown"
        self.mode = self.id_to_mode[function_id]
        self.compile_id = self.id_to_compile_id[function_id]
        out = self._run(new_inputs, function_id)

        # The forwards are only pending following invocation, not before
        if self.mode == CompilationMode.FORWARD:
            self.running_forwards_with_pending_backwards = True
        elif self.mode == CompilationMode.BACKWARD:
            self.running_forwards_with_pending_backwards = False

        return out

    def set_to_running_backward(self) -> None:
        self.running_forwards_with_pending_backwards = False
        self.mode = CompilationMode.BACKWARD

    def _get_cuda_graph_recorded_tensor_checker(self) -> Callable[[Tensor], bool]:
        return (
            self.current_node._is_cuda_graph_recorded_tensor
            if isinstance(self.current_node, (CUDAGraphNode, CUDAWarmupNode))
            else lambda _: False
        )

    def new_warmup_node_id(self) -> GraphID:
        return GraphID(next(self.warmup_node_counter))

    def _update_non_cudagraph_managed_mutation(
        self, function_id: FunctionID, inputs: list[InputType]
    ) -> None:
        node_id = self._get_node_id()
        if maybe_mutation_str := check_for_mutation(
            self.ids_to_funcs[function_id],
            inputs,
            self._get_cuda_graph_recorded_tensor_checker(),
        ):
            self.non_cudagraph_managed_mutation_hint[node_id][function_id] = True
            # warn once per function_id
            if function_id in self.warned_mutation:
                return
            self.warned_mutation.add(function_id)
            log_cudagraph_skip_and_bump_counter(maybe_mutation_str)
        else:
            self.non_cudagraph_managed_mutation_hint[node_id][function_id] = False

    def _get_node_id(self) -> Optional[GraphID]:
        if self.current_node is None:
            return None
        elif isinstance(self.current_node, (CUDAGraphNode, CUDAWarmupNode)):
            return self.current_node.id
        else:
            raise RuntimeError(f"Unknown node type {type(self.current_node)}")

    def exceed_rerecord_limit(
        self, node_id: Optional[GraphID], function_id: FunctionID
    ) -> bool:
        if torch._dynamo.config.inline_inbuilt_nn_modules:
            return False

        return (
            self.num_rerecord[node_id][function_id]
            > torch._inductor.config.triton.cudagraph_unexpected_rerecord_limit
        )

    def _run(self, new_inputs: list[InputType], function_id: FunctionID) -> OutputType:
        # we will try to end the current execution lazily, since
        # we dont want to do unnecessary checking of the existing outputs
        # on the hot path, but both recording and warmup only happen once
        # so we check up front
        if self.in_recording:
            self.try_end_curr_recording(function_id)

        if self.in_warmup:
            self.try_end_curr_warmup(function_id)

        node_id = self._get_node_id()
        if function_id not in self.non_cudagraph_managed_mutation_hint[node_id]:
            self._update_non_cudagraph_managed_mutation(function_id, new_inputs)

        # Early exit if the function mutates inputs which are neither parameters/buffers nor
        # cudagraph recorded tensors. This check should happen after `try_end_curr_recording`
        # and `try_end_curr_warmup` which may change self.current_node.
        if self.non_cudagraph_managed_mutation_hint[node_id][
            function_id
        ] or self.exceed_rerecord_limit(node_id, function_id):
            return self.ids_to_funcs[function_id].model(new_inputs)

        # warming up a function and subsequentally recording may use different memory addresses
        # because both depend on the state of the caching allocator. if we warm up graph A,
        # then warm up graph B and make more allocations, the subsequent recording of A will not
        # necessarily use the same addresses as in the warm up. Thus any warm up of a node can only
        # be followed by warm up runs.
        if (
            (
                not (
                    function_id in self.warmed_up_functions
                    or config.triton.skip_cudagraph_warmup
                )
            )
            or self.in_warmup
            or config.triton.force_cudagraphs_warmup
        ):
            # If we are in the middle of executing cuda graphs, then we need to checkpoint memory state.
            # Both Recording and Warmup will be reflected in the allocator and dont need changes
            if self.path_state == ExecutionState.EXECUTION:
                self.apply_checkpoint_execution_state_in_allocator()

            return self.run_eager(new_inputs, function_id)

        assert not isinstance(self.current_node, CUDAWarmupNode)
        child_nodes = (
            self.roots if self.current_node is None else self.current_node.children
        )

        if not self.in_recording:
            unexpected_rerecord, unexpected_rerecord_reason = False, lambda: ""
            for child in child_nodes[function_id]:
                # here we are checking memory consistency between recording and execution,
                # as well as things like stability of tensor locations, etc
                # and other
                status, status_logger = child.check_invariants(new_inputs)
                if status == CheckInvariantStatus.SUCCESS:
                    return self.execute_node(child, new_inputs)

                if (
                    status == CheckInvariantStatus.StaticInputIdxMismatch
                    or status == CheckInvariantStatus.CudagraphManagedIdxMismatch
                ):
                    unexpected_rerecord = True
                    unexpected_rerecord_reason = status_logger

            # now that we know the new function can't be run as a child of the
            # current node, if it is a root, try to end the current execution.
            # as noted above, we want to do this lazily to avoid having to
            # check all existing outputs
            if self.current_node is not None and function_id in self.roots:
                self.try_end_curr_execution()

                # run again to hit the root matching case which must succeed
                if self.current_node is None:
                    return self.run(new_inputs, function_id)

            if len(self.ids_to_funcs[function_id].mutated_input_idxs) > 0:
                self._update_non_cudagraph_managed_mutation(function_id, new_inputs)
                if self.non_cudagraph_managed_mutation_hint[self._get_node_id()][
                    function_id
                ]:
                    return self.ids_to_funcs[function_id].model(new_inputs)

            # nb: run before checkpointing because checkpointing is slow, and we will
            # be using the eager caching allocator pool which does not require live
            # accounting of tensors in cudagraph allocator
            if unexpected_rerecord:
                curr_node_id = self._get_node_id()
                self.num_rerecord[curr_node_id][function_id] += 1
                if self.exceed_rerecord_limit(curr_node_id, function_id):
                    _id = curr_node_id.id if curr_node_id else None
                    log_cudagraph_skip_and_bump_counter(
                        f"skipping cudagraph due to function {function_id.id} exceeding max "
                        f"re-recording limit "
                        f"(={torch._inductor.config.triton.cudagraph_unexpected_rerecord_limit}) "
                        f"on cudagraph node {_id} due to {unexpected_rerecord_reason()}."
                    )
                    return self.ids_to_funcs[function_id].model(new_inputs)

            # at this point, we necessarily will do a new recording
            self.debug_fail_counter += 1

            self.try_end_curr_execution()
            if self.current_node is not None:
                self.apply_checkpoint_execution_state_in_allocator()

        # now, we are in a recording state !
        return self.record_function(new_inputs, function_id)

    def shutdown(self) -> None:
        """
        Remove all cached tensors in all nodes. Because cached tensors can hold gradients which in turn
        might reference a backward which invokes a CUDA Graph Node, we have to manually clear them on shutdown
        to avoid a reference cycle.
        """
        nodes = []
        for roots in self.roots.values():
            nodes.extend(roots)

        while nodes:
            node = nodes.pop()
            for children in node.children.values():
                nodes.extend(children)
            node.remove_node_cached_tensors()
            node.graph = None

        self.graph = None
        self.roots = None  # type: ignore[assignment]
        self.current_node = None

    def record_function(
        self, new_inputs: list[InputType], function_id: FunctionID
    ) -> OutputType:
        assert not isinstance(self.current_node, CUDAWarmupNode)
        graph_id = self.new_graph_id()
        log.debug(
            "Recording function %d of graph recording id %d",
            function_id.id,
            graph_id.id,
        )
        torch.cuda.synchronize()
        node = CUDAGraphNode(
            self.ids_to_funcs[function_id],
            graph_id,
            self.current_node,
            new_inputs,
            self.cuda_graphs_thread_pool,
            self.device_index,
            self.ids_to_stack_traces[function_id],
            self.stream,
            self.mode,
            self.compile_id,
        )
        if self.current_node is None:
            self.roots[function_id].append(node)
        else:
            self.current_node.add_child(function_id, node)
        self.current_node = node
        self.path_state = ExecutionState.RECORDING
        self.update_generation()
        torch.cuda.synchronize()
        return node.run_first_inputs(new_inputs)

    def execute_node(
        self, node: CUDAGraphNode, new_inputs: list[InputType]
    ) -> OutputType:
        self.current_node = node
        self.path_state = ExecutionState.EXECUTION
        self.update_generation()
        return node.run(new_inputs)

    def run_eager(
        self, new_inputs: list[InputType], function_id: FunctionID
    ) -> OutputType:
        # this is only stored on current node, because when we start a new path,
        # we will deallocate it
        already_warm = function_id in self.warmed_up_functions
        if not already_warm:
            log.debug("Running warmup of function %d", function_id.id)
        else:
            log.debug(
                "Running eager of function %d because ancestor needed to warm up",
                function_id.id,
            )
        self.warmed_up_functions.add(function_id)
        node = CUDAWarmupNode(
            self.ids_to_funcs[function_id],
            self.current_node,
            self.cuda_graphs_thread_pool,
            self.graph,
            self.device_index,
            self.ids_to_stack_traces[function_id],
            self.stream,
            already_warm,
            self.new_warmup_node_id(),
        )
        self.current_node = node
        self.path_state = ExecutionState.WARMUP
        self.update_generation()
        return node.run(new_inputs)

    def new_graph_id(self) -> GraphID:
        return GraphID(next(self.graph_counter))

    def new_func_id(self) -> FunctionID:
        return FunctionID(next(self.func_counter))

    def add_function(
        self,
        model: ModelType,
        inputs: list[InputType],
        static_input_idxs: Sequence[int],
        stack_traces: Optional[StackTraces],
        mode: CompilationMode,
        constants: tuple[torch.Tensor, ...],
        placeholders: tuple[PlaceholderInfo, ...],
        mutated_input_idxs: tuple[int, ...],
        compile_id: Optional[CompileId],
    ) -> tuple[
        ModelType,
        OutputType,
    ]:
        id = self.new_func_id()
        self.ids_to_stack_traces[id] = stack_traces
        self.ids_to_funcs[id] = WrappedFunction(
            model,
            list(static_input_idxs),
            id,
            tuple(t for t in constants if isinstance(t, torch.Tensor) and t.is_cuda),
            placeholders,
            mutated_input_idxs,
        )
        self.id_to_mode[id] = mode
        self.id_to_compile_id[id] = compile_id
        fn = functools.partial(self.run, function_id=id)

        # container needs to set clean up when fn dies
        get_container(self.device_index).add_strong_reference(fn)
        return fn, fn(inputs)

    @property
    def in_recording(self) -> bool:
        return self.path_state == ExecutionState.RECORDING

    @property
    def in_warmup(self) -> bool:
        return self.path_state == ExecutionState.WARMUP

    def get_roots(self) -> Iterator[CUDAGraphNode]:
        for nodes in self.roots.values():
            yield from nodes

    @property
    def current_node(self) -> Optional[Union[CUDAGraphNode, CUDAWarmupNode]]:
        return self._current_node

    @current_node.setter
    def current_node(
        self, value: Optional[Union[CUDAGraphNode, CUDAWarmupNode]]
    ) -> None:
        self._current_node = value
        if value is None:
            self.path_state = ExecutionState.NONE

    def update_generation(self) -> None:
        self.current_gen = self.get_curr_generation()

    @staticmethod
    def get_curr_generation() -> int:
        if MarkStepBox.mark_step_counter != 0:
            return MarkStepBox.mark_step_counter

        return GenerationTracker.generation

    @staticmethod
    def user_invoked_mark_step() -> bool:
        return MarkStepBox.mark_step_counter != 0

    def can_start_new_generation(self) -> bool:
        if not self.in_new_torch_compile_invocation():
            return False

        if self.user_invoked_mark_step():
            return True

        return not self.running_forwards_with_pending_backwards

    def in_new_torch_compile_invocation(self) -> bool:
        return self.current_gen != self.get_curr_generation()

    def try_end_curr_recording(self, function_id: FunctionID) -> None:
        """
        Check if the current recording can be terminated, either because all outputs of the
        previously recorded node are dead or because it was executed in a different
        generation. Will set current_node to None and in_recording to False if successful.
        """
        assert self.in_recording
        assert self.current_node is not None

        # multiple invocations, allow overwriting the previous generation
        if self.can_start_new_generation():
            self.dealloc_current_path_weakrefs()
            self.clear_current_path_state_and_set_to_none()
            return

        if self.current_node.all_outputs_are_dead():
            self.clear_current_path_state_and_set_to_none()
            return

        self.check_warn_on_unable_to_start_executing(function_id)

    def try_end_curr_execution(self) -> None:
        """
        Check if the current executing node can be terminated, either because all outputs of the
        previously executed node are dead or because it was executed in a different generation.
        Will set current_node to None if successful.
        """

        assert not self.in_recording
        if self.current_node is None:
            return

        if self.can_start_new_generation():
            self.clear_current_path_state_and_set_to_none()
            return

        if self.current_node.all_outputs_are_dead():
            self.clear_current_path_state_and_set_to_none()

    def try_end_curr_warmup(self, function_id: FunctionID) -> None:
        if self.can_start_new_generation():
            self.dealloc_current_path_weakrefs()
            self.current_node = None
            return

        assert self.current_node is not None
        if self.current_node.all_outputs_are_dead():
            self.current_node = None
            return

        self.check_warn_on_unable_to_start_executing(function_id)

    def check_warn_on_unable_to_start_executing(self, function_id: FunctionID) -> None:
        "Warn if we in a potential loop where we are unable to hit fast path"
        if (
            function_id in self.warned_functions
            or not self.in_new_torch_compile_invocation()
        ):
            return

        assert self.current_node is not None
        existing_nodes = [
            node
            for node in self.current_node._path_from_root
            if node.wrapped_function.id == function_id
        ]

        if len(existing_nodes) <= 1:
            return

        # repeated same pattern
        parents = OrderedSet(
            [
                n.parent.wrapped_function.id
                for n in itertools.chain(existing_nodes, (self.current_node,))
                if n.parent is not None
            ]
        )
        if len(parents) == len(existing_nodes):
            return

        self.warned_functions.add(function_id)
        warnings.warn(
            "Unable to hit fast path of CUDAGraphs because of pending, uninvoked backwards. "
            "Consider running with torch.no_grad() or using torch.compiler.cudagraph_mark_step_begin() "
            "before each model invocation"
        )

    @staticmethod
    def format_dealloc_msg(stack_trace: Optional[str]) -> str:
        stack_trace = (
            stack_trace.strip() if stack_trace else "[Could not find stack trace]"
        )
        return (
            "Error: accessing tensor output of CUDAGraphs that has been overwritten by a subsequent run. "
            f"Stack trace: {stack_trace}. "
            "To prevent overwriting, clone the tensor outside of torch.compile() "
            "or call torch.compiler.cudagraph_mark_step_begin() before each model invocation."
        )

    def dealloc_current_path_weakrefs(self) -> None:
        assert self.current_node is not None
        # TODO: we could also allow the these weak refs to continue to be allocated,
        # but that adds some complications.

        stor_stack_trace: dict[int, Optional[str]] = {}
        for node in self.current_node._path_from_root:
            assert node.stack_traces is not None
            assert len(node.tensor_weakrefs) == len(node.stack_traces)
            for t, stack_trace in zip(node.tensor_weakrefs, node.stack_traces):
                ten = None if t is None else t()
                if ten is None:
                    continue

                torch._C._set_storage_access_error_msg(
                    ten, self.format_dealloc_msg(stack_trace)
                )

            # we would to enable the following assertion, but an internal model failed with a command
            # that does not repro. len(node.outputs_weakrefs) == len(node.stack_traces)
            # so, pessimistically assume that they might differ by doing the debug info
            # loop separately from the dealloc loop
            if self.disable_invalidate_aliases:
                continue

            for storage_ref, stack_trace in zip(
                node.outputs_weakrefs, node.stack_traces
            ):
                if not storage_ref:
                    continue

                stor_stack_trace[storage_ref.data_ptr()] = stack_trace

        deleted = OrderedSet[Any]()
        for storage_ref in self.current_node.path_live_weakrefs():
            _storage_deref = storage_ref()
            if _storage_deref and storage_ref.data_ptr() not in deleted:
                deleted.add(storage_ref.data_ptr())

                msg = self.format_dealloc_msg(
                    stor_stack_trace.get(storage_ref.data_ptr())
                )
                torch._C._free_And_Remove_DeleterFn(_storage_deref)

                if self.disable_invalidate_aliases:
                    continue

                torch._C._set_storage_data_ptr_access_error_msg(_storage_deref, msg)

    def clear_current_path_state_and_set_to_none(self) -> None:
        assert isinstance(self.current_node, CUDAGraphNode)
        self.current_node.clear_path_state()
        self.current_node = None

    def apply_checkpoint_execution_state_in_allocator(self) -> None:
        """
        Checkpoint the current execution state in the caching allocator so that
        additional cudagraph recordings can be made respecting existent live storages.
        """
        assert isinstance(self.current_node, CUDAGraphNode)
        self.debug_checkpointing_counter += 1
        log.debug(
            "Checkpointing cuda caching allocator state. Number of checkpoints %d",
            self.debug_checkpointing_counter,
        )

        state = self.current_node.checkpointed_caching_state
        device = self.current_node.device
        assert state is not None and device is not None

        # currently we deallocate on instead of allowing stale recordings
        stale_storages: list[int] = []

        # remove cached tensors, otherwise they would prevent memory from being
        # reclaimed in subsequent recordings
        self.current_node.remove_path_cached_tensors()
        live_storages_wrappers = list(self.current_node.path_live_weakrefs())

        # path_live_weakrefs guarantees that t() will not be None
        live_storages_weak_refs: list[int] = [t() for t in live_storages_wrappers]  # type: ignore[misc]
        ptrs_to_deallocate = self.current_node.data_ptrs_dead_since_invocation()
        torch._C._cuda_setCheckpointPoolState(
            device, state, stale_storages, live_storages_weak_refs
        )

        # NB: deduplicate aliased outputs
        for ptr in OrderedSet(ptrs_to_deallocate):
            torch._C._cuda_cudaCachingAllocator_raw_delete(ptr)

        # Now the live blocks should be exactly equal to the live storages in private pool
        if config.triton.slow_path_cudagraph_asserts:
            check_memory_pool(
                self.device_index, self.cuda_graphs_thread_pool, live_storages_wrappers
            )
            for wrapper in live_storages_wrappers:
                storage_ptr = wrapper()
                assert storage_ptr is not None
                assert torch._C._has_Standard_Deleter(storage_ptr)
                assert wrapper.data_ptr() not in ptrs_to_deallocate

    def live_cudagraph_pool_storages_in_curr_execution(
        self,
    ) -> list[StorageWeakRefPointer]:
        if self.current_node is None:
            return []
        # explicitly ignoring previous recorded outputs from past path
        # path_live_weakrefs() guarantees that t() will not be None
        return [t() for t in self.current_node.path_live_weakrefs()]  # type: ignore[misc]<|MERGE_RESOLUTION|>--- conflicted
+++ resolved
@@ -410,13 +410,7 @@
         log_pt2_compile_event=True,
         compile_id=compile_id,
         is_backward=mode == CompilationMode.BACKWARD,
-<<<<<<< HEAD
-        dynamo_compile_runtime_column_us="runtime_cudagraphify_time_us"
-        if dynamo_compile
-        else None,
-=======
         dynamo_compile_column_us="runtime_cudagraphify_time_us",
->>>>>>> 119f64d0
     ):
         yield
 
