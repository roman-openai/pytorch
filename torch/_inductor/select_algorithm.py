# mypy: allow-untyped-defs
import contextlib
import dataclasses
import functools
import inspect
import itertools
import json
import logging
import math
import operator
import os
import re
import sys
import textwrap
import time
from collections.abc import Sequence
from concurrent.futures import as_completed, ThreadPoolExecutor
from io import StringIO
from types import ModuleType
from typing import Any, Callable, NamedTuple, Optional, TYPE_CHECKING, Union
from typing_extensions import Self
from unittest.mock import patch

import sympy

import torch
import torch._inductor.async_compile  # noqa: F401 required to warm up AsyncCompile pools
from torch._dynamo.device_interface import get_interface_for_device
from torch._dynamo.testing import rand_strided
from torch._dynamo.utils import counters, dynamo_timed, identity, preserve_rng_state
from torch._inductor.utils import clear_on_fresh_cache
from torch.utils._filelock import FileLock
from torch.utils._ordered_set import OrderedSet

from ..utils._sympy.functions import CeilDiv
from . import config, ir
from .autotune_process import (
    TensorMeta,
    TritonBenchmarkRequest,
    TritonCPUBenchmarkRequest,
    TritonGPUBenchmarkRequest,
)
from .codecache import code_hash, PersistentCache, PyCodeCache
from .codegen.common import (
    CSEVariable,
    IndentedBuffer,
    KernelTemplate,
    OpOverrides,
    WorkspaceArg,
    WorkspaceZeroMode,
)
from .codegen.simd_kernel_features import SIMDKernelFeatures
from .codegen.subgraph import SubgraphChoiceCaller
from .codegen.triton import (
    gen_common_triton_imports,
    texpr,
    TritonKernel,
    TritonScheduling,
)
from .codegen.triton_utils import config_of, equal_1_arg_indices, signature_to_meta
from .codegen.wrapper import pexpr
from .exc import CUDACompileError
from .ir import ChoiceCaller, PrimitiveInfoType
from .ops_handler import StoreMode
from .runtime.benchmarking import benchmarker
from .runtime.hints import DeviceProperties
from .runtime.triton_compat import HAS_WARP_SPEC
from .runtime.triton_heuristics import FixedGrid
from .utils import (
    ceildiv,
    do_bench_using_profiling,
    FakeIndentedBuffer,
    get_dtype_size,
    is_gpu,
    Placeholder,
    restore_stdout_stderr,
    sympy_dot,
    sympy_index_symbol,
    sympy_product,
    triton_type,
    triton_type_to_torch,
    unique,
)
from .virtualized import V


log = logging.getLogger(__name__)

# correctness checks struggle with fp16/tf32
VERIFY: dict[str, Any] = {}
PRINT_AUTOTUNE = True
DEBUG = False


if TYPE_CHECKING:
    import concurrent

    from torch._inductor.codegen.simd import IterationRangesRoot


class KernelNamespace:
    pass


# these objects are imported from the generated wrapper code
extern_kernels = KernelNamespace()


@dataclasses.dataclass
class BenchmarkTensors:
    """Represents a set of inputs and outputs for autotuning with a template"""

    input_tensors: list[torch.Tensor]
    output_tensor: Optional[torch.Tensor]

    def unpack(self):
        return self.input_tensors, self.output_tensor


@dataclasses.dataclass
class AutotuneArgs:
    """During autotuning, we need to pass the same inputs to all choices.
    Note:
        Since we typically have a mix of external choices and triton choices, we create
        two lists of inputs for the same underlying buffers:
        - External inputs (for aten kernels): Include offset for sliced tensors
        - Triton inputs: Use base pointer for sliced tensors, without offset
    """

    triton: BenchmarkTensors
    extern: BenchmarkTensors
    expected: Optional[torch.Tensor] = None

    def get_benchmark_tensors(self, extern=False) -> BenchmarkTensors:
        """Returns the inputs and output tensors for a given choice."""
        bench_tensors = self.extern if extern else self.triton
        return bench_tensors

    @classmethod
    def from_choice_args(
        cls,
        example_inputs: list[torch.Tensor],
        example_inputs_extern: list[torch.Tensor],
        out: torch.Tensor,
        out_extern: torch.Tensor,
        expected: Optional[torch.Tensor] = None,
    ) -> Self:
        """Factory method to create AutotuneInputs from separate inputs/outputs"""
        return cls(
            triton=BenchmarkTensors(example_inputs, out),
            extern=BenchmarkTensors(example_inputs_extern, out_extern),
            expected=expected,
        )

    def verify(self, **kwargs):
        """Verify the correctness of the benchmarking results"""

        torch.testing.assert_close(self.extern.output_tensor, self.expected, **kwargs)


class PartialRender:
    """
    Some parts of a template need to be generated at the end, but
    inserted into the template at the start.  This allows doing a bunch
    of replacements after the initial render.
    """

    def __init__(self, code, replacement_hooks) -> None:
        super().__init__()
        self.code = code
        self.replacement_hooks = replacement_hooks

    def finalize_hook(self, hook_key: str, strict=True) -> None:
        if hook_key not in self.replacement_hooks:
            if strict:
                raise RuntimeError(
                    f"{hook_key} not registered in self.replacement_hooks"
                )
            else:
                return
        assert self.replacement_hooks[hook_key] is not None, (
            "hook_key can only be called once"
        )
        self.code = self.code.replace(hook_key, self.replacement_hooks[hook_key]())
        self.replacement_hooks[hook_key] = None

    def finalize_all(self) -> str:
        for key, fn in self.replacement_hooks.items():
            self.code = self.code.replace(key, fn())
        return self.code


# This is used to store info needed for lowering each subgraph in triton
# templates


@dataclasses.dataclass()
class SubgraphInfo:
    body: IndentedBuffer
    template_mask: Optional[str] = None
    template_out: Optional[str] = None
    compute: IndentedBuffer = dataclasses.field(default_factory=IndentedBuffer)
    indexing_code: IndentedBuffer = dataclasses.field(default_factory=IndentedBuffer)
    loads: IndentedBuffer = dataclasses.field(default_factory=IndentedBuffer)
    stores: IndentedBuffer = dataclasses.field(default_factory=IndentedBuffer)
    ops_handler: Optional[V.WrapperHandler] = None  # type: ignore[name-defined]

    # only copied over if not None
    range_trees: Optional[list["IterationRangesRoot"]] = None
    numels = None  # type: ignore[var-annotated]

    def __post_init__(self):
        self.only_copy_if_non_none_fields = ("range_trees", "numels")

    def to_dict(self):
        return {
            field.name: getattr(self, field.name) for field in dataclasses.fields(self)
        }


class ModificationWrapper(V.WrapperHandler):  # type: ignore[name-defined]
    """Handles placeholder substitutions during subgraph processing."""

    def __init__(
        self,
        kernel,
        subgraph_number: int,
        fixed_inputs: dict[str, Any],
        mask: Optional[str],
    ):
        super().__init__(V.ops)
        self.name = f"PlaceholderSubstitution_{subgraph_number}"
        self.kernel = kernel
        self.fixed_inputs = fixed_inputs
        self.mask = mask

    def load(self, name: str, index: sympy.Expr):
        """Handle loading from tensor or fixed input."""
        if name not in self.fixed_inputs:
            index_str = self._process_indexing(index)
            var = self._add_kernel_input(name)
            var_dtype = V.graph.get_buffer(name).dtype
            line = f"tl.load({var} + {index_str})"

            if (
                var_dtype in (torch.float16, torch.bfloat16)
                and config.triton.codegen_upcast_to_fp32
            ):
                line += ".to(tl.float32)"
                var_dtype = torch.float32

            out = self.kernel.cse.generate(self.kernel.compute, line, dtype=var_dtype)
            return out

        return self.kernel.cse.generate(
            self.kernel.compute, f"({self.fixed_inputs[name]})", dtype=torch.float32
        )

    def indirect_indexing(self, index_var: str, size, check, wrap_neg=True):
        """Convert index variable to symbolic form."""
        return sympy_index_symbol(str(index_var))

    def store(
        self, name: str, index: sympy.Expr, value: CSEVariable, mode: StoreMode = None
    ) -> str:
        """Currently only supports stores for atomic adds coming from scatter nodes
        This is used by flex_attention's backwards grad for captured buffers, see
        zeros_and_scatter lowering
        """
        assert self.mask is not None, (
            "Mask is required for inner stores in modifications"
        )
        assert mode == "atomic_add", "Only atomic_add is supported for inner stores"

        buf_name = self._add_kernel_input(name)
        index_str = self._process_indexing(index)
        index_str = f"tl.broadcast_to({index_str}, {value}.shape)"
        store = f"tl.atomic_add({buf_name} + {index_str}, {value}, {self.mask}, sem='relaxed')"
        return store

    def _add_kernel_input(self, name: str):
        """Add name as input to kernel and return input ref."""
        return self.kernel.args.input(name)

    def _process_indexing(self, index):
        """Process and rename indexing, adding symbols as kernel inputs."""
        return self.kernel.kexpr(self.kernel.rename_indexing(index))


# Function name, followed by args and kwargs.
RecordedEventsType = list[tuple[str, list[Any], dict[str, Any]]]


class TritonTemplateKernel(TritonKernel):
    def __init__(
        self,
        kernel_name,
        input_nodes,
        output_node,
        defines,
        num_stages,
        num_warps,
        grid_fn,
        meta,
        call_sizes,
        num_consumer_groups=0,
        num_buffers_warp_spec=0,
        use_jit=False,
        prefix_args=0,
        suffix_args=0,
        epilogue_fn=identity,
        subgraphs: Optional[list[ir.ComputedBuffer]] = None,
        workspace_arg: Optional[WorkspaceArg] = None,
        prologue_loads_all_inputs=False,
    ) -> None:
        numel = sympy_product(output_node.get_size())
        super().__init__(
            {
                "x": numel,
                "r0_": sympy.S.One,
            },
            features=SIMDKernelFeatures([], numel),
        )
        self.input_nodes = input_nodes
        self.output_node = output_node
        self.named_input_nodes = {}  # type: ignore[var-annotated]
        self.defines = defines
        self.kernel_name = kernel_name
        self.use_jit = use_jit
        self.num_stages = num_stages
        self.num_warps = num_warps
        self.num_consumer_groups = num_consumer_groups
        self.num_buffers_warp_spec = num_buffers_warp_spec
        self.grid_fn = grid_fn
        self.meta = meta
        self.call_sizes = call_sizes
        # for templates with fixed epilogues
        self.prefix_args = prefix_args
        self.suffix_args = suffix_args
        self.epilogue_fn = epilogue_fn
        self.render_hooks = {}  # type: ignore[var-annotated]
        self.triton_meta: Optional[dict[str, object]] = None
        # For Templated Attention this can be a list of ir.Subgraph
        self.subgraphs: Optional[list[ir.ComputedBuffer]] = subgraphs

        # Some templates use extra global memory as a workspace
        self.workspace_arg = workspace_arg
        if workspace_arg is not None:
            self.args.workspace_args.append(workspace_arg)

        # The following attributes (body, template_mask, output_val) are all
        # used for triton kernel codegen.
        # They are swapped onto the TritonTemplateKernel object by
        # `set_subgraph_body`
        self.subgraph_bodies: dict[str, SubgraphInfo] = {}

        # input buffers which we are allowed to prologue fuse into
        self.prologue_supported_inputs: OrderedSet[str] = OrderedSet()

        # input buffers which we are fusing into
        self.prologue_fused_inputs: OrderedSet[str] = OrderedSet()
        # input buffers which we are fusing into, which preserve a zero mask
        self.prologue_fused_inputs_preserve_zero: OrderedSet[str] = OrderedSet()

        # The following attributes are all used for triton kernel codegen.
        # They are swapped onto the TritonTemplateKernel object by
        # `set_subgraph_body`
        # NB: the names here must match the fields in SubgraphInfo
        self.body: IndentedBuffer = FakeIndentedBuffer()
        self.compute: IndentedBuffer = FakeIndentedBuffer()
        self.indexing_code: IndentedBuffer = FakeIndentedBuffer()
        self.loads: IndentedBuffer = FakeIndentedBuffer()
        self.stores: IndentedBuffer = FakeIndentedBuffer()
        self.template_mask: Optional[str] = None
        self.template_out: Optional[str] = None
        self.ops_handler: Optional[V.WrapperHandler] = None  # type: ignore[name-defined]

        # Whe caching is enabled, the generated code is not dependent on the input nodes names, or
        # symbolic sizes names.
        # However, some of the variables returned by generate_and_load that are computed during the
        # triton template expansions (code generation) are dependent on those.
        # In order to cache the code generation and avoid redoing it for similar inputs that varies only by
        # input names or symbol names, we do a record and replay method.
        # During template expansions we record all function calls that change input_dependent_preserved_state
        # and replay them on a cache hit to regenerate them.
        self.cached_replay_events: Optional[RecordedEventsType] = None

        # Update each time an input is marked frozen, used to replay the freezing of inputs on a cache hit.
        self.frozen_layouts_cnt = 0

        # When prologue_loads_all_inputs is true, prologue_supported_inputs is populated during def_kernel
        # by adding all inputs.
        self.prologue_loads_all_inputs = prologue_loads_all_inputs

    def input_dependent_preserved_state(self) -> str:
        # Not adding self.args.output_buffers on purpose. But we do not need to reproduce it on a cache hit.
        # (never accessed).
        return repr(
            [
                self.args.input_buffers,
                self.args.sizevars,
                self.args.workspace_args,
                self.prologue_supported_inputs,
                self.frozen_layouts_cnt,
            ]
        )

    def record_input_dependent_tracked_event(self) -> Callable[..., Any]:
        def decorator(fn) -> Callable[..., Any]:
            def wrapper(*args, **kwargs) -> Any:
                pre_state = self.input_dependent_preserved_state()
                result = fn(*args, **kwargs)
                post_state = self.input_dependent_preserved_state()
                if pre_state != post_state:
                    assert self.cached_replay_events is not None
                    self.cached_replay_events.append((fn.__name__, [*args], {**kwargs}))
                return result

            return wrapper

        return decorator

    def replay_cached_events(self, events: RecordedEventsType) -> None:
        for f, args, kwargs in events:
            getattr(self, f)(*args, **kwargs)

    @contextlib.contextmanager
    def set_subgraph_body(self, body_name: str):
        assert all(
            hasattr(self, field.name) for field in dataclasses.fields(SubgraphInfo)
        )
        old_state = {
            key.name: getattr(self, key.name)
            for key in dataclasses.fields(SubgraphInfo)
        }

        assert body_name in self.subgraph_bodies, body_name

        subgraph = self.subgraph_bodies[body_name]
        for key, value in subgraph.to_dict().items():
            if value is None and key in subgraph.only_copy_if_non_none_fields:
                continue
            setattr(self, key, value)

        context = (
            contextlib.nullcontext
            if not self.ops_handler
            else lambda: V.set_ops_handler(self.ops_handler(V.get_ops_handler()))
        )
        with context():  # type: ignore[operator]
            yield
        self.subgraph_bodies[body_name] = SubgraphInfo(
            **{
                key.name: getattr(self, key.name)
                for key in dataclasses.fields(SubgraphInfo)
            }
        )
        for key, value in old_state.items():
            setattr(self, key, value)

    @contextlib.contextmanager
    def create_subgraph_body(self, body_name: str):
        assert body_name not in self.subgraph_bodies
        self.subgraph_bodies[body_name] = SubgraphInfo(
            IndentedBuffer(),
            None,
            None,
        )
        with self.set_subgraph_body(body_name):
            yield

    def need_numel_args(self):
        return False

    def estimate_kernel_num_bytes(self):
        """
        Estimate the total number of bytes this kernel takes.
        For in/out nodes, sizes are counted twice: once for reading and
        once for writing.
        """
        ninplace_args = len(unique(self.args.inplace_buffers.values()))
        num_bytes = []
        for i, inp in enumerate(itertools.chain(self.input_nodes, (self.output_node,))):
            size = V.graph.sizevars.size_hints(inp.get_size())
            numel = functools.reduce(operator.mul, size, 1)
            dtype_size = get_dtype_size(inp.get_dtype())
            num_bytes.append(numel * dtype_size * (1 + int(i < ninplace_args)))
        return sum(num_bytes)

    def jit_lines(self):
        if self.use_jit:
            return "@triton.jit"

        argdefs, _, signature, _ = self.args.python_argdefs()
        triton_meta: dict[str, Any] = {
            "signature": signature_to_meta(
                signature,
                size_dtype=self.index_dtype,
                argdefs=argdefs,
                is_template=True,
            ),
            "device": DeviceProperties.create(self.output_node.get_device()),
            "constants": {},
        }
        triton_meta["configs"] = [config_of(signature)]
        for arg_num in equal_1_arg_indices(signature):  # type: ignore[index]
            triton_meta["constants"][signature[arg_num].name] = 1  # type: ignore[index,union-attr]
        matrix_instr_nonkdim = self.meta.get("matrix_instr_nonkdim", None)
        waves_per_eu = self.meta.get("waves_per_eu", None)
        kpack = self.meta.get("kpack", None)
        if matrix_instr_nonkdim:
            triton_meta["matrix_instr_nonkdim"] = matrix_instr_nonkdim
        if waves_per_eu:
            triton_meta["waves_per_eu"] = waves_per_eu
        if kpack:
            triton_meta["kpack"] = kpack

        self.triton_meta = triton_meta

        inductor_meta = {
            "kernel_name": str(Placeholder.DESCRIPTIVE_NAME),
            **TritonKernel.inductor_meta_common(),
            **FixedGrid.setup_grid_as_args(),
        }
        if config.profile_bandwidth or config.benchmark_kernel:
            num_gb = self.estimate_kernel_num_bytes() / 1e9
            inductor_meta["kernel_num_gb"] = num_gb

        template_args = f"""
            num_stages={self.num_stages},
            num_warps={self.num_warps},
            triton_meta={triton_meta!r},
            inductor_meta={inductor_meta!r},
        """

        if HAS_WARP_SPEC:
            template_args += f"""
            num_consumer_groups={self.num_consumer_groups},
            num_buffers_warp_spec={self.num_buffers_warp_spec},
        """

        return f"""
            @triton_heuristics.template(
                {template_args}
            )
            @triton.jit
        """

    def gen_argdefs(self):
        def hook():
            # python_argdefs() cannot be run until after the rest of the template lazily adds more args
            arg_defs, *_ = self.args.python_argdefs()
            return f"{', '.join(x.full_name() for x in arg_defs)}"

        self.render_hooks["<ARGDEFS>"] = hook
        return "<ARGDEFS>"

    def gen_defines(self):
        return self.defines

    def def_kernel(self, *argnames):
        """
        Hook called from template code to generate function def and
        needed args.
        """
        assert all(isinstance(x, str) for x in argnames)
        renames = IndentedBuffer(initial_indent=1)

        named_args = self.input_nodes[
            self.prefix_args : len(self.input_nodes) - self.suffix_args
        ]

        assert len(argnames) == len(named_args), (
            len(argnames),
            len(named_args),
            self.prefix_args,
            len(self.input_nodes),
        )

        for input_node in self.input_nodes[: self.prefix_args]:
            # get args in correct order
            self.args.input(input_node.get_name())

        for name, input_node in zip(argnames, named_args):
            arg_name = f"arg_{name}"
            self.named_input_nodes[name] = input_node
            if input_node.get_name() in V.graph.removed_buffers:
                continue
            if input_node.get_name() in self.prologue_fused_inputs:
                continue

            self.args.input_buffers[input_node.get_name()] = arg_name

        # The args may be duplicated, so renaming must be after args are de-duplicated.
        for name in argnames:
            input_node = self.named_input_nodes[name]
            if self.prologue_loads_all_inputs:
                self.prologue_supported_inputs.add(input_node.get_name())
            if input_node.get_name() in V.graph.removed_buffers:
                continue
            if input_node.get_name() in self.prologue_fused_inputs:
                continue

            arg_name = self.args.input_buffers[input_node.get_name()]
            if input_node.get_layout().offset == 0:
                renames.writeline(f"{name} = {arg_name}")
            else:
                offset = texpr(self.rename_indexing(input_node.get_layout().offset))
                renames.writeline(f"{name} = {arg_name} + {offset}")

        for input_node in self.input_nodes[len(self.input_nodes) - self.suffix_args :]:
            # get args in correct order
            if input_node.get_name() in V.graph.removed_buffers:
                continue
            if input_node.get_name() in self.prologue_fused_inputs:
                continue

            self.args.input(input_node.get_name())

        def hook():
            # python_argdefs() cannot be run until after the rest of the template lazily adds more args
            arg_defs, *_ = self.args.python_argdefs()
            code = IndentedBuffer()
            code.splice(gen_common_triton_imports())
            code.splice(self.jit_lines())
            code.writeline(
                f"def {self.kernel_name}({', '.join(x.full_name() for x in arg_defs)}):"
            )
            with code.indent():
                code.splice(self.defines)
                code.splice(renames.getvalue())
            return code.getvalue()

        assert "<DEF_KERNEL>" not in self.render_hooks
        self.render_hooks["<DEF_KERNEL>"] = hook
        return "<DEF_KERNEL>"

    def size(self, name: str, index: int):
        """
        Hook called from template code to get the size of an arg.
        Will add needed args to pass it in if it is dynamic.
        """
        assert isinstance(index, int)
        if name is None:
            val = self.output_node.get_size()[index]
        else:
            assert isinstance(name, str)
            val = self.named_input_nodes[name].get_size()[index]
        return texpr(self.rename_indexing(val))

    def stride(self, name, index=None):
        """
        Hook called from template code to get the stride of an arg.
        Will add needed args to pass it in if it is dynamic.
        """
        if name is None:
            val = self.output_node.get_stride()
        else:
            assert isinstance(name, str)
            val = self.named_input_nodes[name].get_stride()

        if isinstance(index, int):
            return texpr(self.rename_indexing(val[index]))
        return ", ".join([texpr(self.rename_indexing(i)) for i in val])

    def _get_subgraph(self, subgraph_number: int):
        assert isinstance(subgraph_number, int)
        assert isinstance(self.subgraphs, list)
        assert subgraph_number < len(self.subgraphs), (
            f"Invalid subgraph number provided to create_modification, {subgraph_number} must be < {len(self.subgraphs)}"
        )
        assert self.body.getvalue() == "", (
            "Body should be clear before adding a modification"
        )
        return self.subgraphs[subgraph_number]

    def _handle_scatter_graph(self, scatter_graph):
        """Handle processing for a single scatter graph.

        Args:
            scatter_graph: The scatter graph to process
        """
        assert isinstance(scatter_graph, ir.ComputedBuffer), (
            f"scatter_graph must be an instance of ComputeBuffer but got {type(scatter_graph)}"
        )

        def contiguous_strides(x):
            # We always create a fresh contiguous grad for scattering into
            return sum(
                x_i * stride for x_i, stride in zip(x, scatter_graph.get_stride())
            )

        return scatter_graph.data.store_output(  # type: ignore[attr-defined]
            scatter_graph.name, contiguous_strides, []
        )

    def modification(
        self,
        subgraph_number: int,
        output_name: Optional[str],
        mask: Optional[str] = None,
        **fixed_inputs,
    ) -> str:
        """This creates a modification function for a subgraph.
        To use this inside a template, the first argument should specify which subgraph to codegen for

        Args:
            subgraph_number (int): The index of the subgraph in self.subgraphs
            output_name (Optional[str]): The name of the output variable to store the result in
            mask (Optional[str]): An optional mask to use for the store operation. If provided, this mask
                will be applied to the store.
        """
        num = 0
        out = None
        scatters = []
        while f"mod_{subgraph_number}_{num}" in self.subgraph_bodies:
            num += 1
        with self.create_subgraph_body(f"mod_{subgraph_number}_{num}"):
            subgraph = self._get_subgraph(subgraph_number)
            modification_handler = ModificationWrapper(
                self, subgraph_number, fixed_inputs, mask
            )
            with V.set_ops_handler(modification_handler):
                assert isinstance(subgraph, (ir.ComputedBuffer, list)), (
                    f"Expected the subgraph to be a ComputedBuffer or a List[ComputedBuffer], got {type(subgraph)}"
                )
                # Handle scatter stores
                if isinstance(subgraph, list):
                    for scatter_graph in subgraph:
                        scatters.append(self._handle_scatter_graph(scatter_graph))
                elif isinstance(subgraph.data, ir.InputBuffer):
                    out = subgraph.data.make_loader()(())
                else:
                    out = subgraph.data.inner_fn(())

            self.codegen_body()
            if output_name is not None:
                assert isinstance(output_name, str)
                assert out is not None
                self.body.writeline(f"{output_name} = {out.value}")
            else:
                assert out is None
                for scatter in scatters:
                    self.body.writeline(str(scatter))

            body_val = self.body.getvalue()
            self.cse.invalidate(OrderedSet())
            return body_val

    def load_input(
        self,
        input_name: str,
        output_name: str,
        indices: Union[list[Any], tuple[Any]],
        mask: Optional[str] = None,
        other: Optional[Union[float, int]] = 0.0,
        indent_width: int = 4,
    ):
        """Loads an input and applies any necessary preprocessing or masking.

        Args:
            input_name (str): The name of the input to load.
            indices (Union[List, Tuple]): The index for each dimension of the input.
            val (str): The name of the variable to store the loaded value.
            mask (Optional[str]): An optional mask to use for the load operation.
            other (Optional[Union[float, int]]): The value to use for masked elements. Default is 0.0.
            indent_width (int): The number of spaces to use for indentation.
        """

        input_node = self.named_input_nodes[input_name]
        if not self.prologue_loads_all_inputs:
            self.prologue_supported_inputs.add(input_node.get_name())

        tilings = (sympy_product(input_node.get_size()), sympy.Integer(1))
        groups = {
            "x": tilings[0],
            "r0_": tilings[1],
        }

        range_trees = self.construct_range_trees(
            pid_cache=None,
            inside_reduction=False,
            is_reduction=False,
            numels=groups,
            no_x_dim=False,
        )
        load_code = None

        with self.create_subgraph_body(f"<LOAD_INPUT_{input_name}>"):
            assert isinstance(indices, (list, tuple))
            assert isinstance(output_name, str)
            assert isinstance(mask, (str, type(None)))
            self.range_trees = range_trees
            self.numels = {k: V.graph.sizevars.simplify(v) for k, v in groups.items()}
            indices = list(map(OpOverrides.paren, indices))
            index_symbols = [sympy.Symbol(x, integer=True) for x in indices]

            lengths = [V.graph.sizevars.simplify(s) for s in input_node.get_size()]
            assert len(indices) == len(lengths)

            index_symbols = [sympy.Symbol(x, integer=True) for x in indices]
            assert len(indices) == len(lengths)

            # glue to make generated code use same indexing from template

            # TODO (from reviewers as well)
            # in codegen_template,
            # prologue_node.codegen(kernel.split_and_set_ranges(prologue_node.get_ranges()))
            # the ranges need to reflect the group of the prologue input or it will error
            # not sure if there is any difference between original range_tree_entry in
            # and new one from correct lengths/groups... both actually seem to work
            for name, range_tree_entry in zip(
                indices, self.range_trees[0].construct_entries(lengths)
            ):
                range_tree_entry.set_name(name)
            contiguous_index = sympy_dot(
                ir.FlexibleLayout.contiguous_strides(lengths), index_symbols
            )
            contiguous_index = self.rename_indexing(contiguous_index)
            self.body.writeline("xindex = " + texpr(contiguous_index))

            xindex_range_root = self.range_trees[0].lookup(
                sympy.Integer(1), sympy_product(lengths)
            )
            xindex_range_root.set_name("xindex")

            # Note - ["None" override_mask]
            # MM Templates work by taking out of bounds index values and wrapping them around to 0
            # so that no mask is required on the load: offs_a_m = `rm % M`
            # We should to override the mask to be "None" instead of inheriting the mask that would
            # have been loaded otherwise.
            # We are using "None" for clarity in output code, but
            # we could alternatively emit `xmask = tl.full([xindex.shape], True, tl.int1)`
            self.template_mask = mask if mask is not None else "None"
            self.template_out = "xindex"
            self.template_indices = indices
            self.named_input_nodes[input_name].data.freeze_layout()
            self.cse.invalidate(OrderedSet())

            template_mask = self.template_mask

            class StoreOutputSubstitution(V.WrapperHandler):  # type: ignore[name-defined]
                name = "StoreOutputSubstitution"

                def store(
                    self,
                    name: str,
                    index: sympy.Expr,
                    value: "CSEVariable",
                    mode: "StoreMode" = None,
                ):
                    V.kernel.store_buffer_names.add(name)
                    V.kernel.cse.store_cache[name] = value
                    if name in V.kernel.prologue_fused_inputs:
                        # We load masked out values with 0, then apply a prologue.
                        # The masked out values may not necessariliy be 0 any more
                        # so we need to reapply the mask.
                        value_dtype = value.dtype
                        value_str = str(value)
                        if template_mask != "None" and (
                            name not in V.kernel.prologue_fused_inputs_preserve_zero
                            or other != 0
                        ):
                            value_str = (
                                f"tl.where({template_mask}, {value_str}, {other})"
                            )

                        if value_dtype != V.graph.get_buffer(name).dtype:
                            value_str = f"{value_str}.to({triton_type(V.graph.get_buffer(name).dtype)})"

                        # TODO: we should have intermediary var shapes
                        V.kernel.compute.writeline(
                            f"{output_name} = {value_str}.broadcast_to(xindex.shape)"
                        )

            self.ops_handler = StoreOutputSubstitution

            input_node = self.named_input_nodes[input_name]
            output_index = input_node.make_indexer()(index_symbols)

            # in def_kernel above we define the inputs with the storage offset adjusted
            # creating the load in input_node.make_indexer() will also adjust by storage offset
            # so subtract here to not double increment
            if not V.graph.sizevars.statically_known_equals(
                input_node.layout.offset, 0
            ):
                output_index = output_index - self.rename_indexing(
                    input_node.get_layout().offset
                )

            output_index = self.rename_indexing(output_index)

            if output_index == contiguous_index:
                output_index_str = "xindex"
            else:
                out_indexing = self.indexing(
                    output_index,
                    copy_shape=self.template_out,
                    override_mask=self.template_mask,
                )
                from .codegen.triton import IndexingOptions

                assert isinstance(out_indexing, IndexingOptions)
                output_index_str = (
                    f"({out_indexing.index_str}).broadcast_to(xindex.shape)"
                )

            # Generate load code
            load_code = f"{output_name} = tl.load({input_name} + ({output_index_str})"

            if mask:
                load_code += f", mask={mask}, other={other})"
            else:
                load_code += ")"

        hook_key = f"<LOAD_INPUT_{input_name}>"

        def hook():
            with self.set_subgraph_body(hook_key):
                self.cse.invalidate(OrderedSet())
                self.codegen_body()
                self.cse.invalidate(OrderedSet())
                if input_node.get_name() not in self.prologue_fused_inputs:
                    assert load_code is not None
                    self.body.writeline(load_code)

                return textwrap.indent(self.body.getvalue(), " " * indent_width).strip()

        assert hook_key not in self.render_hooks
        self.render_hooks[hook_key] = hook
        return hook_key

    def store_output(
        self,
        indices: Union[list[Any], tuple[Any]],
        val: str,
        mask: Optional[str] = None,
        indent_width: int = 4,
    ):
        """Stores the final output and appends any epilogue fusions if the buffer hasn't been optimized away.

        Args:
            indices (Union[List, Tuple]): The index for each dimension of the output. The dot product of
                these indices and output strides must match `val`.
            val (str): The value to store.
            mask (Optional[str]): An optional mask to use for the store operation. If provided, this mask
                will be applied to the store.
            indent_width (int): The number of spaces to use for indentation. This is used when the call to
                store_output is indented in the kernel definition.
        """
        with self.create_subgraph_body("<STORE_OUTPUT>"):
            assert isinstance(indices, (list, tuple))
            assert isinstance(val, str)
            assert isinstance(mask, (str, type(None)))
            assert self.template_mask is None
            indices = list(map(OpOverrides.paren, indices))
            index_symbols = [sympy.Symbol(x, integer=True) for x in indices]
            lengths = [
                V.graph.sizevars.simplify(s) for s in self.output_node.get_size()
            ]
            assert len(indices) == len(lengths)

            # glue to make generated code use same indexing from template
            for name, range_tree_entry in zip(
                indices, self.range_trees[0].construct_entries(lengths)
            ):
                range_tree_entry.set_name(name)
            contiguous_index = sympy_dot(
                ir.FlexibleLayout.contiguous_strides(lengths), index_symbols
            )
            contiguous_index = self.rename_indexing(contiguous_index)
            self.body.writeline("xindex = " + texpr(contiguous_index))
            self.range_trees[0].lookup(sympy.S.One, sympy_product(lengths)).set_name(
                "xindex"
            )
            self.template_mask = mask
            self.template_out = val
            self.template_indices = indices
            output_index = self.output_node.get_layout().make_indexer()(index_symbols)
            output_index = self.rename_indexing(output_index)
            if output_index == contiguous_index:
                output_index = sympy.Symbol("xindex", integer=True)

            acc_dtype = (
                triton_type_to_torch(self.meta["ACC_TYPE"])
                if "ACC_TYPE" in self.meta
                else torch.float32
            )
            epilogue_args = [V.kernel.cse.namedvar(val, dtype=acc_dtype)]
            for input_node in itertools.chain(
                self.input_nodes[: self.prefix_args],
                self.input_nodes[len(self.input_nodes) - self.suffix_args :],
            ):
                input_node.freeze_layout()
                epilogue_args.append(input_node.make_loader()(index_symbols))
                # We update frozen_layouts_cnt in order to replay this function on a cache hit.
                self.frozen_layouts_cnt += 1

            V.ops.store(
                self.output_node.get_name(),
                output_index,
                self.epilogue_fn(*epilogue_args),
            )
            self.codegen_body()

        def hook():
            # more stuff might have been added since the codegen_body above
            self.codegen_body()
            self.cse.invalidate(OrderedSet())

            return textwrap.indent(self.body.getvalue(), " " * indent_width).strip()

        assert "<STORE_OUTPUT>" not in self.render_hooks
        self.render_hooks["<STORE_OUTPUT>"] = hook
        return "<STORE_OUTPUT>"

    def render(self, template, kwargs, record_input_dependent_tracked_event=False):
        if record_input_dependent_tracked_event:
            self.cached_replay_events = []

        template_env = {
            fn.__name__: self.record_input_dependent_tracked_event()(fn)
            if record_input_dependent_tracked_event
            else fn
            for fn in [
                self.def_kernel,
                self.size,
                self.stride,
                self.store_output,
                self.load_input,
                self.make_load,
                self.modification,
                self.gen_argdefs,
                self.gen_defines,
            ]
        }
        return PartialRender(
            template.render(**template_env, **kwargs),
            self.render_hooks,
        )

    def make_load(self, name, indices, mask):
        """
        Optional helper called from template code to generate the code
        needed to load from an tensor.
        """
        assert isinstance(indices, (list, tuple))
        assert isinstance(name, str)
        assert isinstance(mask, str)
        stride = self.named_input_nodes[name].get_stride()
        indices = list(map(OpOverrides.paren, indices))
        assert len(indices) == len(stride)
        index = " + ".join(
            f"{texpr(self.rename_indexing(s))} * {i}" for s, i in zip(stride, indices)
        )
        return f"tl.load({name} + ({index}), {mask}, other=0.0)"

    def indexing(
        self,
        index: sympy.Expr,
        *,
        dense_indexing=False,
        copy_shape=None,
        override_mask=None,
        block_ptr=False,
    ):
        """
        Override the default indexing to use our custom mask and force
        dense indexing.
        """
        return super().indexing(
            index,
            dense_indexing=False,
            # We pass template_out as the shape to broadcast the indexing to as
            # the mask might be broadcast to the output shape
            copy_shape=self.template_out,
            override_mask=self.template_mask,
            block_ptr=block_ptr,
        )

    def codegen_range_tree(self):
        pass  # ignore default codegen

    def additional_call_args_and_types(self):
        if isinstance(self.grid_fn, SymbolicGridFn):
            grid_args = self.grid_fn.sympy_call(*self.call_sizes, self.meta)
            assert len(grid_args) in (0, 3), "grid_fn should return 3 values"
            return (grid_args, map(type, grid_args))
        elif all(isinstance(x, (int, sympy.Integer)) for x in self.call_sizes):
            grid_args = self.grid_fn(*map(int, self.call_sizes), self.meta)
            assert len(grid_args) in (0, 3), "grid_fn should return 3 values"
            return (grid_args, map(type, grid_args))
        else:
            assert not V.graph.cpp_wrapper, "cpp_wrapper requires SymbolicGridFn"
            wrapper.add_import_once(f"import {self.grid_fn.__module__}")
            meta = wrapper.add_meta_once(self.meta)
            fn_name = f"{self.grid_fn.__module__}.{self.grid_fn.__name__}"
            return(
                f"*{fn_name}({', '.join(map(pexpr, self.call_sizes))}, {meta})",
                None
            )

    def call_kernel(self, name: str, node: Optional[ir.IRNode] = None):
        wrapper = V.graph.wrapper_code
        _, call_args, _, arg_types = self.args.python_argdefs()

        additional_call_args, additional_arg_types = self.additional_call_args()
        call_args.extend(additional_call_args)
        arg_types.extend(additional_arg_types)

        if self.workspace_arg is not None:
            wrapper.generate_workspace_allocation(self.workspace_arg)
        wrapper.generate_kernel_call(
            name,
            call_args,
            arg_types=arg_types,
            triton_meta=self.triton_meta,
            triton=True,
        )
        if self.workspace_arg is not None:
            wrapper.generate_workspace_deallocation(self.workspace_arg)

    def kernel_benchmark_extra_args(self) -> list[str]:
        return [
            str(x)
            for x in self.grid_fn(
                *V.graph.sizevars.size_hints(self.call_sizes), self.meta
            )
        ]


@functools.cache
def _jinja2_env():
    try:
        import jinja2

        return jinja2.Environment(
            undefined=jinja2.StrictUndefined,
        )
    except ImportError:
        return None


class GenerateAndLoadResult(NamedTuple):
    """
    Return type of TritonTemplate.generate_and_load.
    """

    mod: ModuleType
    extra: str
    input_call_args: tuple[str, ...]
    prologue_supported_inputs: OrderedSet[str]
    kernel_args_sizevars_keys: tuple[sympy.Expr]
    kernel_options: dict[str, Any]


class GeneratedCodeCacheEntry(NamedTuple):
    code: str
    extra: str
    events: list[Any]


class GeneratedCodeCache:
    """
    Cache for generated code. The cache key is a string representation of the input nodes,
    number of stages, number of warps, and call sizes. The cache value is a tuple of the
    generated code, extra code, and events.
    """

    def __init__(self, *args, **kwargs):
        self._cache: dict[str, GeneratedCodeCacheEntry] = {}

    def cache_clear(self) -> None:
        self._cache.clear()

    def __repr__(self):
        return repr(self._cache)

    def make_key(
        self,
        input_nodes: tuple[ir.IRNode],
        num_stages: int,
        num_warps: int,
        call_sizes: list[sympy.core.symbol.Symbol],
        prefix_args: int,
        suffix_args: int,
        epilogue_fn: Optional[Callable[..., Any]],
        epilogue_fn_hash: Optional[str],
        subgraphs: Optional[list[ir.Buffer]],  # has to be none to cache
        workspace_arg: Optional[WorkspaceArg],  # has to be none to cache
        layout: ir.Layout,
        num_consumer_groups: int,
        num_buffers_warp_spec: int,
        kwargs: dict[str, Any],
    ) -> Optional[str]:
        def layout_key(layout: ir.Layout) -> str:
            assert not isinstance(layout, ir.FlexibleLayout)
            return repr(
                [
                    layout.size,
                    layout.stride,
                    layout.dtype,
                    layout.device,
                    layout.offset,
                ]
            )

        def has_flexible_layout() -> bool:
            if isinstance(layout, ir.FlexibleLayout):
                return True

            for input in input_nodes:
                if isinstance(input.get_layout(), ir.FlexibleLayout):
                    return True
            return False

        if epilogue_fn is identity:
            assert epilogue_fn_hash is None
            epilogue_fn_hash = "identity"

        # we do not cache under those conditions right now.
        if (
            has_flexible_layout()
            or subgraphs is not None
            or workspace_arg is not None
            or epilogue_fn_hash is None
        ):
            return None

        return repr(
            {
                "input_nodes": [
                    layout_key(input.get_layout()) for input in input_nodes
                ],
                "num_stages": num_stages,
                "num_warps": num_warps,
                "prefix_args": prefix_args,
                "suffix_args": suffix_args,
                "call_sizes": call_sizes,
                "layout": layout_key(layout),
                "num_consumer_groups": num_consumer_groups,
                "num_buffers_warp_spec": num_buffers_warp_spec,
                "epilogue_fn_hash": epilogue_fn_hash,
                "kwargs": kwargs,
            }
        )

    def get_entry(self, cache_key: Optional[str]) -> Optional[GeneratedCodeCacheEntry]:
        if cache_key is None:
            return None

        entry = self._cache.get(cache_key, None)
        if entry is None:
            torch._dynamo.utils.counters["inductor"]["generated_module_cache_miss"] += 1
        else:
            torch._dynamo.utils.counters["inductor"]["generated_module_cache_hit"] += 1
        return entry

    def put_entry(
        self,
        cache_key: Optional[str],
        code: str,
        extra: str,
        events: list[Any],
    ) -> None:
        if cache_key is None:
            return
        entry = GeneratedCodeCacheEntry(code, extra, events)
        self._cache.update({cache_key: entry})


class TritonTemplate(KernelTemplate):
    """
    A Triton template is a template that can be used to generate a Triton kernel.
    """

    # Allow subclasses to override the kernel type
    kernel_type: type[Any] = TritonTemplateKernel
    index_counter = itertools.count()
    all_templates: dict[str, "TritonTemplate"] = {}

    def __init__(
        self,
        name: str,
        grid: Any,
        source: str,
        debug=False,
        cache_codegen_enabled_for_template=False,
        prologue_loads_all_inputs=False,
    ) -> None:
        super().__init__(name)
        self.grid = grid
        self.template = self._template_from_string(source)
        assert name not in self.all_templates, "duplicate template name"
        TritonTemplate.all_templates[name] = self
        self.debug = debug
        self._cache_codegen_enabled_for_template = cache_codegen_enabled_for_template
        self._generated_code_cache: GeneratedCodeCache = GeneratedCodeCache()
        clear_on_fresh_cache(self._generated_code_cache)
        # When prologue_loads_all_inputs is true, prologue_supported_inputs is populated during def_kernel
        # by adding all inputs.
        self.prologue_loads_all_inputs = prologue_loads_all_inputs

    # When this flag is on, we ensure that the cached results and the generated result if cache
    # was not used are the same.
    test_cache = False

    def maybe_append_choice(
        self, choices: list[Any], **kwargs: Any
    ) -> Optional[NotImplementedError]:
        """
        Maybe generates a new ChoiceCaller and appends it into existing choices.
        Returns None if success, otherwise returns the error.

        choices: A list of ChoiceCallers.
        kwargs: Additional kwargs to be passed to self.generate() to generate a new ChoiceCaller.
        """

        try:
            choices.append(self.generate(generate_with_caching=True, **kwargs))
            return None
        except NotImplementedError as e:
            log.info(
                "Cannot Append Choice: %s. KernelTemplate type is %s",
                e,
                type(self),
                stack_info=log.getEffectiveLevel() < logging.INFO,
            )
            return e

    # NOTE: MAKE SURE THAT ANY ARGUMENT ADDED TO THIS FUNCTION IS PROPERLY HANDLED IN _generated_code_cache.make_key.
    def generate_and_load(
        self,
        input_nodes: tuple[ir.IRNode],
        num_stages: int,
        num_warps: int,
        call_sizes: list[sympy.core.symbol.Symbol],
        prefix_args: int,
        suffix_args: int,
        epilogue_fn: Optional[Callable[..., Any]],
        epilogue_fn_hash: Optional[str],
        subgraphs: Optional[list[ir.Buffer]],
        workspace_arg: Optional[WorkspaceArg],
        num_consumer_groups: int,
        num_buffers_warp_spec: int,
        layout: ir.Layout,
        kwargs: dict[str, Any],
        generate_with_caching,
    ) -> Optional[GenerateAndLoadResult]:
        """Generate the python code and load it into the current process"""
        caching_enabled = (
            generate_with_caching
            and torch._inductor.config.enable_caching_generated_triton_templates
        )

        cache_key = None
        if caching_enabled:
            cache_key = self._generated_code_cache.make_key(
                input_nodes,
                num_stages,
                num_warps,
                call_sizes,
                prefix_args,
                suffix_args,
                epilogue_fn,
                epilogue_fn_hash,
                subgraphs,
                workspace_arg,
                layout,
                num_consumer_groups,
                num_buffers_warp_spec,
                kwargs,
            )

        assert self.template, "requires jinja2"
        defines = StringIO()

        for name, val in kwargs.items():
            defines.write(f"{name} : tl.constexpr = {val}\n")
        defines = defines.getvalue()

        fake_out = ir.Buffer(name="buf_out", layout=layout)
        kernel_name = f"triton_{self.name}"

        numel = sympy_product(layout.size)
        buffers = itertools.chain(input_nodes, (fake_out,))
        if not TritonScheduling.can_use_32bit_indexing(numel, buffers):
            raise NotImplementedError(
                "64-bit indexing is not yet implemented for triton templates"
            )

        kernel_options = {
            "input_nodes": input_nodes,
            "defines": defines,
            "num_stages": num_stages,
            "num_warps": num_warps,
            "grid_fn": self.grid,
            "meta": kwargs,
            "call_sizes": call_sizes,
            "prefix_args": prefix_args,
            "suffix_args": suffix_args,
            "epilogue_fn": epilogue_fn,
            "subgraphs": subgraphs,
            "prologue_loads_all_inputs": self.prologue_loads_all_inputs,
        }

        if HAS_WARP_SPEC:
            kernel_options.update(
                {
                    "num_consumer_groups": num_consumer_groups,
                    "num_buffers_warp_spec": num_buffers_warp_spec,
                }
            )

        def make_kernel():
            return self.kernel_type(
                kernel_name=kernel_name,
                output_node=fake_out,
                workspace_arg=workspace_arg,
                use_jit=False,
                **kernel_options,
            )

        def generate_code(kernel) -> Optional[tuple[str, str]]:
            def make_extra() -> str:
                extra_parts = [
                    f"{kwarg}={repr(kwargs[kwarg])}" for kwarg in sorted(kwargs.keys())
                ]

                extra_parts.extend(
                    [
                        f"num_stages={num_stages}",
                        f"num_warps={num_warps}",
                    ]
                )
                if HAS_WARP_SPEC:
                    extra_parts.extend(
                        [
                            f"num_consumer_groups={num_consumer_groups}",
                            f"num_buffers_warp_spec={num_buffers_warp_spec}",
                        ]
                    )
                extra = "-".join(extra_parts) + "-"
                return extra

            try:
                template = kernel.render(self.template, kwargs, caching_enabled)
                with kernel.set_subgraph_body("<STORE_OUTPUT>"):
                    code = template.finalize_all()
            except ZeroDivisionError:
                # TODO(nmacchioni): fix sympy division by zero
                return None
            if self.debug:
                print("Generated Code:\n", code)

            extra = make_extra()
            return code, extra

        def maybe_test_cache(code: str, extra: str, kernel):
            if self.test_cache or self.debug:
                with (
                    patch.object(V.graph, "get_dtype", self._fake_get_dtype(fake_out)),
                    V.graph.set_current_device(layout.device),
                    make_kernel() as kernel_test,
                ):
                    result2 = generate_code(kernel_test)
                    assert result2 is not None
                    code_test, extra_test = result2
                    assert (
                        code == code_test
                        and extra == extra_test
                        and kernel.args.input_buffers == kernel_test.args.input_buffers
                        and kernel.prologue_supported_inputs
                        == kernel_test.prologue_supported_inputs
                        and kernel.args.sizevars == kernel_test.args.sizevars
                    ), "Generated code cache results in wrong output"

        # Generate code, extra.
        code: Optional[str] = None
        extra: Optional[str] = None
        with (
            patch.object(V.graph, "get_dtype", self._fake_get_dtype(fake_out)),
            V.graph.set_current_device(layout.device),
            make_kernel() as kernel,
        ):
            cache_entry = self._generated_code_cache.get_entry(cache_key)
            cache_hit = False

            if cache_entry is not None:
                code, extra, events = cache_entry
                kernel.replay_cached_events(events)
                cache_hit = True

            else:
                result = generate_code(kernel)
                if result is None:  # happens at ZeroDivisionError:
                    return None
                code, extra = result
                self._generated_code_cache.put_entry(
                    cache_key, code, extra, kernel.cached_replay_events
                )

        assert code is not None and extra is not None

        mod = PyCodeCache.load(code, extra)

        input_call_args = tuple(kernel.args.input_buffers.keys())
        prologue_supported_inputs = kernel.prologue_supported_inputs.copy()
        kernel_args_sizevars_keys = tuple(kernel.args.sizevars.keys())

        if cache_hit:
            maybe_test_cache(code, extra, kernel)

        return GenerateAndLoadResult(
            mod,
            extra,
            input_call_args,
            prologue_supported_inputs,
            kernel_args_sizevars_keys,
            kernel_options,
        )

    def generate(  # type: ignore[override]
        self,
        input_nodes: tuple[ir.IRNode],
        layout: ir.Layout,
        num_stages: int,
        num_warps: int,
        num_consumer_groups: int = 0,
        num_buffers_warp_spec: int = 0,
        prefix_args: int = 0,
        suffix_args: int = 0,
        epilogue_fn: Optional[Callable[..., Any]] = identity,
        epilogue_fn_hash: Optional[str] = None,
        subgraphs: Optional[list[ir.Buffer]] = None,
        mutated_inputs: Optional[list[ir.IRNode]] = None,
        call_sizes: Optional[list[sympy.core.symbol.Symbol]] = None,
        workspace_arg: Optional[WorkspaceArg] = None,
        generate_with_caching=False,
        **kwargs,
    ):
        """This function generates a TritonTemplateCaller

        Args:
            input_nodes: List of input nodes
            layout: Output layout
            num_stages: Number of stages for triton launch
            num_warps: Number of warps for triton launch
            prefix_args: Number of input nodes to be passed as arguments
            suffix_args: Number of input nodes to be passed as arguments
            epilogue_fn: Optional epilogue function to be called on the output
            subgraphs: Optional subgraphs to be passed as arguments, these will be inlined
                into the triton template string
            mutated_inputs: Optional list of input nodes that are mutated by the kernel, this is helpful
                if you need to return multiple outputs. You can pass them as inputs and mark them as
                being mutated by the kernel.
        """
        # HACK: Triton currently breaks if TF32 floats are requested, but the CUDA
        # capability doesn't support them.  This is a bug in Triton, but for now we'll
        # patch around it here.  See https://github.com/triton-lang/triton/issues/3011
        # for one example issue with this problem.
        if torch.cuda.is_available() and not torch.cuda.is_tf32_supported():
            kwargs["ALLOW_TF32"] = "False"

        if call_sizes is None:
            call_sizes = layout.size

        result = self.generate_and_load(
            input_nodes,
            num_stages,
            num_warps,
            call_sizes,
            prefix_args,
            suffix_args,
            epilogue_fn,
            epilogue_fn_hash,
            subgraphs,
            workspace_arg,
            num_consumer_groups,
            num_buffers_warp_spec,
            layout,
            kwargs,
            generate_with_caching and self._cache_codegen_enabled_for_template,
        )

        # May happen as result of dev by 0.
        if result is None:
            return None

        # We expect the input_buffer order to be [*input_nodes, *captured_buffers]
        expected_input_args = tuple(unique(x.get_name() for x in input_nodes))
        assert (
            result.input_call_args[: len(expected_input_args)] == expected_input_args
        ), (
            result.input_call_args,
            expected_input_args,
        )

        full_input_nodes = tuple(
            [V.graph.get_buffer(k) for k in result.input_call_args]
        )
        extra_args = V.graph.sizevars.size_hints(
            map(sympy.expand, result.kernel_args_sizevars_keys),
            fallback=config.unbacked_symint_fallback,
        )

        kernel_hash_name = f"triton_{self.name}_{next(self.index_counter)}"

        workspace_args = []
        if workspace_arg is not None:
            # Create workspace tensor
            workspace_size = workspace_arg.count
            workspace_tensor = torch.empty_strided(
                (workspace_size,),
                (1,),
                dtype=torch.uint8,
                device=layout.device.type,
            )

            # Handle zero initialization if needed
            if workspace_arg.zero_mode != WorkspaceZeroMode.UNINITIALIZED:
                workspace_tensor.zero_()

            workspace_args.append(workspace_tensor)

        options = result.kernel_options

        def make_kernel_render(out_node):
            assert result is not None
            kernel = self.kernel_type(
                kernel_name=str(Placeholder.KERNEL_NAME),
                output_node=out_node,
                workspace_arg=workspace_arg,
                use_jit=False,
                **options,
            )
            render = functools.partial(
                kernel.render,
                self.template,
                kwargs,
            )
            return kernel, render

        # create the BenchmarkRequest
        assert result.mod.__file__ is not None
        grid = self.grid(
            *V.graph.sizevars.size_hints(
                call_sizes,
                fallback=config.unbacked_symint_fallback,
            ),
            kwargs,
        )
        bmreq_cls: type[TritonBenchmarkRequest]
        if layout.device.type == "cpu":
            bmreq_cls = TritonCPUBenchmarkRequest
        else:
            bmreq_cls = TritonGPUBenchmarkRequest
        bmreq = bmreq_cls(
            module_path=result.mod.__file__,
            module_cache_key=result.mod.key,
            kernel_name=f"triton_{self.name}",
            extra_args=[*extra_args, *workspace_args, *grid],
            num_stages=num_stages,
            num_warps=num_warps,
            num_consumer_groups=num_consumer_groups,
            num_buffers_warp_spec=num_buffers_warp_spec,
            matrix_instr_nonkdim=kwargs.get("matrix_instr_nonkdim", 0),
            waves_per_eu=kwargs.get("waves_per_eu", 0),
            kpack=kwargs.get("kpack", 2),
            input_tensor_meta=TensorMeta.from_irnodes(full_input_nodes),  # type: ignore[arg-type]
            output_tensor_meta=TensorMeta.from_irnodes(layout),
        )

        return TritonTemplateCaller(
            kernel_hash_name,
            full_input_nodes,
            layout,
            make_kernel_render,
            result.extra.strip("-").replace("-", ", "),
            bmreq,
            log_info={
                "tile_shape": str(
                    (
                        kwargs.get("BLOCK_M", -1),
                        kwargs.get("BLOCK_K", -1),
                        kwargs.get("BLOCK_N", -1),
                    )
                ),
                "num_stages": num_stages,
                "num_warps": num_warps,
                "GROUP_M": kwargs.get("GROUP_M", -1),
                "allow_tf32": str(kwargs.get("ALLOW_TF32", None)),
                "acc_type": str(kwargs.get("ACC_TYPE", None)),
                "matrix_instr_nonkdim": kwargs.get("matrix_instr_nonkdim", 0),
                "waves_per_eu": kwargs.get("waves_per_eu", 0),
                "kpack": kwargs.get("kpack", 2),
            },
            mutated_inputs=mutated_inputs,
            workspace_arg=workspace_arg,
            allowed_prologue_inps=result.prologue_supported_inputs,
        )


class ExternKernelChoice:
    def __init__(
        self,
        kernel,
        cpp_kernel=None,
        *,
        name=None,
        has_out_variant=True,
        op_overload=None,
        use_fallback_kernel=False,
        kernel_creator=None,
    ) -> None:
        super().__init__()
        name = name or kernel.__name__
        assert callable(kernel)
        assert not hasattr(extern_kernels, name), f"duplicate extern kernel: {name}"
        self.name = name
        self.cpp_kernel_name = cpp_kernel
        self.has_out_variant = has_out_variant
        setattr(extern_kernels, name, kernel)
        self.op_overload = op_overload
        self.use_fallback_kernel = use_fallback_kernel
        self.kernel_creator = kernel_creator

    def to_callable(self):
        return getattr(extern_kernels, self.name)

    def call_name(self):
        return f"extern_kernels.{self.name}"

    @functools.cache  # noqa: B019
    def hash_key(self):
        fn = self.to_callable()
        parts = [
            self.name,
            getattr(fn, "__name__", ""),
            getattr(fn, "__module__", ""),
        ]
        try:
            parts.append(inspect.getsource(fn))
        except Exception:
            pass
        return code_hash("-".join(parts))

    def bind(
        self,
        input_nodes,
        layout,
        ordered_kwargs_for_cpp_kernel=(),
        **kwargs,
    ):
        self.ordered_kwargs_for_cpp_kernel = ordered_kwargs_for_cpp_kernel
        return ExternKernelCaller(
            self, input_nodes, layout, kwargs, has_out_variant=self.has_out_variant
        )


class TritonTemplateCaller(ir.TritonTemplateCallerBase):
    def __init__(
        self,
        name,
        input_nodes,
        layout,
        make_kernel_render,
        description,
        bmreq,
        log_info: Optional[
            dict[str, Union[PrimitiveInfoType, list[PrimitiveInfoType]]]
        ] = None,
        mutated_inputs=None,
        workspace_arg: Optional[WorkspaceArg] = None,
        allowed_prologue_inps: Optional[OrderedSet[str]] = None,
    ) -> None:
        super().__init__(name, input_nodes, layout, description)
        self.make_kernel_render = make_kernel_render
        self.bmreq: TritonBenchmarkRequest = bmreq
        if log_info is None:
            log_info = {}
        self.log_info: dict[str, Any] = log_info
        self.log_info.update(
            {
                "backend": "Triton",
                "num_stages": self.bmreq.num_stages,
                "num_warps": self.bmreq.num_warps,
            }
        )
        self.mutated_inputs = mutated_inputs
        self.workspace_arg = workspace_arg
        self.allowed_prologue_inps = (
            allowed_prologue_inps if allowed_prologue_inps is not None else OrderedSet()
        )

    def benchmark(self, *args, out):
        assert self.bmreq is not None
        if config.profile_bandwidth_with_do_bench_using_profiling:
            algo = self.bmreq.make_run_fn(*args, out=out)
            return do_bench_using_profiling(algo)
        return self.bmreq.benchmark(*args, out=out)

    def precompile(self):
        assert self.bmreq is not None
        self.bmreq.precompile()

    def __str__(self) -> str:
        return f"TritonTemplateCaller({self.bmreq.module_path}, {self.description})"

    def call_name(self):
        return f"template_kernels.{self.name}"

    def hash_key(self):
        return "-".join(
            [
                self.name.rsplit("_", 1)[0],
                self.bmreq.module_cache_key,
            ]
        )

    def output_node(self):
        return ir.TensorBox.create(
            ir.TritonTemplateBuffer(
                layout=self.layout,
                inputs=self.input_nodes,
                make_kernel_render=self.make_kernel_render,
                mutated_inputs=self.mutated_inputs,
                allowed_prologue_inps=self.allowed_prologue_inps,
            )
        )

    def info_dict(self) -> dict[str, Union[PrimitiveInfoType, list[PrimitiveInfoType]]]:
        """Information returned here is logged to the autotune log file when that is enabled."""
        return self.log_info

    def get_make_kernel_render(self):
        return self.make_kernel_render

    def autoheuristic_id(self):
        type_name = "triton"
        info = self.info_dict()
        # TODO(AlnisM): Does tile_shape always exist?
        tile = info["tile_shape"]
        tile_vals = eval(tile)  # type: ignore[arg-type]
        BLOCK_M = tile_vals[0]
        BLOCK_K = tile_vals[1]
        BLOCK_N = tile_vals[2]
        num_stages = info["num_stages"]
        num_warps = info["num_warps"]
        return f"type={type_name}_BLOCK-M={BLOCK_M}_BLOCK-K={BLOCK_K}_BLOCK-N={BLOCK_N}_numstages={num_stages}_numwarps={num_warps}"


class ExternKernelCaller(ChoiceCaller):
    def __init__(
        self,
        choice: ExternKernelChoice,
        input_nodes,
        layout,
        kwargs=None,
        *,
        has_out_variant=True,
    ) -> None:
        super().__init__(choice.name, input_nodes, layout, description="")
        self.choice = choice
        self.kwargs = kwargs or {}
        self.has_out_variant = has_out_variant

    def __str__(self) -> str:
        return f"ExternKernelCaller({self.choice.call_name()})"

    def benchmark(self, *args, out):
        if out.numel() == 0:
            # no need to run the kerrnel of do benchmarking
            return 0.0
        if self.has_out_variant:
            return super().benchmark(*args, out=out)
        else:
            algo = self.to_callable()
            out_new = algo(*args)
            torch._C._dynamo.guards.assert_size_stride(
                out_new, tuple(out.size()), tuple(out.stride())
            )
            out.copy_(out_new)  # for correctness checking
            if config.profile_bandwidth_with_do_bench_using_profiling:
                return do_bench_using_profiling(lambda: algo(*args))
            return benchmarker.benchmark(algo, args, {})

    def to_callable(self):
        fn = self.choice.to_callable()
        if self.kwargs:
            return functools.partial(fn, **self.kwargs)
        return fn

    def hash_key(self):
        return "-".join(
            [
                self.choice.name,
                *[
                    f"{kwarg}={repr(self.kwargs[kwarg])}"
                    for kwarg in sorted(self.kwargs.keys())
                ],
                self.choice.hash_key(),
            ]
        )

    def output_node(self):
        if self.choice.use_fallback_kernel:
            assert self.choice.op_overload is not None, (
                "Please provide an op_overload to use ir.FallbackKernel"
            )
            inner = ir.FallbackKernel.create(
                self.choice.op_overload, *self.input_nodes, **self.kwargs
            )
        elif self.choice.kernel_creator is not None:
            inner = self.choice.kernel_creator(*self.input_nodes, **self.kwargs)
        else:
            cls = ir.ExternKernelOut if self.has_out_variant else ir.ExternKernelAlloc
            inner = cls(
                layout=self.layout,
                inputs=self.input_nodes,
                python_kernel_name=self.choice.call_name(),
                cpp_kernel_name=self.choice.cpp_kernel_name,
                ordered_kwargs_for_cpp_kernel=self.choice.ordered_kwargs_for_cpp_kernel,
                op_overload=self.choice.op_overload,
                kwargs=self.kwargs,
            )

        return ir.TensorBox.create(inner)

    def info_dict(self) -> dict[str, Union[PrimitiveInfoType, list[PrimitiveInfoType]]]:
        """Information returned here is logged to the autotune log file when that is enabled."""
        return {
            "backend": "extern",
            "kernel_call_name": self.choice.call_name(),
        }

    def autoheuristic_id(self):
        return f"extern_{self.choice.name}"


@functools.cache
def get_mm_log_filename() -> Optional[str]:
    mm_file_name = os.environ.get("TORCHINDUCTOR_MM_LOGGING_FILE", None)
    if not mm_file_name:
        return None

    if "json" not in mm_file_name:
        mm_file_name = f"{mm_file_name}.json"

    return mm_file_name


def append_to_log(filename, data):
    lock_file = filename.replace(".json", ".lock")
    lock = FileLock(lock_file)
    with lock:
        try:
            with open(filename) as f:
                log_data = json.load(f)
        except (FileNotFoundError, json.JSONDecodeError):
            log_data = []

        log_data.append(data)

        with open(filename, "w") as f:
            json.dump(log_data, f, indent=4)


class DataProcessorChoiceCallerWrapper:
    def __init__(self, wrapped, preprocessor, postprocessor) -> None:
        self._wrapped = wrapped
        if preprocessor is not None:
            self._preprocessor = preprocessor
        else:
            self._preprocessor = lambda x, y: (x, y)
        if postprocessor is not None:
            self._postprocessor = postprocessor
        else:
            self._postprocessor = lambda x: x

    def __getattr__(self, name):
        return getattr(self._wrapped, name)

    def benchmark(self, *args, out) -> float:
        new_args, new_out = self._preprocessor(args, out)
        result = self._wrapped.benchmark(*new_args, out=new_out)
        new_out = self._postprocessor(new_out)
        if out is not new_out:
            out.copy_(new_out)
        return result

    def output_node(self) -> ir.TensorBox:
        result = self._wrapped.output_node()
        return self._postprocessor(result)

    def __repr__(self) -> str:
        return f"DataProcessorChoiceCallerWrapper({self._wrapped})"


class DataProcessorTemplateWrapper:
    """
    A wrapper class for a kernel template.

    This class together with `DataProcessorChoiceCallerWrapper` provides a convenient way to
    preprocess and postprocess data before and after using the wrapped template. A typical
    usage is to reorder or filter the input nodes in order to match the expected input of other
    kernel choices like a ATen kernel. A more complicated usage is to prepack the weights.
    See the example from :mod:`cpp_gemm_template` for more details.
    """

    def __init__(
        self,
        wrapped_template_cls,
        preprocessor,
        postprocessor,
        **kwargs,
    ) -> None:
        if preprocessor is not None:
            self._preprocessor = preprocessor
        else:
            self._preprocessor = lambda x, y: (x, y)
        if postprocessor is not None:
            self._postprocessor = postprocessor
        else:
            self._postprocessor = lambda x: x
        assert "input_nodes" in kwargs
        assert "layout" in kwargs
        kwargs["input_nodes"], kwargs["layout"] = preprocessor(
            kwargs["input_nodes"], kwargs["layout"]
        )
        self._wrapped = wrapped_template_cls(**kwargs)

    def __getattr__(self, name):
        return getattr(self._wrapped, name)

    def maybe_append_choice(self, choices, **kwargs):
        return type(self._wrapped).maybe_append_choice(self, choices, **kwargs)

    def generate(self, **kwargs):
        choice_caller = self._wrapped.generate(**kwargs)
        return DataProcessorChoiceCallerWrapper(
            choice_caller, self._preprocessor, self._postprocessor
        )

    def __repr__(self) -> str:
        return f"DataProcessorTemplateWrapper({self._wrapped})"


class ErrorFromChoice(RuntimeError):
    def __init__(self, msg, choice: ChoiceCaller, inputs_str) -> None:
        msg += f"\nFrom choice {choice}\n{inputs_str}"
        super().__init__(msg)
        self.choice = choice


class NoValidChoicesError(RuntimeError):
    pass


@functools.cache
def get_num_workers() -> int:
    if "TORCHINDUCTOR_COMPILE_THREADS" in os.environ:
        return int(os.environ["TORCHINDUCTOR_COMPILE_THREADS"])

    cpu_count = (
        len(os.sched_getaffinity(0))
        if hasattr(os, "sched_getaffinity")
        else os.cpu_count()
    )
    assert cpu_count

    # Divide the number of CPUs by the number of GPUs for distributed workloads
    if (
        config.is_fbcode()
        and torch.cuda.is_available()
        and torch.cuda.device_count() > 0
    ):
        cpu_count = cpu_count // torch.cuda.device_count()

    return cpu_count


def create_inputs_key(input_nodes) -> str:
    return repr([AlgorithmSelectorCache.key_of(x) for x in input_nodes])


def create_precompile_key(
    name: str, inputs_key: str, choices: list[ChoiceCaller]
) -> str:
    return ":".join(
        [
            name,
            inputs_key,
            torch.get_float32_matmul_precision(),
        ]
        + [choice.kernel_hash_key() for choice in choices]
    )


# Args to FeedbackFunctions
# timings: mapping from choices to the benchmark time
# name: name of the op
# input_nodes: list of input ir.py Nodes
# choices: list of choices
# profiled time: Callable that returns a dict mapping from choices to the profiled time
FeedbackFunction = Callable[
    [
        dict[ChoiceCaller, float],
        str,
        list[Any],
        list[ChoiceCaller],
        Callable[[], dict[ChoiceCaller, float]],
    ],
    None,
]


class AlgorithmSelectorCache(PersistentCache):
    """
    A persistent cache for algorithm selection results used in autotuning of GEMMs
    and convolutions.

    This classes includes precompilation and benchmarking of the kernels.

    The cache is keyed by input characteristics (sizes, strides, dtypes, etc.) but
    doesn't depend on the output layout.
    """

    def __init__(self, *args, **kwargs) -> None:
        super().__init__(*args, **kwargs)

        # the autotuning will get occur in the scheduler, so there is
        # no guarantee that the first lowering for a given key will also be the
        # first to benchmark it. share a single precompilation function for all lowerings
        # of a particular key
        self.precompile_cache: dict[str, Callable[[], None]] = {}
        # list of callbacks that are called after benchmarking
        self.feedback_saver_fns: list[FeedbackFunction] = []
        # cache for prescreening results to ensure deterministic candidate selection
        self.prescreening_cache: dict[str, OrderedSet[str]] = {}

        clear_on_fresh_cache(self)

    def cache_clear(self) -> None:
        self.precompile_cache.clear()
        self.prescreening_cache.clear()

    def __call__(
        self,
        name,
        choices: list[ChoiceCaller],
        input_nodes,
        layout,
        # optional dict mapping arg indices to the functions
        # generating a torch.Tensor for that input from the
        # corresponding ir.Buffer. if passed for a given
        # arg, the function will be called instead of
        # generating a random torch.Tensor for benchmarking.
        input_gen_fns: Optional[dict[int, Callable[[ir.Buffer], torch.Tensor]]] = None,
        precompilation_timeout_seconds: int = 60 * 60,
        return_multi_template=False,
    ):
        from .codegen.cuda.cuda_kernel import CUDATemplateCaller

        # Templates selected with input_gen_fns require specific input data to avoid IMA
        # Passing custom input gen fns to benchmark_fusion NYI, so skip deferred template selection
        # TODO(jgong5): support multi-template on CPU
        if input_gen_fns is not None or layout.device.type == "cpu":
            return_multi_template = False

        # TODO - assert that we have not mutating kernels here

        if config.test_configs.autotune_choice_name_regex is not None:
            choices = [
                c
                for c in choices
                if re.search(
                    config.test_configs.autotune_choice_name_regex,
                    c.name,
                )
            ]
        if config.test_configs.autotune_choice_desc_regex is not None:
            choices = [
                c
                for c in choices
                if re.search(
                    config.test_configs.autotune_choice_desc_regex,
                    c.description,
                )
            ]

        if mm_file_name := get_mm_log_filename():
            M, K = input_nodes[-2].get_size()[:2]
            N = input_nodes[-1].get_size()[-1]
            append_to_log(mm_file_name, {"invoke": str((M, K, N))})

        if len(choices) == 0:
            backend_config = (
                "max_autotune_gemm_backends"
                if name != "convolution"
                else "max_autotune_conv_backends"
            )
            raise NoValidChoicesError(
                f"No choices to select, please consider adding ATEN into {backend_config} "
                "config (defined in torch/_inductor/config.py) to allow at least one choice. "
            )
        log.debug("Max autotune selects from %s choices.", str(len(choices)))

        if len(choices) == 1:
            if not isinstance(choices[0], CUDATemplateCaller):
                # CUDATemplateCaller still needs to go through autotuning process to retrieve workspace size.
                return choices[0].output_node()

        @functools.cache
<<<<<<< HEAD
        def make_benchmark_fn(hint_override: Optional[int] = None):
            return self.make_benchmark_fn(choices, input_nodes, layout, input_gen_fns, hint_override=hint_override)
=======
        def make_benchmark_fn():
            return self.make_benchmark_fn(choices, input_nodes, layout, input_gen_fns)
>>>>>>> 4991dffe

        inputs_key = create_inputs_key(input_nodes)

        def autotune(choices, hint_override: Optional[int] = None):
            log.debug("Starting autotuning")

            with dynamo_timed(
                f"{name}_template_autotuning",
                log_pt2_compile_event=True,
                dynamo_compile_column_us="compile_time_autotune_time_us",
                metadata={
                    "autotune_strides": ", ".join(
                        [str(n.get_stride()) for n in input_nodes]
                    ),
                    "autotune_dtypes": ", ".join(
                        [str(n.get_dtype()) for n in input_nodes]
                    ),
                    "autotune_shape": ", ".join(
                        ["x".join(map(str, n.get_size())) for n in input_nodes]
                    ),
                    "autotune_offset": ", ".join(
                        [str(n.get_layout().offset) for n in input_nodes]
                    ),
                },
            ):
                return make_benchmark_fn(hint_override=hint_override)(choices)

        if config.autotune_in_subproc:
            # Initialize the suprocess pool so it will warmup early.
            torch._inductor.autotune_process.get_tuning_process_pool()

        def do_autotuning(choices, precompile_fn, hint_override: Optional[int] = None):
            precompile_start_ts = time.time()
            with dynamo_timed(
                f"{name}_template_precompiling",
                log_pt2_compile_event=True,
                dynamo_compile_column_us="compile_time_autotune_time_us",
            ):
                precompile_fn()
            precompile_elapse = time.time() - precompile_start_ts
            log.debug("Precompilation elapsed time: %.02fs", precompile_elapse)

            candidates = self.prescreen_choices(
                choices, name, inputs_key, self.prescreening_cache
            )
            prescreening_elapse: Optional[float] = None
            if candidates:
                prescreening_start_ts = time.time()
                timings = self.lookup(
                    candidates,
                    name,
                    inputs_key,
                    autotune,
                    hint_override=hint_override
                )
                choices = self.prune_choices_postscreen(
                    choices, timings, name, inputs_key, self.prescreening_cache
                )
                prescreening_elapse = time.time() - prescreening_start_ts
                log.debug("Prescreening elapsed time: %.02fs", prescreening_elapse)

            autotune_start_ts = time.time()
            timings = self.lookup(
                choices,
                name,
                inputs_key,
                autotune,
                hint_override=hint_override
            )

            autotune_elapse = time.time() - autotune_start_ts
            log.debug("Autotuning elapsed time: %.02fs", autotune_elapse)

            if timings and all(
                not math.isfinite(timing) for timing in timings.values()
            ):
                raise NoValidChoicesError

            if make_benchmark_fn.cache_info().currsize:
                counters["inductor"]["select_algorithm_autotune"] += 1

            if (
                make_benchmark_fn.cache_info().currsize
                or log.getEffectiveLevel() == logging.DEBUG
                or config.trace.log_autotuning_results
            ):
                self.log_results(
                    name,
                    input_nodes,
                    timings,
                    autotune_elapse,
                    precompile_elapse,
                    prescreening_elapse,
                )

            def profiler_bench_function():
                # we're not running through the normal caching autotuner method here because we want to avoid returning
                # the cached value.
                # Avoid benchmarking in a separate process because it's not easy to signal to the TuningProcess that we
                # should use the profiler.
                with config.patch(
                    profile_bandwidth_with_do_bench_using_profiling=True,
                    autotune_in_subproc=False,
                ):
                    return self.make_benchmark_fn(
                        choices, input_nodes, layout, input_gen_fns
                    )(choices)

            for feedback_fn in self.feedback_saver_fns:
                # re-benchmarking the same choices with profiler is a bit expensive, so pass it in as a thunk.
                feedback_fn(
                    timings,
                    name,
                    input_nodes,
                    choices,
                    profiler_bench_function,
                )

            return timings

        precompile_fn = self.make_precompile_fn(
            choices,
            name,
            inputs_key,
            precompilation_timeout_seconds=precompilation_timeout_seconds,
        )

        if return_multi_template and (config.max_autotune or config.max_autotune_gemm):

            def get_timings(hint_override: Optional[int] = None):
                timings = do_autotuning(choices, precompile_fn, hint_override=hint_override)
                min_extern_choice = float("inf")
                for choice, timing in timings.items():
                    if isinstance(choice, ExternKernelCaller):
                        min_extern_choice = min(min_extern_choice, timing)

                timings = {
                    choice: time
                    for choice, time in timings.items()
                    if (
                        time <= min_extern_choice
                        or not isinstance(choice, ExternKernelCaller)
                    )
                }

                return timings

            # We take the union of allowed prologue inputs from all choices,
            # and, within benchmark fusion, don't allow prologue fusion for
            # choices which dont support the whole union.
            allowed_prologue_inps: OrderedSet[str] = OrderedSet()
            for c in choices:
                if isinstance(c, TritonTemplateCaller):
                    allowed_prologue_inps |= c.allowed_prologue_inps

            return torch._inductor.ir.TensorBox.create(
                torch._inductor.ir.MultiTemplateBuffer(
                    layout,
                    input_nodes,
                    get_timings,
                    choices,
                    allowed_prologue_inps,
                )
            )

        timings = do_autotuning(choices, precompile_fn)

        # if timings is empty, we really have no choice but to return a semi-random
        # choice. returning the first `ExternKernelCaller` is probably the safest bet
        # in this case, since it will generally be the ATen kernel. if there are no
        # `ExternKernelCaller`s to return, then returning the 0th kernel is our next
        # best option (ideally we'd fail whenever there is no ATen kernel to fallback
        # to, but that's not trivial to figure out)
        if timings == {}:
            for choice in choices:
                if isinstance(choice, ExternKernelCaller):
                    node = choice.output_node()
                    log.debug(
                        "Autotuning returned empty timings, falling back to first `ExternKernelCaller`: %s",
                        node,
                    )
                    return node
            node = choices[0].output_node()
            log.debug(
                "Autotuning returned empty timings, falling back to first choice: %s",
                node,
            )
            return node

        # if we got any timings at all, pick the best of those
        choice = min(timings, key=timings.__getitem__)
        node = choice.output_node()
        log.debug("Autotuning selected choice: %s", node)
        return node

    def make_precompile_fn(
        self,
        choices,
        name: str,
        inputs_key: str,
        precompilation_timeout_seconds: Optional[int] = 60 * 60,
    ) -> Callable[[], None]:
        """
        Returns a function that precompiles the given choices.
        """
        log.debug("Starting precompilation")

        def no_op(*args, **kwargs):
            return

        if (
            precompilation_timeout_seconds is None
            or precompilation_timeout_seconds <= 0
        ):
            log.debug("Precompilation timeout is None or <= 0, returning no_op")
            return no_op

        num_workers = min(get_num_workers(), len(choices))

        if num_workers <= 0:
            return no_op

        # https://github.com/python/cpython/issues/106905
        if (
            sys.version_info.major == 3
            and sys.version_info.minor == 11
            and sys.version_info.micro <= 8
        ):
            return no_op

        # check local and global cache before precompiling
        timings = self.lookup(
            choices,
            name,
            inputs_key,
            benchmark=None,
        )

        if timings and len(timings) == len(choices):
            # compilation in precompile stage is much cheaper than that in
            # autotuning stage
            log.debug("Found all %d timings in cache, returning no_op", len(timings))
            return no_op

        if config.search_autotune_cache and not (
            config.max_autotune or config.max_autotune_gemm
        ):
            return no_op

        precompile_key = create_precompile_key(name, inputs_key, choices)
        if precompile_func := self.precompile_cache.get(precompile_key):
            log.debug("Precompile function found in cache, returning it")
            return precompile_func

        log.info(
            "Multithreaded precompilation for %d choices using %d worker threads",
            len(choices),
            num_workers,
        )

        # In rare circumstances, because python threads inherit global state,
        # thread pool executor can race and leave stdout/stderr in a state
        # different than the original values. we explicitly restore the state
        # here to avoid this issue.

        def precompile_with_captured_stdout(choice) -> tuple[None, int]:
            log.debug("Precompiling choice with captured stdout: %s", choice)
            start_ns = time.time_ns()
            with restore_stdout_stderr():
                choice.precompile()
            elapsed_ns = time.time_ns() - start_ns
            # Return tuple as triton async compile (_worker_compile_triton)
            # returns tuple[CachingAutotuner, int]
            return None, elapsed_ns // 1000

        def on_complete(future):
            if not future.exception():
                _, precompile_elapsed_us = future.result()
                elapsed_seconds = precompile_elapsed_us / 1e6
                elapsed_times[future] = elapsed_seconds
                log.debug(
                    "Precompilation complete for future: %s, elapsed time: %.02fs",
                    future,
                    elapsed_seconds,
                )

        executor = ThreadPoolExecutor(max_workers=num_workers)
        async_compile = torch._inductor.async_compile.AsyncCompile()

        futures: dict[concurrent.futures.Future[Any], ChoiceCaller] = {}
        elapsed_times: dict[concurrent.futures.Future[Any], float] = {}

        # Some choices only differ in runtime arguments, so we
        # skip a choice if it has the same hash as a previously seen choice
        seen_choices: OrderedSet[str] = OrderedSet()
        for c in choices:
            # Skip choices which we have already issued a precompile
            if c.kernel_hash_key() in seen_choices:
                log.debug("Skipping already seen choice: %s", c)
                continue
            else:
                seen_choices.add(c.kernel_hash_key())

            if hasattr(c, "precompile"):
                triton_cuda_choice = isinstance(c, TritonTemplateCaller) and isinstance(
                    c.bmreq, TritonGPUBenchmarkRequest
                )
                if triton_cuda_choice and async_compile.use_process_pool():
                    with open(c.bmreq.module_path) as file:
                        source_code = file.read()
                    future = async_compile.triton(
                        kernel_name=c.bmreq.kernel_name, source_code=source_code
                    ).future
                    log.debug("Submitted triton async compile for choice: %s", c)
                else:
                    future = executor.submit(precompile_with_captured_stdout, c)
                    log.debug("Submitted precompile for choice: %s", c)

                future.add_done_callback(on_complete)
                futures[future] = c

        @functools.cache
        @restore_stdout_stderr()
        def wait_on_futures():
            log.debug("Waiting on futures")
            counters["inductor"]["select_algorithm_precompile"] += 1
            for future in as_completed(
                futures,
                timeout=precompilation_timeout_seconds,
            ):
                if e := future.exception():
                    from torch._inductor.codegen.cuda.cuda_kernel import (
                        CUDATemplateCaller,
                    )

                    if isinstance(e, CUDACompileError) and isinstance(
                        futures[future], CUDATemplateCaller
                    ):
                        log.debug(
                            "Exception %s for benchmark choice %s",
                            e,
                            futures[future],
                            exc_info=True,
                        )
                    else:
                        log.error(
                            "Exception %s for benchmark choice %s", e, futures[future]
                        )
                else:
                    counters["inductor"]["select_algorithm_num_precompiles"] += 1
                    log.info(
                        "Precompiling benchmark choice %s took %.02fs",
                        futures.get(future),
                        elapsed_times.get(future),
                    )

            executor.shutdown(wait=True)

        self.precompile_cache[precompile_key] = wait_on_futures

        return wait_on_futures

    @classmethod
    def get_inputs(
        cls,
        choices: Sequence[ChoiceCaller],
        input_nodes: list[ir.IRNode],
        layout: ir.Layout,
        input_gen_fns: Optional[dict[int, Callable[[ir.Buffer], torch.Tensor]]],
        hint_override: Optional[int] = None,
    ) -> AutotuneArgs:
        """
        Factory method to create AutotuneArgs from a list of ChoiceCallers.
        """
        if input_gen_fns is None:
            input_gen_fns = {}

        # de-duplicate args
        unique_example_inputs = {
            x.get_name(): input_gen_fns.get(i, cls.benchmark_example_value)(x)
            for i, x in enumerate(input_nodes)
        }
        example_inputs = list(unique_example_inputs.values())
        example_inputs_extern = [
            (
                unique_example_inputs[input_node.get_name()]
                if unique_example_inputs[input_node.get_name()].is_mkldnn
                else torch.as_strided(
                    unique_example_inputs[input_node.get_name()],
                    V.graph.sizevars.size_hints(
                        input_node.get_size(),
                        fallback=config.unbacked_symint_fallback,
                        hint_override=hint_override,
                    ),
                    V.graph.sizevars.size_hints(
                        input_node.get_stride(),
                        fallback=config.unbacked_symint_fallback,
                        hint_override=hint_override,
                    ),
                    V.graph.sizevars.size_hint(
                        input_node.get_layout().offset,
                        fallback=config.unbacked_symint_fallback,
                        hint_override=hint_override,
                    ),
                )
            )
            for input_node in input_nodes
        ]
        out = cls.benchmark_example_value(layout)
        out_extern = torch.as_strided(
            out, out.size(), out.stride(), V.graph.sizevars.size_hint(layout.offset)
        )
        expected = None
        if VERIFY:
            choices[0].benchmark(*example_inputs_extern, out=out_extern)
            expected = out_extern.clone()

        return AutotuneArgs.from_choice_args(
            example_inputs,
            example_inputs_extern,
            out,
            out_extern,
            expected,
        )

    @classmethod
    def benchmark_choice(
        cls, choice: ChoiceCaller, autotune_args: AutotuneArgs
    ) -> float:
        is_extern = isinstance(choice, (ExternKernelCaller, SubgraphChoiceCaller))
        benchmark_tensors = autotune_args.get_benchmark_tensors(is_extern)
        inpts, output = benchmark_tensors.unpack()
        output.zero_()
        result = choice.benchmark(*inpts, out=output)
        device_type = next(
            (tensor.device.type for tensor in inpts if is_gpu(tensor.device.type)),
            "cuda",
        )
        device_interface = get_interface_for_device(device_type)
        if device_interface.is_available():
            device_interface.synchronize()  # shake out any CUDA errors

        if VERIFY and autotune_args.expected is not None:
            autotune_args.verify(**VERIFY)
        return result

    @classmethod
    def benchmark_choices(
        cls,
        choices: Sequence[ChoiceCaller],
        autotune_args: AutotuneArgs,
    ) -> dict[ChoiceCaller, float]:
        timings = {}
        for choice in choices:
            try:
                timing = cls.benchmark_choice(choice, autotune_args)
            except CUDACompileError as e:
                from torch._inductor.codegen.cuda.cuda_kernel import CUDATemplateCaller

                if not isinstance(choice, CUDATemplateCaller):
                    log.error(
                        "CUDA compilation error during autotuning: \n%s. \nIgnoring this choice.",
                        e,
                    )
                timing = float("inf")
            except NotImplementedError as e:
                log.warning("Not yet implemented: %s", e)
                timing = float("inf")
            except RuntimeError as e:
                from torch._inductor.codegen.cuda.cuda_kernel import CUDATemplateCaller

                msg = str(e)
                if "invalid argument" in msg:
                    msg += "\n\nThis may mean this GPU is too small for max_autotune mode.\n\n"
                else:
                    if "illegal memory access" in msg:
                        msg += "\n\nEither error in template or triton bug.\n"

                if isinstance(choice, CUDATemplateCaller):
                    log.debug(
                        "Runtime error during autotuning: \n%s. \nIgnoring this choice.",
                        msg,
                        exc_info=True,
                    )
                else:
                    log.error(
                        "Runtime error during autotuning: \n%s. \nIgnoring this choice.",
                        msg,
                    )
                timing = float("inf")
            except AssertionError as e:
                raise AssertionError(  # noqa: B904
                    f"Incorrect result from choice {choice}\n\n{e}"
                )
            except Exception as e:
                try:
                    from triton.runtime.autotuner import OutOfResources

                    if isinstance(e, OutOfResources):
                        log.warning(e)
                        timing = float("inf")
                    else:
                        raise e
                except ImportError:
                    raise e from None

            timings[choice] = timing

        return timings

    @classmethod
    def benchmark_in_current_process(
        cls,
        choices: Sequence[ChoiceCaller],
        input_nodes: list[ir.IRNode],
        layout: ir.Layout,
        input_gen_fns: Optional[dict[int, Callable[[ir.Buffer], torch.Tensor]]],
        hint_override: Optional[int] = None,
    ) -> dict[ChoiceCaller, float]:
        inputs = cls.get_inputs(
            choices, input_nodes, layout, input_gen_fns, hint_override=hint_override
        )
        return cls.benchmark_choices(choices, inputs)

    @classmethod
    def benchmark_in_sub_process(
        cls,
        choices: Sequence[ChoiceCaller],
        input_nodes: list[ir.IRNode],
        layout: ir.Layout,
        input_gen_fns: Optional[dict[int, Callable[[ir.Buffer], torch.Tensor]]],
        hint_override: Optional[int] = None,
    ):
        from . import autotune_process

        # only benchmark triton kernel in sub process for now.
        # ATen/Extern kernel are still benchmarked in the current process.
        extern = [c for c in choices if isinstance(c, ExternKernelCaller)]
        triton = [c for c in choices if not isinstance(c, ExternKernelCaller)]

        timings = cls.benchmark_in_current_process(
            extern, input_nodes, layout, input_gen_fns, hint_override=hint_override
        )
        timings.update(autotune_process.benchmark_in_sub_process(triton))  # type: ignore[arg-type]
        return timings

    @classmethod
    def make_benchmark_fn(
        cls,
        choices: Sequence[ChoiceCaller],
        input_nodes: list[ir.IRNode],
        layout: ir.Layout,
        input_gen_fns: Optional[dict[int, Callable[[ir.Buffer], torch.Tensor]]],
        hint_override: Optional[int] = None,
    ):
        if DEBUG:
            print(f"{len(choices)} tuning requests:")

        if config.autotune_in_subproc:
            return functools.partial(
                cls.benchmark_in_sub_process,
                input_nodes=input_nodes,
                layout=layout,
                input_gen_fns=input_gen_fns,
                hint_override=hint_override,
            )
        else:
            return functools.partial(
                cls.benchmark_in_current_process,
                input_nodes=input_nodes,
                layout=layout,
                input_gen_fns=input_gen_fns,
                hint_override=hint_override,
            )

    @staticmethod
    def prescreen_choices(
        choices: list[ChoiceCaller],
        name: str,
        inputs_key: str,
        prescreen_cache: dict[str, OrderedSet[str]],
    ) -> list[ChoiceCaller]:
        """
        Figure out what choices need to be prescreened before autotuning with runtime
        params.

        Prescreening is a process of reducing the number of autotuning for choices with
        runtime params via a two stage autotuning process. First, we fix a set of runtime
        params (here we use swizzle=2) and run autotuning to get a set of candidates.
        Then, we run autotuning again with the candidates and the full set of runtime
        params.

        Since have the concept of runtime params, we need to differentiate between
        choice's hash_key and choice's kernel_hash_key. The former includes information
        like runtime params, while the latter does not. prescreen_cache, if exists, stores
        the set of hash_key that should win the prescreening.

        Right now, only CUTLASS choices have runtime params.
        """
        # Create a cache key for prescreening results
        prescreen_key = f"{name}:{inputs_key}"

        # Check if we have cached prescreening results (prescreen_winners)
        if prescreen_key in prescreen_cache:
            prescreen_winners = [
                choice
                for choice in choices
                if choice.hash_key() in prescreen_cache[prescreen_key]
            ]
            return prescreen_winners

        # prescreen cutlass
        from .codegen.cuda.cuda_kernel import CUDATemplateCaller

        candidates = []
        if (
            config.cuda.cutlass_prescreening
            and len(config.cuda.cutlass_max_profiling_swizzle_options) > 1
        ):
            candidates.extend(
                [
                    c
                    for c in choices
                    if isinstance(c, CUDATemplateCaller)
                    # hardcoded to only look at swizzle=2
                    if c.info_dict().get("swizzle") == "2"
                ]
            )

        # skip prescreening if the number of candidates is too small
        if len(candidates) < 10:
            return []

        return candidates  # type: ignore[return-value]

    @staticmethod
    def prune_choices_postscreen(
        choices: list[ChoiceCaller],
        candidate_timings: dict[ChoiceCaller, float],
        name: str,
        inputs_key: str,
        prescreen_cache: dict[str, OrderedSet[str]],
    ) -> list[ChoiceCaller]:
        """
        Prune the choices after prescreening.
        """
        from .codegen.cuda.cuda_kernel import CUDATemplateCaller

        prescreen_key = f"{name}:{inputs_key}"

        # Check if we have cached postscreen results
        if prescreen_key in prescreen_cache:
            # candidate_timings are from choices that have won prescreening already
            winner_kernel_hashes = [
                candidate.kernel_hash_key() for candidate in candidate_timings
            ]

            pruned_choices = [
                choice
                for choice in choices
                if not isinstance(choice, CUDATemplateCaller)
                or choice.kernel_hash_key() in winner_kernel_hashes
            ]
            return pruned_choices

        log.debug("Before pruning using prescreening timings, %d choices", len(choices))
        sorted_candidates = sorted(
            candidate_timings.keys(), key=lambda choice: candidate_timings[choice]
        )

        # Print prescreening timings
        if (
            candidate_timings
            and PRINT_AUTOTUNE
            and config.autotune_num_choices_displayed != 0
        ):
            n = config.autotune_num_choices_displayed
            top_k = sorted_candidates[:n]
            best = top_k[0]
            best_time = candidate_timings[best]

            lines = ["PRESCREENING CANDIDATE TIMINGS"]
            for choice in top_k:
                result = candidate_timings[choice]
                if result:
                    lines.append(
                        f"  {choice.name} {result:.4f} ms {best_time / result:.1%} {choice.description}"
                    )
                else:
                    lines.append(
                        f"  {choice.name} {result:.4f} ms <DIVIDED BY ZERO ERROR>"
                    )

            log.info("\n".join(lines))
        num_to_keep = max(int(math.sqrt(len(choices)) / 4), 8)

        # prune choices based on prescreening timings
        candidates_to_prune = OrderedSet(
            candidate.kernel_hash_key() for candidate in sorted_candidates[num_to_keep:]
        )
        winner_hashes: OrderedSet[str] = OrderedSet()
        for candidate in sorted_candidates[:num_to_keep]:
            if candidate_timings[candidate] == float("inf"):
                candidates_to_prune.add(candidate.kernel_hash_key())
            else:
                winner_hashes.add(candidate.hash_key())
                if isinstance(candidate, CUDATemplateCaller):
                    candidate.bmreq.ensure_dll_loaded()

        pruned_choices = [
            choice
            for choice in choices
            if choice.kernel_hash_key() not in candidates_to_prune  # type: ignore[attr-defined]
        ]

        # Cache the hash_key of winners of prescreening
        prescreen_cache[prescreen_key] = winner_hashes

        log.debug(
            "After pruning using prescreening timings, %d choices", len(pruned_choices)
        )
        return pruned_choices

    @staticmethod
    def log_results(
        name: str,
        input_nodes: list[ir.IRNode],
        timings: dict[ChoiceCaller, float],
        elapse: float,
        precompile_elapse: float,
        prescreening_elapse: Optional[float] = None,
    ):
        V.debug.log_autotuning_results(
            name, input_nodes, timings, elapse, precompile_elapse
        )
        if not (config.max_autotune or config.max_autotune_gemm) or not PRINT_AUTOTUNE:
            return
        sizes = ", ".join(
            [
                "x".join(
                    map(
                        str,
                        V.graph.sizevars.size_hints(
                            n.get_size(),
                            fallback=config.unbacked_symint_fallback,  # type: ignore[arg-type]
                        ),
                    )
                )
                for n in input_nodes
            ]
        )

        strides = ", ".join([str(n.get_stride()) for n in input_nodes])
        dtypes = ", ".join([str(n.get_dtype()) for n in input_nodes])
        if config.autotune_num_choices_displayed == 0:
            return
        # when autotune_num_choices_displayed is None, [:None] means all
        n = config.autotune_num_choices_displayed
        top_k = sorted(timings, key=timings.__getitem__)[:n]

        best = top_k[0]

        def get_choice_info(choice):
            if isinstance(choice, torch._inductor.select_algorithm.ExternKernelCaller):
                return {"type": "cublas", "time": timings[choice]}

            assert isinstance(
                choice, torch._inductor.select_algorithm.TritonTemplateCaller
            )

            info = choice.info_dict()
            tile = info["tile_shape"]

            tile_vals = eval(tile)  # type: ignore[arg-type]
            BLOCK_M = tile_vals[0]
            BLOCK_K = tile_vals[1]
            BLOCK_N = tile_vals[2]

            return {
                "type": "triton",
                "time": timings[choice],
                "BLOCK_M": BLOCK_M,
                "BLOCK_K": BLOCK_K,
                "BLOCK_N": BLOCK_N,
                "num_stages": info["num_stages"],
                "num_warps": info["num_warps"],
            }

        mm_filename = get_mm_log_filename()
        if mm_filename and "mm" in name:
            M, K = input_nodes[-2].get_size()[:2]
            N = input_nodes[-1].get_size()[-1]

            out_dict = {
                str((M, K, N)): [get_choice_info(choice) for choice in timings.keys()]
            }

            append_to_log(mm_filename, out_dict)

        best_time = timings[best]
        sys.stderr.write(f"AUTOTUNE {name}({sizes})\n")
        sys.stderr.write(f"strides: {strides}\n")
        sys.stderr.write(f"dtypes: {dtypes}\n")

        for choice in top_k:
            result = timings[choice]
            if result:
                kernel_description = choice.description
                sys.stderr.write(
                    f"  {choice.name} {result:.4f} ms {best_time / result:.1%} {kernel_description}\n"
                )
            else:
                sys.stderr.write(
                    f"  {choice.name} {result:.4f} ms <DIVIDED BY ZERO ERROR>\n"
                )

        autotune_type_str = (
            "SubProcess" if config.autotune_in_subproc else "SingleProcess"
        )
        prescreening_msg = (
            f" and {prescreening_elapse:.4f} seconds prescreening"
            if prescreening_elapse is not None
            else ""
        )
        sys.stderr.write(
            f"{autotune_type_str} AUTOTUNE benchmarking takes {elapse:.4f} seconds and {precompile_elapse:.4f}"
            f" seconds precompiling for {len(timings)} choices"
            + prescreening_msg
            + "\n"
        )

    @staticmethod
    def benchmark_example_value(node):
        """
        Convert an ir.Buffer into a concrete torch.Tensor we can use for
        benchmarking.
        """
        if isinstance(node, ir.Layout):
            node = ir.Buffer(name="fake", layout=node)
        # triton templates want the base tensor.
        if isinstance(node, ir.BaseView):
            node = node.unwrap_view()

        # Inplace padding may reinterpret a tensor to a larger tensor if the
        # stride is large enough. The V.graph.get_allocation_size takes this into account.
        # So we need call as_strided in the end to 'view' the tensor with the correct
        # sizes/strides
        return AlgorithmSelectorCache.generate_example_value(
            V.graph.sizevars.size_hints(
                node.get_size(),
                fallback=config.unbacked_symint_fallback,
            ),
            V.graph.sizevars.size_hints(
                node.get_stride(),
                fallback=config.unbacked_symint_fallback,
            ),
            node.get_device(),
            node.get_dtype(),
            node.layout.offset,
            V.graph.sizevars.size_hints(
                V.graph.get_allocation_size(node),
                fallback=config.unbacked_symint_fallback,
            ),
        )

    @staticmethod
    def generate_example_value(
        size, stride, device, dtype, extra_size, allocation_size=None
    ):
        # preserve rng states to avoid the rand_strided call below changes
        # the rng states for the real model code.
        with preserve_rng_state():
            if allocation_size is None or allocation_size == size:
                return rand_strided(
                    size,
                    stride,
                    device=device,
                    dtype=dtype,
                    extra_size=extra_size,
                )
            else:
                return rand_strided(
                    allocation_size,
                    stride,
                    device=device,
                    dtype=dtype,
                    extra_size=extra_size,
                ).as_strided(size, stride)

    @staticmethod
    def key_of(node):
        """
        Extract the pieces of an ir.Buffer that we should invalidate cached
        autotuning results on.
        """
        sizevars = V.graph.sizevars
        return (
            node.get_device().type,
            str(node.get_dtype()),
            *sizevars.size_hints(
                node.get_size(),
                fallback=config.unbacked_symint_fallback,
            ),
            *sizevars.size_hints(
                node.get_stride(),
                fallback=config.unbacked_symint_fallback,
            ),
            sizevars.size_hint(
                node.get_layout().offset,
                fallback=config.unbacked_symint_fallback,
            ),
        )

    def add_feedback_saver(self, fn: FeedbackFunction):
        self.feedback_saver_fns.append(fn)


_ALGORITHM_SELECTOR_CACHE: Optional[AlgorithmSelectorCache] = None


def autotune_select_algorithm(*args, **kwargs):
    global _ALGORITHM_SELECTOR_CACHE
    if _ALGORITHM_SELECTOR_CACHE is None:
        _ALGORITHM_SELECTOR_CACHE = AlgorithmSelectorCache()

    if "return_multi_template" not in kwargs:
        kwargs["return_multi_template"] = (
            torch._inductor.config.benchmark_epilogue_fusion
        )

    if "precompilation_timeout_seconds" not in kwargs:
        kwargs["precompilation_timeout_seconds"] = config.precompilation_timeout_seconds

    return _ALGORITHM_SELECTOR_CACHE(*args, **kwargs)


def add_feedback_saver(
    fn: FeedbackFunction,
):
    global _ALGORITHM_SELECTOR_CACHE
    if _ALGORITHM_SELECTOR_CACHE is None:
        _ALGORITHM_SELECTOR_CACHE = AlgorithmSelectorCache()
    _ALGORITHM_SELECTOR_CACHE.add_feedback_saver(fn)


def realize_inputs(*args):
    if len(args) == 1:
        return ir.ExternKernel.require_stride1(ir.ExternKernel.realize_input(args[0]))
    return [realize_inputs(x) for x in args]


class SymbolicGridFn:
    """
    Wrapper around a grid function that allows either int or sympy inputs.

        @SymbolicGridFn
        def grid(x, meta, *, cdiv):
            return cdiv(x, meta["BLOCK_X"])
    """

    def __init__(self, fn: Callable[..., tuple[Any, Any, Any]]):
        self.fn = fn
        self.kwargs_int = {}
        self.kwargs_sym = {}
        params = inspect.signature(fn).parameters
        for name, fn_sym, fn_int in [
            ("cdiv", CeilDiv, ceildiv),
            ("min", sympy.Min, min),
            ("max", sympy.Max, max),
        ]:
            if name in params:
                self.kwargs_int[name] = fn_int
                self.kwargs_sym[name] = fn_sym

    def __call__(self, *args, **kwargs) -> tuple[int, int, int]:
        return self.fn(*args, **kwargs, **self.kwargs_int)

    def sympy_call(self, *args, **kwargs):
        return self.fn(*args, **kwargs, **self.kwargs_sym)


# ensure lowering is imported so that `extern_kernels.*` is populated
from . import lowering  # noqa: F401<|MERGE_RESOLUTION|>--- conflicted
+++ resolved
@@ -2212,13 +2212,8 @@
                 return choices[0].output_node()
 
         @functools.cache
-<<<<<<< HEAD
         def make_benchmark_fn(hint_override: Optional[int] = None):
             return self.make_benchmark_fn(choices, input_nodes, layout, input_gen_fns, hint_override=hint_override)
-=======
-        def make_benchmark_fn():
-            return self.make_benchmark_fn(choices, input_nodes, layout, input_gen_fns)
->>>>>>> 4991dffe
 
         inputs_key = create_inputs_key(input_nodes)
 
