# mypy: allow-untyped-defs
import warnings
from abc import ABC, abstractmethod
from collections.abc import Sequence
from dataclasses import dataclass
from typing import Any, Callable, get_args, Optional, Union

import torch
import torch._library.utils as library_utils
import torch.utils._pytree as pytree
from torch import Tensor
from torch._C import DispatchKey
from torch._higher_order_ops.utils import (
    _has_gen_schema,
    call_op,
    HopInstance,
    HopSchema,
    materialize_callable_in_args,
    unique_graph_id,
)
from torch._ops import HigherOrderOperator, OperatorBase, OpOverload
from torch._prims_common import clone_preserve_strides
from torch._subclasses.fake_tensor import FakeTensorMode
from torch.fx.experimental.proxy_tensor import (
    disable_proxy_modes_tracing,
    ProxyTorchDispatchMode,
    track_tensor_tree,
)


class SchemaHolder:
    def __init__(self, schema: torch.FunctionSchema):
        self.schema = schema

    def __eq__(self, other):
        return self.schema == other.schema

    def __hash__(self) -> int:
        return hash(self.schema)

    @classmethod
    def from_tree_spec(cls, tree_spec: pytree.TreeSpec):
        assert tree_spec is not None
        return cls(pytree.tree_unflatten([], tree_spec).schema)


# regsiter_constant allows us to get a tree_spec from pytree.tree_flatten(SchemaHolder(FunctionSchema)).
# The tree_spec is proxable in the graph and we can get back the schema via
# schema = pytree.tree_unflatten([], tree_spec).schema
pytree.register_constant(SchemaHolder)


def get_base(tensor):
    if torch.is_inference_mode_enabled():
        return tensor._inference_mode_base
    else:
        return tensor._base


class ViewInfo(ABC):
    base_index: int

    def __init__(self, base_index):
        self.base_index = base_index

    @abstractmethod
    def regenerate_view(self, bases_list: list[Tensor]):
        pass


@dataclass
class AsStridedViewInfo(ViewInfo):
    size: Sequence[Union[int, torch.SymInt]]
    stride: Sequence[Union[int, torch.SymInt]]
    storage_offset: int

    def __init__(self, base_index, size, stride, storage_offset):
        super().__init__(base_index)
        self.size = size
        self.stride = stride
        self.storage_offset = storage_offset

    def regenerate_view(self, bases_list: list[Tensor]):
        return torch.as_strided(
            bases_list[self.base_index],
            self.size,
            self.stride,
            self.storage_offset,
        )


@dataclass
class SliceViewInfo(ViewInfo):
    dim: Union[int, torch.SymInt]
    start: Union[int, torch.SymInt]
    end: Union[int, torch.SymInt]

    def __init__(self, base_index, dim, start, end):
        super().__init__(base_index)
        self.dim = dim
        self.start = start
        self.end = end

    def regenerate_view(self, bases_list: list[Tensor]):
        return torch.ops.aten.slice.Tensor(
            bases_list[self.base_index], self.dim, self.start, self.end
        )


@dataclass
class AliasViewInfo(ViewInfo):
    def __init__(self, base_index):
        super().__init__(base_index)

    def regenerate_view(self, bases_list: list[Tensor]):
        return torch.ops.aten.alias.default(bases_list[self.base_index])


@dataclass
class NotView(ViewInfo):
    def __init__(self, base_index):
        super().__init__(base_index)

    def regenerate_view(self, bases_list: list[Tensor]):
        return bases_list[self.base_index]


def is_alias(base, tensor):
    from torch.fx.experimental.symbolic_shapes import statically_known_true, sym_eq

    return all(
        statically_known_true(a)
        for a in [
            sym_eq(base.storage_offset(), tensor.storage_offset()),
            sym_eq(base.stride(), tensor.stride()),
            sym_eq(base.size(), tensor.size()),
        ]
    )


# return None or (dim, start, end)
def try_use_slice(base, tensor):
    from torch.fx.experimental.symbolic_shapes import statically_known_true, sym_eq

    # This condition should never be triggered.
    if is_alias(base, tensor):
        return (0, 0, base.size()[0])

    # TODO is there cases can we use slice even if stride or len(sizes) are not equal?
    if not statically_known_true(sym_eq(tensor.stride(), base.stride())):
        return None
    if not statically_known_true(sym_eq(len(tensor.size()), len(base.size()))):
        return None

    dim = None
    count = 0
    for i in range(len(tensor.size())):
        if base.size()[i] != tensor.size()[i]:
            dim = i
            count = count + 1
    if count != 1:
        return None

    if tensor.storage_offset() % tensor.stride()[dim] != 0:
        return None
    start = tensor.storage_offset() // tensor.stride()[dim]
    end = start + tensor.size()[dim]
    return (dim, start, end)


def write_view_information_to_args(
    mutable_arg_names: list[str],
    mutable_arg_types: list[torch.Type],
    kwargs: dict[str, Any],
    arg_to_base_index: dict[str, Any],
):
    """
    This function writes the view information into kwargs. It reads mutable_args from kwargs.
    and uses arg_to_base_index and tensor information to write ViewInfo into kwargs.
    mutable_arg_names: mutable custom operator arg names.
    mutable_arg_types: mutable custom operator arg types.
    kwargs: the original custom operator args.
    arg_to_base_index: maps mutable_arg_name to int | [int] that refers to the base tensor that
                       corresponds to the input tensor
    """

    def write_single_view(prefix: str, tensor: Tensor, base_index: int):
        assert f"{prefix}_base_index" not in kwargs
        assert f"{prefix}_size" not in kwargs
        assert f"{prefix}_stride" not in kwargs
        assert f"{prefix}_storage_offset" not in kwargs

        assert f"{prefix}_slice_dim" not in kwargs
        assert f"{prefix}_slice_start" not in kwargs
        assert f"{prefix}_slice_end" not in kwargs

        def use_as_strided(tensor):
            kwargs[f"{prefix}_size"] = tensor.size()
            kwargs[f"{prefix}_stride"] = tensor.stride()
            kwargs[f"{prefix}_storage_offset"] = tensor.storage_offset()

        def use_slice(dim, start, end):
            kwargs[f"{prefix}_slice_dim"] = dim
            kwargs[f"{prefix}_slice_start"] = start
            kwargs[f"{prefix}_slice_end"] = end

        def use_alias():
            kwargs[f"{prefix}_alias"] = True

        # The start if the function
        if tensor is None:
            kwargs[f"{prefix}_base_index"] = None
        else:
            base = get_base(tensor)
            kwargs[f"{prefix}_base_index"] = base_index
            if base is None:
                # no need to add anything else other than _base_index
                return
            elif is_alias(base, tensor):
                use_alias()
            elif (slice_info := try_use_slice(base, tensor)) is not None:
                use_slice(*slice_info)
            else:
                use_as_strided(tensor)

    for arg_name, arg_type in zip(mutable_arg_names, mutable_arg_types):
        arg = kwargs[arg_name]
        if library_utils.is_tensorlist_like_type(arg_type):
            if arg is None:
                kwargs[f"_{arg_name}_length"] = None
            else:
                kwargs[f"_{arg_name}_length"] = len(arg)
                for i, elem in enumerate(arg):
                    write_single_view(
                        f"_{arg_name}_{i}", elem, arg_to_base_index[arg_name][i]
                    )

        elif library_utils.is_tensor_like_type(arg_type):
            write_single_view(
                f"_{arg_name}",
                kwargs[arg_name],
                arg_to_base_index.get(arg_name, None),  # type: ignore[arg-type]
            )
        else:
            raise RuntimeError(f"Unsupported type {arg_type}")


# Returns a dict of arg_name -> ViewInfo | [ViewInfo]
def read_view_information_from_args(
    mutable_arg_names: list[str],
    mutable_arg_types: list[torch.Type],
    kwargs: dict[str, Any],
    all_bases: list[Tensor],
):
    """
    This reads the view information added by `write_view_information_to_args` from kwargs, pop them,
    and returns a dict arg_name -> ViewInfo | [ViewInfo](if the input is list). that maps each mutable arg
    to its view information.
    mutable_arg_names: mutable custom operator arg names.
    mutable_arg_types: mutable custom operator arg types.
    kwargs : args of auto_functionalize(custom_op, kwargs)
    """

    def get_arg(name):
        return kwargs.pop(name)

    def read_single_view(prefix):
        base_index = get_arg(f"{prefix}_base_index")
        if base_index is None:
            return None
        elif f"{prefix}_alias" in kwargs:
            get_arg(f"{prefix}_alias")
            return AliasViewInfo(base_index)
        elif f"{prefix}_storage_offset" in kwargs:
            # The view is regenerated using as_strided.
            size = get_arg(f"{prefix}_size")
            stride = get_arg(f"{prefix}_stride")
            storage_offset = get_arg(f"{prefix}_storage_offset")
            return AsStridedViewInfo(base_index, size, stride, storage_offset)
        elif f"{prefix}_slice_dim" in kwargs:
            dim = get_arg(f"{prefix}_slice_dim")
            start = get_arg(f"{prefix}_slice_start")
            end = get_arg(f"{prefix}_slice_end")
            return SliceViewInfo(base_index, dim, start, end)
        else:
            # This means that the argument is the base tensor
            return NotView(base_index)

    args_view_info: dict[str, Any] = {}
    for arg_name, arg_type in zip(mutable_arg_names, mutable_arg_types):
        if library_utils.is_tensorlist_like_type(arg_type):
            length = get_arg(f"_{arg_name}_length")
            if length is None:
                # The whole list is None.
                args_view_info[arg_name] = None
            else:
                args_view_info[arg_name] = [
                    read_single_view(f"_{arg_name}_{i}") for i in range(length)
                ]

        elif library_utils.is_tensor_like_type(arg_type):
            args_view_info[arg_name] = read_single_view(f"_{arg_name}")
        else:
            raise RuntimeError(f"Unsupported type {arg_type}")
    return args_view_info


# NOTE: [auto-functionalizing custom ops]
# Users may wish to torch.compile custom ops that mutate their inputs.
# torch.compile will automatically support this op without anyone needing
# to provide a functionalization kernel for it. Here's how.
#
# Let's say we have a hypothetical mylib::sin_(Tensor(a!) x) -> ()
# op. First, when FakeTensor sees this op:
# - If the schema says it returns nothing, we can generate a trivial
#   FakeTensor rule for it (that returns nothing).
# - Otherwise, the user needs to provide a FakeTensor impl (fake impl)
#
# Next, when Python FunctionalTensor sees the op, it will functionalize
# it by emitting a call to an auto_functionalize(op, ["x"], {"x": ...})
# HOP and replacing the mutated inputs with corresponding outputs of this HOP.
# This HOP effectively runs the functional version of the op when
# called: it clones inputs that will be mutated, runs the op, and
# then returns (output, Tensors with the new values)
#
# auto_functionalize_v2 is an improved version of auto_functionalize that better handle
# re-inplacing views.


class AutoFunctionalized(HigherOrderOperator):
    """auto_functionalized(_mutable_op, **kwargs)

    This HOP runs a "functional" version of _mutable_op.

    Concretely, it looks at all the arguments that are mutable through
    _mutable_op's operator schema, clones those kwargs, runs
    `out = _mutable_op(**kwargs)` with the cloned values, and then returns the
    operator output concatenated with the cloned values that were mutated.

    We have some restrictions on `_mutable_op`.
    See `can_auto_functionalize` for the restrictions. We can likely lift
    many of these if users request it.

    The reason why _mutable_op is prefixed with an
    underscore is to prevent collisions with kwarg names in **kwargs.
    """

    def __init__(self) -> None:
        super().__init__("auto_functionalized", cacheable=True)

    def __call__(
        self,
        /,
        _mutable_op: OpOverload,
        **kwargs: Any,
    ) -> tuple[Any, tuple[Tensor, ...]]:
        assert can_auto_functionalize(_mutable_op)
        assert isinstance(kwargs, dict)
        return super().__call__(_mutable_op, **kwargs)


auto_functionalized = AutoFunctionalized()
auto_functionalized.__module__ = "torch.ops.higher_order"

auto_functionalized.fallthrough(DispatchKey.AutogradCPU)
auto_functionalized.fallthrough(DispatchKey.AutogradCUDA)


_MutableOpType = Union[OpOverload, HigherOrderOperator]


class AutoFunctionalizedV2(HigherOrderOperator):
    """auto_functionalized_v2(_mutable_op, **kwargs)

    This HOP runs a "functional" version of _mutable_op.
    Unlike AutoFunctionalized, this version is improved to better handle
    view tensors. This version is only used in non export mode.
    """

    def __init__(self) -> None:
        super().__init__("auto_functionalized_v2", cacheable=True)

    def __call__(
        self,
        /,
        _mutable_op: _MutableOpType,
        **kwargs: Any,
    ) -> tuple[Any, tuple[Tensor, ...]]:
        _op_to_check: Optional[Union[OpOverload, HopInstance]] = None
        if isinstance(_mutable_op, HigherOrderOperator):
            _op_to_check = HopInstance(
                _mutable_op,
                SchemaHolder.from_tree_spec(kwargs.get("_op_schema", None)).schema,  # type: ignore[arg-type]
            )
        else:
            _op_to_check = _mutable_op

        assert _op_to_check is not None
        assert can_auto_functionalize(_op_to_check)
        assert isinstance(kwargs, dict)
        return super().__call__(_mutable_op, **kwargs)


auto_functionalized_v2 = AutoFunctionalizedV2()
auto_functionalized_v2.__module__ = "torch.ops.higher_order"

auto_functionalized_v2.fallthrough(DispatchKey.AutogradCPU)
auto_functionalized_v2.fallthrough(DispatchKey.AutogradCUDA)


def can_auto_functionalize(
    op: Union[OperatorBase, HopInstance],
) -> bool:
    if isinstance(op, HopInstance):
        # HOPs that implement gen_schema and schema is not functional are auto_functionalizable.
        if not _has_gen_schema(op._op):
            return False

    else:
        if not isinstance(op, OpOverload):
            return False

        if torch._library.utils.is_builtin(op):
            # We control the built-ins. These may (in rare cases)
            # do input metadata mutation (which we have banned on custom ops)
            return False

    schema = op._schema
    if not schema.is_mutable:
        return False
    schema = op._schema

    for arg in schema.arguments:
        if arg.alias_info is None:
            continue
        if not arg.alias_info.is_write:
            continue
        if torch._library.utils.is_tensor_like_type(arg.type):
            continue
        if torch._library.utils.is_tensorlist_like_type(arg.type):
            continue
        return False

    if len(schema.returns) == 1 and isinstance(schema.returns[0].type, torch.NoneType):
        # Skip schema returns -> None
        return True
    if isinstance(op, OpOverload):
        # The returns of OpOverload must not alias anything
        for ret in schema.returns:
            if ret.alias_info is None and type(ret.type) is torch.TensorType:
                continue
            # Not yet supported: List[Tensor] return.
            return False
        if torch._C._dispatch_has_kernel_for_dispatch_key(op.name(), "Functionalize"):
            return False
    return True


def get_mutable_args_from_schema(
    schema: torch.FunctionSchema,
) -> tuple[list[str], list[torch.Type]]:
    """
    Returns the list of argument names that get mutated according to the
    schema and their types.
    """
    mutable_args_names = [
        arg.name
        for arg in schema.arguments
        if arg.alias_info is not None and arg.alias_info.is_write
    ]

    mutable_args_types = [
        arg.type
        for arg in schema.arguments
        if arg.alias_info is not None and arg.alias_info.is_write
    ]
    return mutable_args_names, mutable_args_types  # type: ignore[return-value]


def get_mutable_args(op: OpOverload) -> tuple[list[str], list[torch.Type]]:
    return get_mutable_args_from_schema(op._schema)


def do_auto_functionalize(
    mode: "torch._subclasses.functional_tensor.FunctionalTensorMode",
    op: OpOverload,
    args: tuple[Any, ...],
    kwargs: dict[str, Any],
) -> Any:
    """Functionalizes a call to op(*args, **kwargs) by emitting a call to
    `outs = auto_functionalized(op, normalized_kwargs)`
    and replacing the mutated (args, kwargs) with the corresponding outputs.

    The normalized_kwargs are just the (args, kwargs), but all in kwarg form.
    This makes handling easier for the auto_functionalized HOP.
    """
    from torch._subclasses.functional_tensor import PythonFunctionalizeAPI

    ctx = PythonFunctionalizeAPI(mode=mode)

    # All of the (args, kwargs), but all as kwargs. The names for the
    # args come from the schema. This makes it easier for us to work with them.
    normalized_kwargs = {}
    schema = op._schema
    for idx, arg in enumerate(schema.arguments):
        # NB: torch_dispatch kwargs are the args defined as kwarg-only in the schema
        if arg.name in kwargs:
            normalized_kwargs[arg.name] = kwargs[arg.name]
        elif idx < len(args):
            # if its out of bounds we don't need to do anything
            # as it means the the optional arg was passed with its default
            # value
            normalized_kwargs[arg.name] = args[idx]
        else:
            normalized_kwargs[arg.name] = arg.default_value

    unwrapped_kwargs = ctx.unwrap_tensors(normalized_kwargs)  # type: ignore[arg-type]
    if "self" in unwrapped_kwargs or "self_" in unwrapped_kwargs:
        warnings.warn(
            "Using `self` or `self_` as an argument in the definition of custom ops may lead to ambiguous parsing. "
            "Please consider using a different name for this argument to avoid potential issues."
        )
    with ctx.redispatch_to_next():
        unwrapped_outs = auto_functionalized(
            op,
            **unwrapped_kwargs,  # type: ignore[arg-type]
        )

    # List of the name of args that get mutated (according to the schema)
    mutable_args_names, _ = get_mutable_args(op)

    unwrapped_actual_out: Union[Any, tuple[Any]] = unwrapped_outs[
        : -len(mutable_args_names)
    ]
    unwrapped_mutable_out = unwrapped_outs[-len(mutable_args_names) :]

    if len(op._schema.returns) == 0:
        assert unwrapped_actual_out[0] is None
        unwrapped_actual_out = None
    elif len(op._schema.returns) == 1:
        assert len(unwrapped_actual_out) == 1
        unwrapped_actual_out = unwrapped_actual_out[0]
    else:
        assert len(unwrapped_actual_out) == len(op._schema.returns)

    for name, unwrapped_out in zip(mutable_args_names, unwrapped_mutable_out):
        # Can be None if input was `Tensor(a!)?`
        if unwrapped_out is None:
            continue

        # We only handle Tensor or List[Tensor] here for now.
        def sync_update(o, orig_arg):
            ctx.replace(orig_arg, o)
            ctx.commit_update(orig_arg)
            ctx.sync(orig_arg)

        orig_arg = normalized_kwargs[name]

        if isinstance(unwrapped_out, torch.Tensor):
            sync_update(unwrapped_out, orig_arg)
        elif isinstance(unwrapped_out, list) and all(
            isinstance(o, torch.Tensor) for o in unwrapped_out
        ):
            assert len(orig_arg) == len(unwrapped_out)
            for orig_a, o in zip(orig_arg, unwrapped_out):
                sync_update(o, orig_a)
        else:
            raise RuntimeError(
                f"unsupported type for auto-functionalization: {unwrapped_out}"
            )

    return ctx.wrap_tensors(unwrapped_actual_out)  # type: ignore[arg-type]


# Wrapper for GraphModule that applies functionalization during execution to enable
# epilogue graph inlining and better fusion opportunities in subgraphs
# When tracing this wrapper, we'll get a graph module with epilogue.
#
# We want to hash it according to the original graph module, so that when we go
# from Functional mode -> fake mode for multiple invoke_subgraph calls that share,
# the same inner graph module, we can hit the cache.
class FunctionalCallableWithEpilogue:
    def __init__(self, orig_callable: Callable):
        self.orig_callable = orig_callable

    def __call__(self, *args, **kwargs):
        # We call torch.func.functionalize. This allows us to inline the epilogue graph.
        # Inlining has the benefit of allowing easiser fusion inside subgraph.
        # Though the epilogue graph contains copy_, it is OK becuase inductor can handle it
        # and this is also how we have been supporting top-level graph input mutation.
        return tuple(torch.func.functionalize(self.orig_callable)(*args, **kwargs))

    def __hash__(self):
        return id(self.orig_callable)


def do_auto_functionalize_v2(
    mode: "torch._subclasses.functional_tensor.FunctionalTensorMode",
    op: Union[OpOverload, HopInstance],
    args: tuple[Any, ...],
    kwargs: dict[str, Any],
) -> Any:
    from torch._subclasses.functional_tensor import PythonFunctionalizeAPI

    ctx = PythonFunctionalizeAPI(mode=mode)

    # All of the (args, kwargs), but all as kwargs. The names for the
    # args come from the schema. This makes it easier for us to work with them.
    normalized_kwargs = {}

    schema = op._schema
    op = op._op if isinstance(op, HopInstance) else op
    assert isinstance(op, get_args(_MutableOpType))

    def _functionalize_callable(arg: Any):
        if callable(arg):
<<<<<<< HEAD

            def functional_fn(*args, **kwargs):
                # We call torch.func.functionalize. This allows us to inline the epilogue graph.
                # Inlining has the benefit of allowing easiser fusion inside subgraph.
                # Though the epilogue graph contains copy_, it is OK because inductor can handle it
                # and this is also how we have been supporting top-level graph input mutation.
                return tuple(
                    pytree.tree_leaves(torch.func.functionalize(arg)(*args, **kwargs))
                )

            return torch._higher_order_ops.base_hop.FunctionWithNoFreeVars(
                functional_fn
            )
=======
            return FunctionalCallableWithEpilogue(arg)
>>>>>>> 62272d5b
        return arg

    args, kwargs = pytree.tree_map(_functionalize_callable, (args, kwargs))

    for idx, arg in enumerate(schema.arguments):
        # NB: torch_dispatch kwargs are the args defined as kwarg-only in the schema
        if arg.name in kwargs:
            normalized_kwargs[arg.name] = kwargs[arg.name]
        elif idx < len(args):
            # if its out of bounds we don't need to do anything
            # as it means the the optional arg was passed with its default
            # value
            normalized_kwargs[arg.name] = args[idx]
        else:
            normalized_kwargs[arg.name] = arg.default_value

    # List of the name of args that get mutated (according to the schema)
    mutable_args_names, mutable_args_types = get_mutable_args_from_schema(schema)

    # A list of all bases of mutable args without duplication
    all_bases = []
    all_bases_addresses: list[int] = []

    # Map arg_name to the index of its base in all_bases.
    arg_to_base_index: dict[str, Any] = {}

    def update_dict(tensor, arg_name, index=None):
        base = tensor if get_base(tensor) is None else get_base(tensor)

        def set_result(base_index):
            if index is None:
                arg_to_base_index[arg_name] = base_index
            else:
                arg_to_base_index[arg_name][index] = base_index

        if not all_bases_addresses.__contains__(base._cdata):
            all_bases_addresses.append(base._cdata)
            all_bases.append(base)
            set_result(len(all_bases) - 1)
        else:
            set_result(all_bases_addresses.index(base._cdata))

    for arg_name in mutable_args_names:
        arg = normalized_kwargs[arg_name]
        if arg is None:
            continue

        if isinstance(arg, list):
            arg_to_base_index[arg_name] = {}
            for i, tensor in enumerate(arg):
                if tensor is None:
                    arg_to_base_index[arg_name].append(None)
                    continue

                update_dict(tensor, arg_name, i)

        else:
            update_dict(arg, arg_name)

    # add view_meta for each args into unwrapped_kwargs.
    write_view_information_to_args(
        mutable_args_names,
        mutable_args_types,
        normalized_kwargs,
        arg_to_base_index,
    )

    # remove mutated args from the kwargs (its a function of _all_bases now)
    for arg_name in mutable_args_names:
        del normalized_kwargs[arg_name]  # type: ignore[arg-type]

    unwrapped_kwargs = ctx.unwrap_tensors(normalized_kwargs)  # type: ignore[arg-type]
    if "self" in unwrapped_kwargs or "self_" in unwrapped_kwargs:
        warnings.warn(
            "Using `self` or `self_` as an argument in the definition of custom ops may lead to ambiguous parsing. "
            "Please consider using a different name for this argument to avoid potential issues."
        )
    all_basis_unwrapped = ctx.unwrap_tensors(all_bases)

    assert "_all_bases" not in unwrapped_kwargs, (op, unwrapped_kwargs)
    auto_func_kwargs = dict(unwrapped_kwargs, _all_bases=all_basis_unwrapped)
    if isinstance(op, HigherOrderOperator):
        assert "_ops_schema" not in unwrapped_kwargs, (op, unwrapped_kwargs)
        # We pass in the tree_spec of tree_flatten(SchemaHolder) to make it proxable
        auto_func_kwargs.update(
            {"_op_schema": pytree.tree_flatten(SchemaHolder(schema))[1]}
        )

    with ctx.redispatch_to_next():
        unwrapped_outs = auto_functionalized_v2(
            op,
            **auto_func_kwargs,  # type: ignore[arg-type]
        )

    unwrapped_actual_out: Union[Any, tuple[Any]] = (
        unwrapped_outs if len(all_bases) == 0 else unwrapped_outs[: -len(all_bases)]
    )

    unwrapped_mutable_out = (
        [] if len(all_bases) == 0 else unwrapped_outs[-len(all_bases) :]
    )

    if isinstance(op, HigherOrderOperator):
        assert len(schema.returns) > 0, (
            f"hop is expected to return at least one output {schema}."
        )
        assert len(unwrapped_actual_out) == len(schema.returns)
    else:
        if len(schema.returns) == 0:
            assert unwrapped_actual_out[0] is None
            unwrapped_actual_out = None
        elif len(schema.returns) == 1:
            assert len(unwrapped_actual_out) == 1
            unwrapped_actual_out = unwrapped_actual_out[0]
        else:
            assert len(unwrapped_actual_out) == len(schema.returns)

    for orig_arg, unwrapped_out in zip(all_bases, unwrapped_mutable_out):
        # Can be None if input was `Tensor(a!)?`
        if unwrapped_out is None:
            continue

        # We only handle Tensor or List[Tensor] here for now.
        def sync_update(o, orig_arg):
            ctx.replace(orig_arg, o)
            ctx.commit_update(orig_arg)
            ctx.sync(orig_arg)

        if isinstance(unwrapped_out, torch.Tensor):
            sync_update(unwrapped_out, orig_arg)
        elif isinstance(unwrapped_out, list) and all(
            isinstance(o, torch.Tensor) for o in unwrapped_out
        ):
            assert len(orig_arg) == len(unwrapped_out)
            for orig_a, o in zip(orig_arg, unwrapped_out):
                sync_update(o, orig_a)
        else:
            raise RuntimeError(
                f"unsupported type for auto-functionalization: {unwrapped_out}"
            )

    return ctx.wrap_tensors(unwrapped_actual_out)  # type: ignore[arg-type]


# auto_functionalize functions
@auto_functionalized.py_impl(DispatchKey.CompositeExplicitAutograd)
def auto_functionalized_dense(
    _mutable_op: OpOverload,
    _only_clone_these_tensors: Optional[tuple[str, ...]] = None,
    **kwargs: Any,
) -> tuple[Any, tuple[Tensor, ...]]:
    new_kwargs = dict(**kwargs)
    result = []

    _mutable_args_names, _ = get_mutable_args(_mutable_op)
    for name in _mutable_args_names:
        if (
            _only_clone_these_tensors is not None
            and name not in _only_clone_these_tensors
        ):
            new_kwargs[name] = kwargs[name]
        else:
            new_kwargs[name] = (
                [clone_preserve_strides(x) for x in kwargs[name]]
                if kwargs[name] is not None and isinstance(kwargs[name], list)
                else (
                    clone_preserve_strides(kwargs[name])
                    if kwargs[name] is not None
                    else None
                )
            )
        result.append(new_kwargs[name])
    out = _mutable_op(**new_kwargs)

    if isinstance(out, tuple):
        return (*out, *result)  # type: ignore[return-value]
    else:
        return (out, *result)  # type: ignore[return-value]


@auto_functionalized.py_impl(FakeTensorMode)
def auto_functionalized_fake(
    mode,
    _mutable_op: OpOverload,
    **kwargs: Any,
) -> tuple[Any, tuple[Tensor, ...]]:
    with mode:
        result = auto_functionalized_dense(
            _mutable_op, _only_clone_these_tensors=None, **kwargs
        )
        return result


@auto_functionalized.py_impl(ProxyTorchDispatchMode)
def auto_functionalized_proxy(
    mode,
    _mutable_op: OpOverload,
    **kwargs: Any,
) -> tuple[Any, tuple[Tensor, ...]]:
    with disable_proxy_modes_tracing():
        out = auto_functionalized(_mutable_op, **kwargs)

    proxy_kwargs = pytree.tree_map(mode.tracer.unwrap_proxy, kwargs)
    out_proxy = mode.tracer.create_proxy(
        "call_function",
        auto_functionalized,
        (_mutable_op,),
        proxy_kwargs,
    )
    result = track_tensor_tree(out, out_proxy, constant=None, tracer=mode.tracer)
    return result


@auto_functionalized.py_functionalize_impl
def auto_functionalized_func(ctx, _mutable_op, **kwargs):
    unwrapped_kwargs = ctx.unwrap_tensors(kwargs)
    with ctx.redispatch_to_next():
        result = auto_functionalized(_mutable_op, **unwrapped_kwargs)
    return ctx.wrap_tensors(result)


# auto_functionalized_v2 functions
@auto_functionalized_v2.py_impl(DispatchKey.CompositeExplicitAutograd)
def auto_functionalized_v2_dense(
    _mutable_op: _MutableOpType,
    _only_clone_these_bases: Optional[tuple[int, ...]] = None,
    **kwargs: Any,
) -> tuple[Any, tuple[Tensor, ...]]:
    _all_bases: list[Tensor] = kwargs.pop("_all_bases", [])
    if _only_clone_these_bases is None:
        _only_clone_these_bases = tuple(range(len(_all_bases)))

    if isinstance(_mutable_op, OpOverload):
        schema: torch._C.FunctionSchema = _mutable_op._schema
    else:
        schema = pytree.tree_unflatten([], kwargs.pop("_op_schema")).schema

    if isinstance(_mutable_op, OpOverload):
        _callable_op: Union[HopInstance, OpOverload] = _mutable_op
    else:
        assert isinstance(schema, HopSchema)
        _callable_op = HopInstance(_mutable_op, schema)

    op_kwargs_new, all_bases_new = _generate_new_op_kwargs_from_bases(
        schema,
        kwargs,
        _all_bases,
        _only_clone_these_bases,
    )

    out = call_op(
        _callable_op,
        tuple(),
        op_kwargs_new,
    )

    if isinstance(out, tuple):
        return (*out, *all_bases_new)  # type: ignore[return-value]
    else:
        return (out, *all_bases_new)  # type: ignore[return-value]


def _generate_new_op_kwargs_from_bases(
    schema, kwargs, all_bases, _only_clone_these_bases
):
    mutable_args_names, mutable_args_types = get_mutable_args_from_schema(schema)
    args_view_info = read_view_information_from_args(
        mutable_args_names, mutable_args_types, kwargs, all_bases
    )

    def maybe_copy(i, t):
        if t is None:
            return None
        if i in _only_clone_these_bases:
            return clone_preserve_strides(t)
        else:
            return t

    all_bases_new = [maybe_copy(i, t) for i, t in enumerate(all_bases)]

    # create new args
    new_kwargs = dict(**kwargs)

    # re-generate all inputs from all_bases_new using args_view_info and add them to new_kwargs.
    for arg_name in mutable_args_names:
        if args_view_info[arg_name] is None:
            new_kwargs[arg_name] = None
        elif isinstance(args_view_info[arg_name], list):
            new_kwargs[arg_name] = []
            for i, elem in enumerate(args_view_info[arg_name]):
                if elem is None:
                    new_kwargs[arg_name].append(None)
                else:
                    view_info = args_view_info[arg_name][i]
                    new_kwargs[arg_name].append(
                        view_info.regenerate_view(all_bases_new)
                    )
        else:
            new_kwargs[arg_name] = args_view_info[arg_name].regenerate_view(
                all_bases_new
            )

    return new_kwargs, all_bases_new


@auto_functionalized_v2.py_impl(FakeTensorMode)
def auto_functionalized_v2_fake(
    mode,
    _mutable_op: _MutableOpType,
    **kwargs: dict[str, Any],
) -> tuple[Any, tuple[Tensor, ...]]:
    with mode:
        result = auto_functionalized_v2_dense(
            _mutable_op, _only_clone_these_bases=None, **kwargs
        )
        return result


@auto_functionalized_v2.py_impl(ProxyTorchDispatchMode)
def auto_functionalized_v2_proxy(
    mode,
    _mutable_op: _MutableOpType,
    **kwargs: Any,
) -> tuple[Any, tuple[Tensor, ...]]:
    if isinstance(_mutable_op, HigherOrderOperator):
        # Note [materialize callable inputs as graph]
        # Below code materializes the callable inputs to the hop as graph modules.
        # kwargs may contain general callables, that are not proxable e.g. FunctionWithNoFreeVars
        # this could happen when we auto_functionalize the backward of the hop,
        # where backward fn is a callablle that wraps forward graph module.
        # This function materialize the callable args according to the schema of the hop.

        # We cannot materialize the callables in kwargs directly because the inputs to callable
        # vary from hops to hop. To make the materialiation process generic to all hops,
        # we trace a function that wraps the hop and let each hop itself figure out how to trace
        # its callable inputs. Then we look at the schema of the traced hop node and replace the
        # callable in original kwarg with the traced subgraphs.
        #
        # Specifically, we first trace a wrapped_fn that calls into the hop. Then we look for the
        # hop node in the traced graph and graph module inputs to the hop. Finally, we replace the
        # original kwarg's callable with the graph module.
        all_bases = kwargs.get("_all_bases", [])
        _only_clone_these_bases = kwargs.get("_only_clone_these_bases", None)
        if _only_clone_these_bases is None:
            _only_clone_these_bases = tuple(range(len(all_bases)))

        schema = pytree.tree_unflatten([], kwargs.get("_op_schema", None)).schema  # type: ignore[arg-type]
        new_kwargs, _ = _generate_new_op_kwargs_from_bases(
            schema,
            {k: v for k, v in kwargs.items() if k not in ("_all_bases", "_op_schema")},
            all_bases,
            _only_clone_these_bases,
        )

        _, materialized_kwargs = materialize_callable_in_args(
            HopInstance(_mutable_op, schema), tuple(), new_kwargs
        )

        # Only replace the callabes in kwargs with the materialized subgraphs.
        # The rest of the kwargs are kept unchanged.
        for k, v in kwargs.items():
            if callable(v):
                assert k in materialized_kwargs and isinstance(
                    materialized_kwargs[k], torch.fx.GraphModule
                )
                kwargs[k] = materialized_kwargs[k]

    with disable_proxy_modes_tracing():
        out = auto_functionalized_v2(_mutable_op, **kwargs)

    proxy_kwargs = pytree.tree_map(mode.tracer.unwrap_proxy, kwargs)

    if isinstance(_mutable_op, HigherOrderOperator):

        def _maybe_register_subgraph(val: Any):
            if isinstance(val, torch.fx.GraphModule):
                _, graph_name = unique_graph_id(
                    mode, prefix="auto_functionalized_subgraph"
                )
                mode.tracer.root.register_module(graph_name, val)
                return val
            return val

        proxy_kwargs = pytree.tree_map(_maybe_register_subgraph, proxy_kwargs)

    out_proxy = mode.tracer.create_proxy(
        "call_function",
        auto_functionalized_v2,
        (_mutable_op,),
        proxy_kwargs,
    )
    result = track_tensor_tree(out, out_proxy, constant=None, tracer=mode.tracer)
    return result


@auto_functionalized_v2.py_functionalize_impl
def auto_functionalized_v2_func(ctx, _mutable_op, **kwargs):
    unwrapped_kwargs = ctx.unwrap_tensors(kwargs)
    with ctx.redispatch_to_next():
        result = auto_functionalized_v2(_mutable_op, **unwrapped_kwargs)
    return ctx.wrap_tensors(result)<|MERGE_RESOLUTION|>--- conflicted
+++ resolved
@@ -614,23 +614,7 @@
 
     def _functionalize_callable(arg: Any):
         if callable(arg):
-<<<<<<< HEAD
-
-            def functional_fn(*args, **kwargs):
-                # We call torch.func.functionalize. This allows us to inline the epilogue graph.
-                # Inlining has the benefit of allowing easiser fusion inside subgraph.
-                # Though the epilogue graph contains copy_, it is OK because inductor can handle it
-                # and this is also how we have been supporting top-level graph input mutation.
-                return tuple(
-                    pytree.tree_leaves(torch.func.functionalize(arg)(*args, **kwargs))
-                )
-
-            return torch._higher_order_ops.base_hop.FunctionWithNoFreeVars(
-                functional_fn
-            )
-=======
             return FunctionalCallableWithEpilogue(arg)
->>>>>>> 62272d5b
         return arg
 
     args, kwargs = pytree.tree_map(_functionalize_callable, (args, kwargs))
