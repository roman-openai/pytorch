--- conflicted
+++ resolved
@@ -1215,19 +1215,6 @@
     return symbol_to_path
 
 
-<<<<<<< HEAD
-# This is used for size oblivious reasoning to avoid 0/1 specializations.
-def guard_or_false(a: BoolLikeType) -> bool:
-    """
-    try to gaurd a, if data dependent error encountered just return false.
-    """
-    if isinstance(a, SymBool):
-        try:
-            guard_bool(a)
-        except GuardOnDataDependentSymNode:
-            return False
-    return bool(a)
-=======
 def _log_suppressed_dde(a: SymBool, assumed_value: bool) -> None:
     sloc, extra = a.node.shape_env._get_stack_summary(True)
     log.info(
@@ -1276,25 +1263,13 @@
     Try to guard a, if data dependent error encountered just return false.
     """
     return _guard_or(a, False)
->>>>>>> c4a0b31c
 
 
 def guard_or_true(a: BoolLikeType) -> bool:
     """
-<<<<<<< HEAD
-    try to gaurd a, if data dependent error encountered just return true.
-    """
-    if isinstance(a, SymBool):
-        try:
-            guard_bool(a)
-        except GuardOnDataDependentSymNode:
-            return True
-    return bool(a)
-=======
     Try to guard a, if data dependent error encountered just return true.
     """
     return _guard_or(a, True)
->>>>>>> c4a0b31c
 
 
 def definitely_true(a: BoolLikeType) -> bool:
