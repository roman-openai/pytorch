# mypy: allow-untyped-defs
# Copyright (c) Meta Platforms, Inc. and affiliates
from collections.abc import Iterable, Sequence
from dataclasses import dataclass
from typing import Callable, cast, Optional, Union

import torch
from torch import Tensor
<<<<<<< HEAD
from torch.distributed.device_mesh import DeviceMesh
from torch.distributed.tensor._dtensor_spec import DTensorSpec, TensorMeta
=======
from torch.distributed.tensor._dtensor_spec import DTensorSpec
>>>>>>> 5a7588f1
from torch.distributed.tensor._op_schema import (
    OpSchema,
    OpStrategy,
    PlacementStrategy,
    RuntimeSchemaInfo,
    StrategyType,
)
from torch.distributed.tensor._ops.utils import (
    generate_redistribute_costs,
    normalize_dim,
    normalize_dims,
    prod,
    register_op_strategy,
)
from torch.distributed.tensor.placement_types import Placement, Replicate, Shard


aten = torch.ops.aten

Shape = tuple[int, ...]


@dataclass
class DimSpec:
    """Specifies how an output dimension maps to an input dimension."""

    def inputs(self) -> Iterable["DimSpec"]:
        return ()


# Rules that map each dimension of the output to dimensions of the input tensor
DimMap = tuple[DimSpec, ...]


@dataclass
class Singleton(DimSpec):
    """Output dimension is a singleton."""


@dataclass
class InputDim(DimSpec):
    """Output dimension maps directly to an input dimension."""

    input_dim: int


@dataclass
class Broadcast(DimSpec):
    """Output is the broadcast of a singleton input dimension."""

    dim: DimSpec
    dim_size: int

    @classmethod
    def new(cls, dim: DimSpec, dim_size: int) -> DimSpec:
        return Broadcast(dim, dim_size)

    def inputs(self) -> Iterable[DimSpec]:
        return (self.dim,)


@dataclass
class NewDim(DimSpec):
    """This is a new dimension created by the op."""

    size: int

    @classmethod
    def new(cls, size: int) -> DimSpec:
        return Singleton() if size == 1 else NewDim(size)


@dataclass
class Repeat(DimSpec):
    """Output dimension is the input dimension repeated n-times."""

    input_dim: DimSpec
    times: int

    @classmethod
    def new(cls, dim: DimSpec, times: int) -> DimSpec:
        if times == 1:
            return dim
        elif isinstance(dim, Singleton):
            # repeating a singleton is the same as broadcasting it
            return Broadcast(dim, times)
        else:
            return Repeat(dim, times)

    def inputs(self) -> Iterable[DimSpec]:
        return (self.input_dim,)


@dataclass
class Flatten(DimSpec):
    """Flatten a set of input dimensions, ensuring right-most adjacent elements remain adjacent in the output."""

    input_dims: Sequence[DimSpec]

    @classmethod
    def new(cls, dims: Sequence[DimSpec]) -> DimSpec:
        if len(dims) == 0:
            # flattening a scalar leads to a singleton
            return Singleton()
        elif len(dims) == 1:
            # flattening a single dimension is no-op
            return dims[0]
        else:
            return Flatten(dims)

    def inputs(self) -> Iterable[DimSpec]:
        return self.input_dims


@dataclass
class Split(DimSpec):
    """
    This dimension is a member of a decomposition of the input dim.

    Note that input_dim itself could be a Flattened set of input dims.
    """

    input_dim: DimSpec
    group_shape: Shape
    split_id: int

    @classmethod
    def new(cls, dim: DimSpec, group_shape: tuple[int, ...], idx: int) -> DimSpec:
        assert len(group_shape) > 0
        if len(group_shape) == 1:
            # not really a group, just return the input dim back
            assert idx == 0
            return dim
        elif group_shape[idx] == 1:
            return Singleton()
        else:
            # remove singletons from group
            # group_mapping = [(new_index, (shape, old_index)) ...]
            group_mapping = list(
                enumerate((s, i) for i, s in enumerate(group_shape) if s != 1)
            )
            new_group_shape = tuple(m[1][0] for m in group_mapping)
            new_idx = next(filter(lambda x: x[1][1] == idx, group_mapping))[0]
            return Split(dim, new_group_shape, new_idx)

    def inputs(self) -> Iterable[DimSpec]:
        return (self.input_dim,)


def dim_pad_left(ndim: int, min_dims: int) -> DimMap:
    return (Singleton(),) * max(0, min_dims - ndim) + tuple(
        InputDim(i) for i in range(ndim)
    )


def dim_atleast_3d(ndim: int) -> DimMap:
    if ndim == 0:
        return (Singleton(), Singleton(), Singleton())
    elif ndim == 1:
        return (Singleton(), InputDim(0), Singleton())
    elif ndim == 2:
        return (InputDim(0), InputDim(1), Singleton())
    else:
        return tuple(InputDim(i) for i in range(ndim))


def expand(input_shape: Shape, shape: Shape) -> DimMap:
    """Implement broadcast on multiple dimensions."""
    assert len(shape) >= len(input_shape)

    # 1. create padded input dimensions
    padded_input = dim_pad_left(len(input_shape), len(shape))
    # 2. check that input shapes are compatible
    mapping = []
    for p, desired_s in zip(padded_input, shape):
        if isinstance(p, Singleton):
            actual_s = 1
            assert desired_s >= 0
        else:
            assert isinstance(p, InputDim), f"DimSpec not supported in expand: {p}"
            actual_s = input_shape[p.input_dim]
            assert actual_s == 1 or desired_s == -1 or desired_s == actual_s
        mapping.append(
            p
            if desired_s in (1, -1) or desired_s == actual_s
            else Broadcast.new(p, desired_s)
        )
    return tuple(mapping)


def normalize_sizes(sizes: Union[Shape, tuple[Shape]]) -> Shape:
    if isinstance(sizes[0], int):
        return cast(Shape, sizes)
    elif len(sizes) == 1:
        return sizes[0]
    else:
        raise RuntimeError("Size must be int... or tuple")


def dim_flatten(ndim: int, start_dim=0, end_dim=-1) -> DimMap:
    if ndim == 0:
        return (Singleton(),)
    elif ndim == 1:
        return (InputDim(0),)
    else:
        # only flattening dims from start_dim to end_dim (inclusive)
        # other dims are passed through
        if end_dim < 0:
            end_dim += ndim
        results: list[DimSpec] = [InputDim(i) for i in range(start_dim)]
        results.append(
            Flatten.new(tuple(InputDim(i) for i in range(start_dim, end_dim + 1)))
        )
        results.extend([InputDim(i) for i in range(end_dim + 1, ndim)])
        return tuple(results)


def dim_movedim(
    ndim: int,
    input: Union[int, Sequence[int]],
    destination: Union[int, Sequence[int]],
) -> DimMap:
    input = normalize_dims(input, ndim)
    destination = normalize_dims(destination, ndim)

    assert len(input) == len(destination)
    input_set = set(input)
    assert len(input_set) == len(input), "Found repeated input dims"
    assert len(set(destination)) == len(destination), "Found repeated output dims"
    assert max(input) < ndim
    assert max(destination) < ndim

    dest = [-1] * ndim
    for i, d in zip(input, destination):
        dest[d] = i

    unused_inputs_iter = iter(i for i in range(ndim) if i not in input_set)
    for i in range(ndim):
        if dest[i] == -1:
            dest[i] = next(unused_inputs_iter)

    return tuple(InputDim(i) for i in dest)


def dim_repeat(ndim: int, sizes: Shape) -> DimMap:
    sizes = normalize_sizes(sizes)
    assert len(sizes) >= ndim, (
        f"Number of dimensions of repeat dims {sizes} can not be smaller than number of dimensions of tensor {ndim}."
    )
    pad = len(sizes) - ndim
    return tuple(Repeat.new(Singleton(), s) for s in sizes[:pad]) + tuple(
        Repeat.new(InputDim(i), s) for i, s in enumerate(sizes[pad:])
    )


def infer_size(total_size: int, sizes: Shape) -> Shape:
    """
    One dimension input to view may be "-1".

    Infer the size of this dimension given the total_size.
    """
    infers = [i for i, s in enumerate(sizes) if s == -1]
    size = prod(sizes)
    assert len(infers) <= 1, "can only infer one size"
    if infers:
        size = -size
        missing_size = total_size // size
        assert total_size % size == 0, (
            f"size inferred for -1 is not integral {sizes} should have {total_size} elements."
        )
        return tuple(s if s != -1 else missing_size for s in sizes)
    assert size == total_size, f"sizes do not match {total_size} vs {size}"
    return sizes


def view_groups(from_size: Shape, to_size: Shape) -> DimMap:
    """
    Decompose a reshape operation into forwarding, flattening, or splitting dimensions for each output dimension.

    A view or reshape operation can be decomposed into a set of 3 types of smaller operations:
    1) Forward a dimension from input to output
    2) Flatten a set of dimensions into a single dimension
    3) Split one dimension into multiple dimensions

    view_groups identifies these operations and returns, for each output dimension, what
    is operation was performed in the input dimension. For example:

        view_groups([2, 3, 4], [2, 12]) -> (
            InputDim(0),
            Flatten((InputDim(1), InputDim(2)))
        )

    - ouptut dimension 0 maps to input dimension 0
    - output dimension 1 maps to a flattened input dimensions 1 and 2


        view_groups([2, 3], [3, 2]) -> (
            Split(Flatten((InputDim(0), InputDim(1))), (3, 2), 0),
            Split(Flatten((InputDim(0), InputDim(1))), (3, 2), 1),
        )

    - in the above, input is flattened into a single dimension and then split
      into two separate dimensions with different sizes from the input.
    """
    from_nelem = prod(from_size)
    to_size = infer_size(from_nelem, normalize_sizes(to_size))

    assert from_nelem == prod(to_size), "Total view shape does not add up"

    from_idx = 0
    to_idx = 0
    from_len = len(from_size)
    to_len = len(to_size)

    result_pp = []

    while from_idx < from_len or to_idx < to_len:
        from_group_dim, to_group_shape = [], []

        if from_idx >= from_len:
            f = 1
        else:
            f = from_size[from_idx]
            from_group_dim.append(from_idx)
            from_idx += 1

        if to_idx >= to_len:
            t = 1
        else:
            t = to_size[to_idx]
            to_group_shape.append(t)
            to_idx += 1

        # if any of the groups is singleton, great, we need to backtrack though
        if f == 1 and t != 1:
            # produces ([1], [])
            to_idx -= 1
            to_group_shape = []
        elif f != 1 and t == 1:
            # produces ([], [1])
            from_idx -= 1
            from_group_dim = []
        else:
            # produces ([1], [1]),  ([2], [2]), ([2,3], [6])
            while f != t:
                if f < t:
                    nf = from_size[from_idx]
                    from_group_dim.append(from_idx)
                    from_idx += 1
                    f *= nf
                else:
                    nt = to_size[to_idx]
                    to_group_shape.append(nt)
                    to_idx += 1
                    t *= nt

        if len(to_group_shape) > 0:
            flattened = Flatten.new(
                tuple(InputDim(fi) for fi in from_group_dim if from_size[fi] >= 1)
            )
            result_pp += [
                Split.new(flattened, tuple(to_group_shape), i)
                for i in range(len(to_group_shape))
            ]

    return tuple(result_pp)


def dim_tile(ndim: int, dims: tuple[int, ...]) -> DimMap:
    if len(dims) < ndim:
        dims = (1,) * (ndim - len(dims)) + dims
    return dim_repeat(ndim, dims)


def dim_transpose(ndim: int, dim1: int, dim2: int) -> DimMap:
    dim1 = normalize_dim(dim1, ndim)
    dim2 = normalize_dim(dim2, ndim)
    assert dim1 < ndim
    assert dim2 < ndim
    dimmap = [InputDim(i) for i in range(ndim)]
    swapdim = dimmap[dim1]
    dimmap[dim1] = dimmap[dim2]
    dimmap[dim2] = swapdim
    return tuple(dimmap)


def dim_squeeze(shape: Shape, dim: Optional[int] = None) -> DimMap:
    # FIXME: this is wrong when dim=None and one of the dimensions
    # equals size of the mesh. For example squeeze(DTensor(tensor(4), Shard[0])) could
    # end up as squeeze(tensor(1)) if we have 4 devices; this would lead to
    # removal of a dimension that is not actually a singleton.
    return tuple(
        InputDim(i)
        for i, s in enumerate(shape)
        if s > 1 or (dim is not None and i != normalize_dim(dim, len(shape)))
    )


def dim_unsqueeze(ndim: int, dim: int) -> DimMap:
    dims = tuple(InputDim(i) for i in range(ndim))
    if dim < 0:
        dim += ndim + 1
    return dims[:dim] + (Singleton(),) + dims[dim:]


def dim_view_as_real(shape: Shape) -> DimMap:
    ndim = len(shape)
    results: list[DimSpec] = [InputDim(i) for i in range(ndim - 1)]
    # each complex number is split into two real numbers,
    # resulting in one more dimension of size 2
    results.append(Split(InputDim(ndim - 1), (shape[-1], 2), 0))
    results.append(Split(InputDim(ndim - 1), (shape[-1], 2), 1))
    return tuple(results)


def dim_reduction(
    ndim: int, dim_or_dims: Optional[Union[int, Sequence[int]]], keepdim: bool
) -> DimMap:
    """
    General fallback for reduction ops where Partial() does not apply.

    This will cause incoming tensor to be replicated on the reducing dimensions.
    """
    if dim_or_dims is None:
        dim_or_dims = tuple(range(ndim))
    if isinstance(dim_or_dims, int):
        dim_or_dims = (dim_or_dims,)
    dim_or_dims = tuple(d if d >= 0 else d + ndim for d in dim_or_dims)
    return tuple(
        InputDim(i) if i not in dim_or_dims else Singleton()
        for i in range(ndim)
        if i not in dim_or_dims or keepdim
    )


dim_maps: dict[Callable[..., torch.Tensor], Callable[..., DimMap]] = {
    torch.atleast_1d: lambda x: dim_pad_left(x.ndim, 1),
    torch.atleast_2d: lambda x: dim_pad_left(x.ndim, 2),
    torch.atleast_3d: lambda x: dim_atleast_3d(x.ndim),
    torch.broadcast_to: lambda input, shape: expand(input.shape, shape),
    Tensor.expand: lambda self, *sizes: expand(self.shape, normalize_sizes(sizes)),
    torch.flatten: lambda tensor: dim_flatten(tensor.ndim),
    torch.movedim: lambda input, source, destination: dim_movedim(
        input.ndim, source, destination
    ),
    torch.permute: lambda input, dims: tuple(
        InputDim(i) for i in normalize_dims(dims, input.ndim)
    ),
    torch.ravel: lambda tensor: dim_flatten(tensor.ndim),
    Tensor.repeat: lambda self, *sizes: dim_repeat(self.ndim, sizes),
    torch.reshape: lambda input, shape: view_groups(input.shape, shape),
    torch.squeeze: lambda input, dim=None: dim_squeeze(input.shape, dim),
    torch.tile: lambda input, dims: dim_tile(input.ndim, dims),
    torch.transpose: lambda input, dim0, dim1: dim_transpose(input.ndim, dim0, dim1),
    torch.unsqueeze: lambda input, dim: dim_unsqueeze(input.ndim, dim),
    Tensor.view: lambda input, *shape: view_groups(input.shape, shape),
    torch.view_as_complex: lambda input: dim_flatten(input.ndim, input.ndim - 2),
    torch.view_as_real: lambda input: dim_view_as_real(input.shape),
}


def propagate_shape_and_sharding(
    input_src_placements: Sequence[Placement],
    local_in_shape: Shape,
    rule: DimMap,
    mesh_sizes: Shape,
) -> tuple[Sequence[Placement], Sequence[Placement]]:
    """
    Determine input target sharding and output sharding based on
    given global tensor shape and input source sharding.

    Sharding propagation follows mapped dimensions:
    - An output dimension that maps directly to an input dimension is sharded equally
    - An output dimension that is a flattened set of input dimensions can only be
      sharded if only the leftmost flattened dimension is sharded.
    - An output dimension that is a split of the input dimension can only be sharded
      if the leftmost split size is divisible by the mesh dimension
    """
    assert len(input_src_placements) == len(mesh_sizes)
    # for each input dim, for each mesh dim, provides a list of possible shardable dimensions
    mesh_ndim = len(mesh_sizes)
    shardable_dims: dict[int, list[bool]] = {}

    # in case an input dimension disappears (e.g. collapsing, reduction)
    # we cannot shard in that dimension (we need a replication fall-back rule)
    seen_input_dims: set[int] = set()

    def collect_used_inputs(cmd: DimSpec) -> None:
        if isinstance(cmd, InputDim):
            seen_input_dims.add(cmd.input_dim)
        for inp in cmd.inputs():
            collect_used_inputs(inp)

    for cmd in rule:
        collect_used_inputs(cmd)
    for dim in range(len(local_in_shape)):
        shardable_dims[dim] = [dim in seen_input_dims] * mesh_ndim

    def get_in_dim_to_shard(cmd: DimSpec) -> Optional[InputDim]:
        if isinstance(cmd, InputDim):
            return cmd
        elif isinstance(cmd, Flatten):
            for dim in cmd.input_dims[1:]:
                if isinstance(dim, InputDim):
                    shardable_dims[dim.input_dim] = [False] * mesh_ndim
            dim0 = cmd.input_dims[0]
            return dim0 if isinstance(dim0, InputDim) else None
        elif isinstance(cmd, Split):
            in_dim = get_in_dim_to_shard(cmd.input_dim)
            out_size = cmd.group_shape[cmd.split_id]
            if cmd.split_id == 0 and in_dim is not None:
                # we need to check that the input dimension is divisible
                # by the size of the submesh we're sharding it on
                # NOTE: it would be possible to shard the same input dimension
                # on more than one mesh dimension. In that case, the dimension
                # needs to be divisible by the product of mesh sizes.
                # In order to keep the problem more tractable, we will not consider
                # double resharding as a suggestion (e.g. [Shard(0), Shard(0) ])
                # but we will allow it if that's the input and it's compatible

                # 1. is this dimension shardable on each individual mesh dim?
                shardable_dims[in_dim.input_dim] = [
                    out_size % mesh_dim_size == 0 for mesh_dim_size in mesh_sizes
                ]

                # 2. here we special case things like [Shard(0), Shard(0)]
                submesh_size = 1
                for size, shard in zip(mesh_sizes, input_src_placements):
                    if isinstance(shard, Shard) and shard.dim == in_dim:
                        submesh_size *= size
                assert out_size % submesh_size == 0, (
                    f"Resulting dimension size {out_size} is not divisible by its mesh dimension {submesh_size}."
                )

            # we will only shard our first component of the split
            return in_dim if cmd.split_id == 0 else None
        elif isinstance(cmd, Repeat):
            in_dim = get_in_dim_to_shard(cmd.input_dim)
            if in_dim is not None:
                shardable_dims[in_dim.input_dim] = [False] * mesh_ndim
            return None
        else:
            return None

    # for each output dim, find the corresponding input dim in terms of sharding prop
    shard_dim_map = {}
    for dim, cmd in enumerate(rule):
        in_dim = get_in_dim_to_shard(cmd)
        if in_dim is not None:
            shard_dim_map[in_dim.input_dim] = dim

    input_tgt_placements = [
        (
            Replicate()
            if isinstance(p, Shard) and not shardable_dims[p.dim][mesh_dim]
            else p
        )
        for mesh_dim, p in enumerate(input_src_placements)
    ]
    output_placements = [
        Shard(shard_dim_map[p.dim]) if isinstance(p, Shard) else p
        for p in input_tgt_placements
    ]

    return input_tgt_placements, output_placements


def register_op_strategy_map(
    aten_op_overload: torch._ops.OpOverload,
    local_op_name: Callable[..., torch.Tensor],
    schema_info: Optional[RuntimeSchemaInfo] = None,
) -> None:
    dim_map: Callable[..., DimMap] = dim_maps[local_op_name]

    @register_op_strategy(aten_op_overload, schema_info=schema_info)
    def reshape_strategy(op_schema: OpSchema) -> StrategyType:
        rules = dim_map(*op_schema.args_schema, **op_schema.kwargs_schema)
        input_strategy = cast(OpStrategy, op_schema.args_schema[0])
        mesh = op_schema.get_mesh_from_args(validate=False)

        global_in_shape = input_strategy.shape
        assert global_in_shape is not None, "Shape required."

        output_strategy = OpStrategy([])
        for input_placement_strategy in input_strategy.strategies:
            input_src_spec = input_placement_strategy.output_spec

            input_tgt_placements, output_placements = propagate_shape_and_sharding(
                input_src_spec.placements,
                tuple(global_in_shape),
                rules,
                mesh.shape,
            )

            # TODO: optimize this. we shouldn't simply blindly replicate
            #       unshardable dims ...
            # FIXME: this can be wrong for situations where we have
            #        [Shard(0), Shard(0)]
            input_tgt_spec = DTensorSpec(
                placements=tuple(input_tgt_placements),
                mesh=mesh,
                tensor_meta=input_src_spec.tensor_meta,
            )
            redistribute_costs = [
                generate_redistribute_costs(input_strategy, input_tgt_spec)
            ]

            output_spec = DTensorSpec(mesh=mesh, placements=tuple(output_placements))
            output_strategy.strategies.append(
                PlacementStrategy(
                    output_specs=output_spec,
                    input_specs=(input_tgt_spec,),
                    redistribute_cost=redistribute_costs,
                )
            )

        return output_strategy


register_op_strategy_map(aten.squeeze.default, torch.squeeze)
register_op_strategy_map(
    aten.squeeze.dim, torch.squeeze, schema_info=RuntimeSchemaInfo(1)
)
register_op_strategy_map(
    aten.view.default, Tensor.view, schema_info=RuntimeSchemaInfo(1)
)
register_op_strategy_map(
    aten.reshape.default, torch.reshape, schema_info=RuntimeSchemaInfo(1)
)
register_op_strategy_map(
    aten._unsafe_view.default, Tensor.view, schema_info=RuntimeSchemaInfo(1)
)
register_op_strategy_map(
    aten.unsqueeze.default, torch.unsqueeze, schema_info=RuntimeSchemaInfo(1)
)
register_op_strategy_map(
    aten.expand.default, Tensor.expand, schema_info=RuntimeSchemaInfo(1)
)
register_op_strategy_map(
    aten.permute.default, torch.permute, schema_info=RuntimeSchemaInfo(1)
)
register_op_strategy_map(
    aten.repeat.default, Tensor.repeat, schema_info=RuntimeSchemaInfo(1)
)
register_op_strategy_map(
    aten.transpose.int, torch.transpose, schema_info=RuntimeSchemaInfo(1)
)
register_op_strategy_map(aten.view_as_complex.default, torch.view_as_complex)
register_op_strategy_map(aten.view_as_real.default, torch.view_as_real)


@register_op_strategy(aten.as_strided.default, schema_info=RuntimeSchemaInfo(1))
def as_strided_strategy(mesh: DeviceMesh, op_schema: OpSchema) -> StrategyType:
    assert (
        len(op_schema.args_schema) > 2
    ), f"as_strided should have at least 3 args but got {len(op_schema.args_schema)}"

    inp_strategy = op_schema.args_schema[0]
    assert isinstance(inp_strategy, OpStrategy)
    size = op_schema.args_schema[1]
    stride = op_schema.args_schema[2]

    assert isinstance(
        inp_strategy, OpStrategy
    ), f"OpStrategy expected but got {inp_strategy}"
    assert inp_strategy.shape == torch.Size(size), "size should match input shape"

    output_strategy = OpStrategy([])
    for inp_placement_strategy in inp_strategy.strategies:
        spec_to_follow = inp_placement_strategy.output_spec
        output_spec = DTensorSpec(
            mesh=spec_to_follow.mesh,
            placements=tuple(spec_to_follow.placements),
            tensor_meta=TensorMeta(
                torch.Size(size),
                stride,
                dtype=spec_to_follow.tensor_meta.dtype,
            ),
        )

        output_strategy.strategies.append(
            PlacementStrategy(
                output_specs=output_spec,
                input_specs=(spec_to_follow,),
                redistribute_cost=[[0.0 for _ in inp_strategy.strategies]],
            )
        )

    return output_strategy<|MERGE_RESOLUTION|>--- conflicted
+++ resolved
@@ -6,12 +6,7 @@
 
 import torch
 from torch import Tensor
-<<<<<<< HEAD
-from torch.distributed.device_mesh import DeviceMesh
 from torch.distributed.tensor._dtensor_spec import DTensorSpec, TensorMeta
-=======
-from torch.distributed.tensor._dtensor_spec import DTensorSpec
->>>>>>> 5a7588f1
 from torch.distributed.tensor._op_schema import (
     OpSchema,
     OpStrategy,
@@ -258,9 +253,9 @@
 
 def dim_repeat(ndim: int, sizes: Shape) -> DimMap:
     sizes = normalize_sizes(sizes)
-    assert len(sizes) >= ndim, (
-        f"Number of dimensions of repeat dims {sizes} can not be smaller than number of dimensions of tensor {ndim}."
-    )
+    assert (
+        len(sizes) >= ndim
+    ), f"Number of dimensions of repeat dims {sizes} can not be smaller than number of dimensions of tensor {ndim}."
     pad = len(sizes) - ndim
     return tuple(Repeat.new(Singleton(), s) for s in sizes[:pad]) + tuple(
         Repeat.new(InputDim(i), s) for i, s in enumerate(sizes[pad:])
@@ -279,9 +274,9 @@
     if infers:
         size = -size
         missing_size = total_size // size
-        assert total_size % size == 0, (
-            f"size inferred for -1 is not integral {sizes} should have {total_size} elements."
-        )
+        assert (
+            total_size % size == 0
+        ), f"size inferred for -1 is not integral {sizes} should have {total_size} elements."
         return tuple(s if s != -1 else missing_size for s in sizes)
     assert size == total_size, f"sizes do not match {total_size} vs {size}"
     return sizes
@@ -542,9 +537,9 @@
                 for size, shard in zip(mesh_sizes, input_src_placements):
                     if isinstance(shard, Shard) and shard.dim == in_dim:
                         submesh_size *= size
-                assert out_size % submesh_size == 0, (
-                    f"Resulting dimension size {out_size} is not divisible by its mesh dimension {submesh_size}."
-                )
+                assert (
+                    out_size % submesh_size == 0
+                ), f"Resulting dimension size {out_size} is not divisible by its mesh dimension {submesh_size}."
 
             # we will only shard our first component of the split
             return in_dim if cmd.split_id == 0 else None
@@ -664,7 +659,7 @@
 
 
 @register_op_strategy(aten.as_strided.default, schema_info=RuntimeSchemaInfo(1))
-def as_strided_strategy(mesh: DeviceMesh, op_schema: OpSchema) -> StrategyType:
+def as_strided_strategy(op_schema: OpSchema) -> StrategyType:
     assert (
         len(op_schema.args_schema) > 2
     ), f"as_strided should have at least 3 args but got {len(op_schema.args_schema)}"
@@ -673,6 +668,8 @@
     assert isinstance(inp_strategy, OpStrategy)
     size = op_schema.args_schema[1]
     stride = op_schema.args_schema[2]
+
+    mesh = inp_strategy.get_mesh_from_args(validate=False)
 
     assert isinstance(
         inp_strategy, OpStrategy
