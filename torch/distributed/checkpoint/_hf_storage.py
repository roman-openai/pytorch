--- conflicted
+++ resolved
@@ -4,23 +4,31 @@
 import json
 import queue
 import struct
-import torch
-from torch.distributed._shard._utils import narrow_tensor_by_index
 from typing import Any, Optional
 
 import torch
 from torch.distributed._shard._utils import narrow_tensor_by_index
 from torch.distributed.checkpoint._fsspec_filesystem import FsspecReader, FsspecWriter
-from torch.distributed.checkpoint._hf_planner import _HuggingFaceLoadPlanner
-from torch.distributed.checkpoint.filesystem import _StorageInfo, SerializationFormat
+from torch.distributed.checkpoint.filesystem import SerializationFormat
+from torch.distributed.checkpoint.hf_utils import (
+    _metadata_fn,
+    _StorageInfo,
+    CUSTOM_METADATA_KEY,
+    DATA_KEY,
+    DATA_OFFSETS_KEY,
+    DEFAULT_EXTRA_METADATA_KEY,
+    DTYPE_KEY,
+    DTYPE_MAP,
+    FILE_NAME,
+    SAVED_OFFSETS_KEY,
+    SHAPE_KEY,
+    SHARDED_FILE_NAME,
+    SUFFIX,
+)
 from torch.distributed.checkpoint.metadata import (
     ChunkStorageMetadata,
     Metadata,
     MetadataIndex,
-<<<<<<< HEAD
-    STORAGE_TYPES,
-=======
->>>>>>> 020da744
     StorageMeta,
     TensorProperties,
     TensorStorageMetadata,
@@ -39,33 +47,6 @@
 
 __all__ = ["_HuggingFaceStorageWriter", "_HuggingFaceStorageReader"]
 
-_metadata_fn: str = "model.safetensors.index.json"
-
-FILE_NAME = "model-{cpt_idx}-of-{num_files}"
-SHARDED_FILE_NAME = "shard-{shard_idx}-model-{cpt_idx}-of-{num_files}"
-SUFFIX = ".safetensors"
-
-# metadata keys
-CUSTOM_METADATA_KEY = "DCP_SHARDING_INFO"
-DEFAULT_EXTRA_METADATA_KEY = "__metadata__"
-SAVED_OFFSETS_KEY = "saved_offsets"
-SHAPE_KEY = "shape"
-DATA_KEY = "data"
-DTYPE_KEY = "dtype"
-DATA_OFFSETS_KEY = "data_offsets"
-
-DTYPE_MAP = {
-    "F16": torch.float16,
-    "F32": torch.float32,
-    "F64": torch.float64,
-    "I8": torch.int8,
-    "U8": torch.uint8,
-    "I16": torch.int16,
-    "I32": torch.int32,
-    "I64": torch.int64,
-    "BF16": torch.bfloat16,
-}
-
 
 class _HuggingFaceStorageWriter(FsspecWriter):
     """
@@ -256,69 +237,29 @@
             with self.fs.create_stream(file_name, "rb") as stream:
                 # TODO: make this more efficient by doing offset reads instead of a
                 # full deserialization of the file
-<<<<<<< HEAD
-                deserialized: list[tuple(str, dict[str, Any])] = deserialize(
-                    stream.read()
-                )
-=======
-
                 deserialized = deserialize(stream.read())
->>>>>>> 020da744
                 deserialized_dict: dict[str, dict[str, Any]] = {
                     tensor_info[0]: tensor_info[1] for tensor_info in deserialized
                 }
 
                 for req in reqs:
-<<<<<<< HEAD
-                    tensor_bytes = deserialized_dict[req.dest_index.fqn]["data"]
-                    assert planner.metadata is not None
+                    item_md: _StorageInfo = self.storage_data[req.storage_index]
+
+                    tensor_bytes = deserialized_dict[req.dest_index.fqn][DATA_KEY]
+
                     tensor = torch.frombuffer(
                         tensor_bytes,
-                        dtype=planner.metadata.state_dict_metadata[
-                            req.dest_index.fqn
-                        ].properties.dtype,
-                    )
-                    # TODO: update this to req.lengths once I get rid of allow_tensor_resize, shouldn't need to look at the deserialized
-                    # dict for metadata as we've already done that in read_metadata file
-                    tensor = tensor.reshape(
-                        deserialized_dict[req.dest_index.fqn]["shape"]
-=======
-                    tensor_bytes = deserialized_dict[req.dest_index.fqn][DATA_KEY]
-                    planner_metadata = planner.metadata  # type: ignore[attr-defined]
-                    tensor = torch.frombuffer(
-                        tensor_bytes,
-                        dtype=planner_metadata.state_dict_metadata[
-                            req.dest_index.fqn
-                        ].properties.dtype,
-                    )
-                    # TODO: update this to req.lengths once I get rid of allow_tensor_resize,
-                    # shouldn't need to look at the deserialized
-                    # dict for metadata as we've already done that in read_metadata file
-                    tensor = tensor.reshape(
-                        deserialized_dict[req.dest_index.fqn][SHAPE_KEY]
->>>>>>> 020da744
-                    )
-
-                    if (
-                        isinstance(planner, _HuggingFaceLoadPlanner)
-                        and planner.allow_tensor_resize
-                    ):
-                        # this is to support the case when users are calling load on
-                        # an empty state dict without specifying the correct size of the tensors
-                        # in the state dict. Resizing is a hacky way to support this use case.
-                        # But will migrate users to _load_state_dict_from_keys method and deprecate this.
-                        target_tensor = planner.resolve_tensor(req)
-                        target_tensor.resize_(tensor.size())
-                        target_tensor = target_tensor.detach()
-                    else:
-                        tensor = narrow_tensor_by_index(
-                            tensor, req.storage_offsets, req.lengths
-                        )
-                        target_tensor = planner.resolve_tensor(req).detach()
-
-                        assert target_tensor.size() == tensor.size(), (
-                            f"req {req.storage_index} mismatch sizes {target_tensor.size()} vs {tensor.size()}"
-                        )
+                        dtype=item_md.dtype,
+                    )
+                    tensor = tensor.reshape(item_md.shape)
+                    tensor = narrow_tensor_by_index(
+                        tensor, req.storage_offsets, req.lengths
+                    )
+                    target_tensor = planner.resolve_tensor(req).detach()
+
+                    assert target_tensor.size() == tensor.size(), (
+                        f"req {req.storage_index} mismatch sizes {target_tensor.size()} vs {tensor.size()}"
+                    )
 
                     target_tensor.copy_(tensor)
                     planner.commit_tensor(req, target_tensor)
@@ -328,11 +269,7 @@
         return fut
 
     def read_metadata(self) -> Metadata:
-<<<<<<< HEAD
-        state_dict_metadata: dict[str, STORAGE_TYPES] = {}
-=======
         state_dict_metadata: dict[str, TensorStorageMetadata] = {}
->>>>>>> 020da744
         storage_data: dict[MetadataIndex, _StorageInfo] = {}
 
         safetensors_files = []
@@ -342,25 +279,6 @@
 
         for safetensor_file in safetensors_files:
             with self.fs.create_stream(safetensor_file, "rb") as f:
-<<<<<<< HEAD
-                metadata = _get_safetensors_file_metadata(f)
-
-                for key, val in metadata.items():
-                    state_dict_metadata[key] = TensorStorageMetadata(
-                        properties=TensorProperties(dtype=_get_dtype(val[DTYPE_KEY])),
-                        size=torch.Size(val[SHAPE_KEY]),
-                        chunks=[
-                            ChunkStorageMetadata(
-                                offsets=torch.Size([0] * len(val[SHAPE_KEY])),
-                                sizes=torch.Size(val[SHAPE_KEY]),
-                            )
-                        ],
-                    )
-
-                dcp_sharding_info = None
-                if custom_metadata and custom_metadata.get(CUSTOM_METADATA_KEY):
-                    dcp_sharding_info = json.loads(custom_metadata.get(CUSTOM_METADATA_KEY))
-=======
                 safetensors_metadata = _get_safetensors_file_metadata(f)
                 custom_metadata = safetensors_metadata.get(DEFAULT_EXTRA_METADATA_KEY)
 
@@ -369,7 +287,6 @@
                     dcp_sharding_info = json.loads(
                         custom_metadata.get(CUSTOM_METADATA_KEY)
                     )
->>>>>>> 020da744
 
                 for key, val in safetensors_metadata.items():
                     if key == DEFAULT_EXTRA_METADATA_KEY:
@@ -383,14 +300,6 @@
 
                     if key not in state_dict_metadata:
                         state_dict_metadata[key] = TensorStorageMetadata(
-<<<<<<< HEAD
-                                properties=TensorProperties(dtype=_get_dtype(val[DTYPE_KEY])),
-                                size=torch.Size([saved + offset for saved, offset in zip(val[SHAPE_KEY], offset)]),
-                                chunks=[ChunkStorageMetadata(offsets=torch.Size(offset), sizes=torch.Size(val[SHAPE_KEY]))],
-                            )
-                    else:
-                        state_dict_metadata[key].chunks.append(ChunkStorageMetadata(torch.Size(offset), sizes=torch.Size(val[SHAPE_KEY])))
-=======
                             properties=TensorProperties(
                                 dtype=_get_dtype(val[DTYPE_KEY])
                             ),
@@ -413,7 +322,6 @@
                                 torch.Size(offset), sizes=torch.Size(val[SHAPE_KEY])
                             )
                         )
->>>>>>> 020da744
                         size = list(state_dict_metadata[key].size)
                         for i in range(len(size)):
                             size[i] = max(size[i], val[SHAPE_KEY][i] + offset[i])
@@ -421,11 +329,6 @@
 
                     # construct storage data
                     if dcp_sharding_info is not None:
-<<<<<<< HEAD
-                        metadata_index = MetadataIndex(fqn=key, offset=dcp_sharding_info[key][SAVED_OFFSETS_KEY])
-                    else:
-                        metadata_index = MetadataIndex(fqn=key, offset=[0] * len(val[SHAPE_KEY]))
-=======
                         metadata_index = MetadataIndex(
                             fqn=key, offset=dcp_sharding_info[key][SAVED_OFFSETS_KEY]
                         )
@@ -433,17 +336,14 @@
                         metadata_index = MetadataIndex(
                             fqn=key, offset=[0] * len(val[SHAPE_KEY])
                         )
->>>>>>> 020da744
                     storage_data[metadata_index] = _StorageInfo(
-                        safetensor_file,
-                        val[DATA_OFFSETS_KEY][0],
-                        val[DATA_OFFSETS_KEY][1] - val[DATA_OFFSETS_KEY][0],
-                    )
-<<<<<<< HEAD
-        
-=======
-
->>>>>>> 020da744
+                        relative_path=safetensor_file,
+                        offset=val[DATA_OFFSETS_KEY][0],
+                        length=val[DATA_OFFSETS_KEY][1] - val[DATA_OFFSETS_KEY][0],
+                        shape=val[SHAPE_KEY],
+                        dtype=_get_dtype(val[DTYPE_KEY]),
+                    )
+
         metadata = Metadata(
             state_dict_metadata=state_dict_metadata,  # type: ignore[arg-type]
             storage_data=storage_data,
@@ -473,10 +373,6 @@
     try:
         dtype = DTYPE_MAP[dtype_str]
     except KeyError:
-<<<<<<< HEAD
-        dtype = torch.get_default_dtype
-=======
         dtype = torch.get_default_dtype()
->>>>>>> 020da744
 
     return dtype