# mypy: allow-untyped-defs
import collections
import dataclasses
import io
import json
import operator
import os
import pickle
import queue
import threading
import uuid
import warnings
from abc import ABC, abstractmethod
from collections.abc import Generator, Iterable, Iterator, Sequence
from contextlib import contextmanager
from dataclasses import dataclass
from enum import Enum
from io import UnsupportedOperation
from pathlib import Path
from typing import Any, Callable, cast, IO, Optional, Union

# introduced as collections.abc.Buffer in Python 3.12
from typing_extensions import Buffer

import torch
from torch import Tensor
from torch._utils import _get_available_device_type, _get_device_module
from torch.distributed._shard._utils import narrow_tensor_by_index
from torch.distributed.checkpoint._extension import (
    ExtensionRegistry,
    StreamTransformExtension,
)
from torch.distributed.checkpoint.metadata import Metadata, STATE_DICT_TYPE, StorageMeta
from torch.distributed.checkpoint.planner import (
    LoadItemType,
    LoadPlan,
    LoadPlanner,
    ReadItem,
    SavePlan,
    SavePlanner,
    WriteItem,
    WriteItemType,
)
from torch.distributed.checkpoint.staging import BlockingAsyncStager
from torch.distributed.checkpoint.storage import (
    StorageReader,
    StorageWriter,
    WriteResult,
)
from torch.distributed.checkpoint.utils import _create_file_view
from torch.futures import Future


__all__ = [
    "FileSystemWriter",
    "FileSystemReader",
    "FileSystem",
    "FileSystemBase",
    "SerializationFormat",
]

_metadata_fn: str = ".metadata"


@dataclass
class _StorageInfo:
    """This is the per entry storage info."""

    relative_path: str
    offset: int
    length: int
    transform_descriptors: Optional[Sequence[str]] = None

    def __getstate__(self):
        return {k: v for k, v in self.__dict__.items() if v is not None}


@dataclass
class _StoragePrefix:
    prefix: str


class SerializationFormat(Enum):
    TORCH_SAVE = "torch_save"
    SAFETENSORS = "safetensors"


DEFAULT_SUFFIX = ".distcp"


def _generate_uuid() -> str:
    return str(uuid.uuid4())


class _TensorLoader(ABC):
    @abstractmethod
    def add(self, size: int, obj: object) -> None:
        pass

    @abstractmethod
    def start_loading(self) -> None:
        pass

    @abstractmethod
    def values(self) -> Iterator[tuple[torch.Tensor, object]]:
        pass


class _SerialCpuLoader(_TensorLoader):
    def __init__(self, resolve_fun: Callable) -> None:
        self.resolve_fun = resolve_fun
        self.items: list[tuple[int, object]] = []

    def add(self, size: int, obj: object) -> None:
        self.items.append((size, obj))

    def start_loading(self) -> None:
        pass

    def values(self) -> Iterator[tuple[torch.Tensor, object]]:
        for _, obj in self.items:
            tensor = self.resolve_fun(obj).detach()
            tensor = tensor.cpu()
            if tensor.storage().size() != tensor.numel():
                tensor = tensor.clone()
            yield (
                tensor,
                obj,
            )


class _OverlappingCpuLoader(_TensorLoader):
    def __init__(
        self,
        resolve_fun: Callable,
        stream: Optional[torch.Stream] = None,
        inflight_threshhold: int = 1_000_000,
    ) -> None:
        self.resolve_fun = resolve_fun
        self.items: list[tuple[int, object]] = []
        self.inflight_threshhold = inflight_threshhold
        self.in_flight_data = 0
        self.current_items: collections.deque = collections.deque()
        self.idx = 0
        self.started = False
        self.device_type = (
            stream.device_type if stream else _get_available_device_type()
        )
        self.device_module = _get_device_module(self.device_type)
        self.stream = cast(
            torch.cuda.Stream, stream or self.device_module.current_stream()
        )
        if self.stream != self.device_module.current_stream():
            self.stream.wait_stream(self.device_module.current_stream())

    @property
    def _done(self) -> bool:
        return self.idx >= len(self.items)

    def _drain(self) -> list[tuple[torch.Tensor, object]]:
        drained = []
        if self.in_flight_data >= self.inflight_threshhold:
            self.stream.synchronize()
        while self.in_flight_data >= self.inflight_threshhold:
            val = self.current_items.popleft()
            self.in_flight_data -= val[0].numel() * val[0].element_size()
            drained.append(val)
        return drained

    def _refill(self) -> None:
        with self.device_module.stream(self.stream):
            while not self._done and self.in_flight_data < self.inflight_threshhold:
                _, obj = self.items[self.idx]
                self.idx += 1
                tensor = self.resolve_fun(obj).detach()
                if tensor.device.type == self.device_type:
                    tensor = tensor.to(device="cpu", non_blocking=True)
                elif tensor.device == torch.device("cpu"):
                    if (
                        tensor.untyped_storage().size()
                        != tensor.numel() * tensor.itemsize
                    ):
                        # this forces the tensor to be both contiguous and with minimal storage
                        tensor = tensor.clone()

                self.current_items.append(
                    (
                        tensor,
                        obj,
                    )
                )
                self.in_flight_data += tensor.numel() * tensor.element_size()

    def _finish(self) -> Iterable[tuple[torch.Tensor, object]]:
        assert self._done
        if len(self.current_items) > 0:
            self.stream.synchronize()
        return self.current_items

    def add(self, size: int, obj: object) -> None:
        if self.started:
            raise RuntimeError("cannot add items after loading started")
        self.items.append((size, obj))

    def start_loading(self) -> None:
        if self.started:
            return
        self.started = True
        self.items.sort(key=operator.itemgetter(0))
        self._refill()

    def values(self) -> Iterator[tuple[torch.Tensor, object]]:
        self.start_loading()
        while not self._done:
            drained = self._drain()
            self._refill()
            yield from drained

        yield from self._finish()


class _StorageWriterTransforms:
    """
    This is experimental, and will likely move elsewhere in the
    future.  It lives here to minimize changes while we are still
    learning and gathering feedback.
    """

    def __init__(
        self, extensions: Optional[Sequence[StreamTransformExtension]] = None
    ) -> None:
        """
        If the extensions arg is None, this means the implementation
        should provide whatever defaults it chooses.  An empty
        sequence indicates no extensions should be used.  At this
        time, the default extensions sequence is empty.
        """
        self.extensions = () if extensions is None else extensions

    def transform_save_stream(
        self, write_item: WriteItem, raw_stream: io.IOBase
    ) -> tuple[IO[bytes], list[str]]:
        # In order to avoid leaking fds, transformers' close must
        # cascade to wrapped streams, but since this function can
        # append to the raw stream, we can't close the actual stream.
        # So, we use this to put a wrapper around the raw stream's
        # close() to make it a noop, and it gets closed once all files
        # are appended.

        class NoCloseWriter(io.IOBase):
            def __init__(self, raw: io.IOBase):
                self.raw = raw

            def writeable(self) -> bool:
                return True

            def write(self, b: Buffer) -> int:
                return self.raw.write(b)

            def close(self):
                self.flush()
                self.raw.flush()
                # but not close.

        transform_to = cast(IO[bytes], NoCloseWriter(raw_stream))

        for ex in self.extensions:
            transform_to = ex.transform_to(transform_to)

        return (transform_to, [ex.get_descriptor() for ex in reversed(self.extensions)])


def _item_size(item: WriteItem) -> int:
    size = 1
    assert item.tensor_data is not None
    # can't use math.prod as PT needs to support older python
    for s in item.tensor_data.size:
        size *= s

    dtype = item.tensor_data.properties.dtype
    return size * torch._utils._element_size(dtype)


def _split_by_size_and_type(bins: int, items: list[WriteItem]) -> list[list[WriteItem]]:
    if bins == 1:
        return [items]

    bytes_w = [wi for wi in items if wi.type == WriteItemType.BYTE_IO]
    tensor_w = [wi for wi in items if wi.type != WriteItemType.BYTE_IO]

    buckets: list[list[WriteItem]] = [[] for _ in range(bins)]
    bucket_sizes = [0 for _ in range(bins)]

    tensor_w.sort(key=_item_size, reverse=True)

    for i, wi in enumerate(bytes_w):
        buckets[i % bins].append(wi)

    for wi in tensor_w:
        # TODO replace with headq
        idx = min(enumerate(bucket_sizes), key=operator.itemgetter(1))[0]
        buckets[idx].append(wi)
        bucket_sizes[idx] += _item_size(wi)

    return buckets


def _write_item(
    transforms: _StorageWriterTransforms,
    stream: io.IOBase,
    data: Union[io.BytesIO, torch.Tensor],
    write_item: WriteItem,
    storage_key: str,
    serialization_format: SerializationFormat,
) -> WriteResult:
    offset = stream.tell()

    (transform_to, transform_descriptors) = transforms.transform_save_stream(
        write_item, stream
    )

    if write_item.type == WriteItemType.BYTE_IO:
        assert isinstance(data, io.BytesIO)
        transform_to.write(data.getbuffer())
    else:
        assert isinstance(data, torch.Tensor)
        assert data.device == torch.device("cpu")
        if serialization_format == SerializationFormat.TORCH_SAVE:
            torch.save(data, transform_to)

    transform_to.close()

    if serialization_format == SerializationFormat.TORCH_SAVE or isinstance(
        data, io.BytesIO
    ):
        length = stream.tell() - offset
    else:
        length = data.numel() * data.element_size()

    # For consistency with earlier versions, leave this field out of the
    # metadata if there are no extensions.
    info_transform_descriptors = (
        None if len(transform_descriptors) == 0 else transform_descriptors
    )

    return WriteResult(
        index=write_item.index,
        size_in_bytes=length,
        storage_data=_StorageInfo(
            storage_key,
            offset,
            length,
            transform_descriptors=info_transform_descriptors,
        ),
    )


def _write_files_from_queue(
    create_stream: Callable,
    file_queue: queue.Queue,
    result_queue: queue.Queue,
    planner: SavePlanner,
    transforms: _StorageWriterTransforms,
    inflight_threshhold: int,
    use_fsync: bool,
    thread_count: int,
    serialization_format: SerializationFormat,
) -> None:
    try:
        while True:
            file_name, storage_key, write_items = file_queue.get_nowait()
            loader: _TensorLoader

            custom_backend_name = torch._C._get_privateuse1_backend_name()
            custom_device_mod = getattr(torch, custom_backend_name, None)

            # TODO: Using the OverlappingCpuLoader with multiple threads creates significant
            # performance degredation, observed as being related to cuda stream syncs. We
            # should try to fix this and use _OverlappingCpuLoader for all threaded cases
            if (
                thread_count == 1
                and (
                    torch.cuda.is_available()
                    or (custom_device_mod and custom_device_mod.is_available())
                )
                and inflight_threshhold > 0
            ):
                loader = _OverlappingCpuLoader(
                    planner.resolve_data,
                    inflight_threshhold=inflight_threshhold,
                )
            else:
                loader = _SerialCpuLoader(
                    planner.resolve_data,
                )

            tensor_w = [wi for wi in write_items if wi.type != WriteItemType.BYTE_IO]
            for write_item in tensor_w:
                loader.add(_item_size(write_item), write_item)
            loader.start_loading()

            bytes_w = [wi for wi in write_items if wi.type == WriteItemType.BYTE_IO]
            write_results = []

            with create_stream(file_name, "wb") as stream:
                for write_item in bytes_w:
                    data = planner.resolve_data(write_item)
                    write_results.append(
                        _write_item(
                            transforms,
                            stream,
                            data,
                            write_item,
                            storage_key,
                            serialization_format,
                        )
                    )

                tensor_dict = {}
                metadata_dict = {}
                for tensor, write_item in loader.values():
                    assert tensor.is_cpu
                    write_results.append(
                        _write_item(
                            transforms,
                            stream,
                            tensor,
                            write_item,
                            storage_key,
                            serialization_format,
                        )
                    )
                    tensor_dict[write_item.index.fqn] = tensor
<<<<<<< HEAD
                    metadata_dict[write_item.index.fqn] = {"saved_offsets": write_item.tensor_data.chunk.offsets}
=======
                    metadata_dict[write_item.index.fqn] = {
                        "saved_offsets": write_item.tensor_data.chunk.offsets
                    }
>>>>>>> 020da744

                if serialization_format == SerializationFormat.SAFETENSORS:
                    from safetensors.torch import save  # type: ignore[import-not-found]

<<<<<<< HEAD
                    stream.write(save(tensor_dict, metadata={"DCP_SHARDING_INFO": json.dumps(metadata_dict), "DCP_VERSION": "1.0"}))
=======
                    stream.write(
                        save(
                            tensor_dict,
                            metadata={
                                "DCP_SHARDING_INFO": json.dumps(metadata_dict),
                                "DCP_VERSION": "1.0",
                            },
                        )
                    )
>>>>>>> 020da744

                if use_fsync:
                    try:
                        os.fsync(stream.fileno())
                    except (AttributeError, UnsupportedOperation):
                        os.sync()
                stream.close()
            result_queue.put(write_results)
    except queue.Empty:
        pass


class FileSystemBase(ABC):
    @contextmanager
    @abstractmethod
    def create_stream(
        self, path: Union[str, os.PathLike], mode: str
    ) -> Generator[io.IOBase, None, None]: ...

    @abstractmethod
    def concat_path(
        self, path: Union[str, os.PathLike], suffix: str
    ) -> Union[str, os.PathLike]: ...

    @abstractmethod
    def rename(
        self, path: Union[str, os.PathLike], new_path: Union[str, os.PathLike]
    ) -> None: ...

    @abstractmethod
    def init_path(self, path: Union[str, os.PathLike]) -> Union[str, os.PathLike]: ...

    @abstractmethod
    def mkdir(self, path: Union[str, os.PathLike]) -> None: ...

    @classmethod
    @abstractmethod
    def validate_checkpoint_id(cls, checkpoint_id: Union[str, os.PathLike]) -> bool: ...

    @abstractmethod
    def exists(self, path: Union[str, os.PathLike]) -> bool: ...

    @abstractmethod
    def rm_file(self, path: Union[str, os.PathLike]) -> None: ...


class FileSystem(FileSystemBase):
    @contextmanager
    def create_stream(
        self, path: Union[str, os.PathLike], mode: str
    ) -> Generator[io.IOBase, None, None]:
        if not isinstance(path, Path):
            path = Path(path)
        with path.open(mode) as stream:
            yield cast(io.IOBase, stream)

    def concat_path(
        self, path: Union[str, os.PathLike], suffix: str
    ) -> Union[str, os.PathLike]:
        if not isinstance(path, Path):
            path = Path(path)
        return path / suffix

    def init_path(self, path: Union[str, os.PathLike]) -> Union[str, os.PathLike]:
        if not isinstance(path, Path):
            path = Path(path)
        return path

    def rename(
        self, path: Union[str, os.PathLike], new_path: Union[str, os.PathLike]
    ) -> None:
        if not isinstance(path, Path):
            path = Path(path)

        path.rename(cast(Path, new_path))

    def mkdir(self, path: Union[str, os.PathLike]) -> None:
        if not isinstance(path, Path):
            path = Path(path)
        path.mkdir(parents=True, exist_ok=True)

    @classmethod
    def validate_checkpoint_id(cls, checkpoint_id: Union[str, os.PathLike]) -> bool:
        if isinstance(checkpoint_id, Path):
            return True

        if "://" in str(checkpoint_id):
            return False

        for p in Path(checkpoint_id).parents:
            if p.exists() and os.access(str(p), os.W_OK):
                return True

        return False

    def exists(self, path: Union[str, os.PathLike]) -> bool:
        if not isinstance(path, Path):
            path = Path(path)
        return path.exists()

    def rm_file(self, path: Union[str, os.PathLike]) -> None:
        if not isinstance(path, Path):
            path = Path(path)
        path.unlink()

    def ls(self, path: Union[str, os.PathLike]) -> list[str]:
        if not isinstance(path, Path):
            path = Path(path)
        return [str(p) for p in path.iterdir()]


class _FileSystemWriter(StorageWriter):
    """
    Basic implementation of StorageWriter using file IO.

    This implementation makes the following assumptions and simplifications:

    * The checkpoint path is an empty or non-existing directory.
    * File creation is atomic

    The checkpoint consist of one file per write request plus
    a `.metadata` file with the serialized metadata.

    """

    def __init__(
        self,
        path: Union[str, os.PathLike],
        single_file_per_rank: bool = True,
        sync_files: bool = True,
        thread_count: int = 1,
        per_thread_copy_ahead: int = 10_000_000,
        overwrite: bool = True,
        _extensions: Optional[Sequence[StreamTransformExtension]] = None,
        serialization_format: SerializationFormat = SerializationFormat.TORCH_SAVE,
        *args: Any,
        **kwargs: Any,
    ) -> None:
        """
        Initialize the writer pointing to `path`.

        Args:
            path: directory where the checkpoint will be written to.
            single_file_per_rank: Produce one file per rank instead of one file per tensor/blob. Default to True.
            sync_files : force files to be synced to permanent storage. Default to True.
            thread_count: Number of IO threads to use to write. Default to 1.
            per_thread_copy_ahead: How many bytes to copy from the GPU ahead of saving then. Default 10Mb.
            overwrite: Whether to allow overwriting existing checkpoints. Defaults to True.
            _extensions: Extensions to apply to output streams (EXPERIMENTAL)

        N. B. If sync_files is disabled, there's no guarantee that the checkpoint will be consistent in the case of a failure.
        """
        super().__init__()
        self.fs = FileSystem()
        self.path = self.fs.init_path(path)
        self.single_file_per_rank = single_file_per_rank
        self.sync_files = sync_files
        self.thread_count = thread_count
        self.per_thread_copy_ahead = per_thread_copy_ahead
        self.save_id = _generate_uuid()
        self.overwrite = overwrite
        self.transforms = _StorageWriterTransforms(_extensions)
        self.serialization_format = serialization_format

    def reset(self, checkpoint_id: Union[str, os.PathLike, None] = None) -> None:
        if checkpoint_id:
            self.path = self.fs.init_path(checkpoint_id)
        self.save_id = _generate_uuid()

    def set_up_storage_writer(self, is_coordinator: bool) -> None:
        pass

    def prepare_local_plan(self, plan: SavePlan) -> SavePlan:
        self.fs.mkdir(self.path)
        if self.fs.exists(self.metadata_path):
            if self.overwrite:
                warnings.warn(
                    f"Detected an existing checkpoint in {self.metadata_path}, overwriting since {self.overwrite=}."
                    " Past version 2.5 of PyTorch, `overwrite` will default to False. Set this variable to True to"
                    " maintain this functionality or False to raise when an existing checkpoint is found."
                )
            else:
                raise RuntimeError(f"Checkpoint already exists and {self.overwrite=}.")

        return plan

    def prepare_global_plan(self, plans: list[SavePlan]) -> list[SavePlan]:
        new_plans = [
            dataclasses.replace(plan, storage_data=_StoragePrefix(f"__{i}_"))
            for i, plan in enumerate(plans)
        ]
        return new_plans

    def write_data(
        self,
        plan: SavePlan,
        planner: SavePlanner,
    ) -> Future[list[WriteResult]]:
        storage_plan: _StoragePrefix = plan.storage_data
        file_count = 0

        def gen_file():
            nonlocal file_count
            file_name = f"{storage_plan.prefix}{file_count}{DEFAULT_SUFFIX}"
            file_count += 1
            return file_name

        file_queue: queue.Queue = queue.Queue()
        if self.single_file_per_rank:
            for bucket in _split_by_size_and_type(self.thread_count, plan.items):
                file_name = gen_file()
                path = self.fs.concat_path(self.path, file_name)
                file_queue.put((path, file_name, bucket))
        else:
            for item in plan.items:
                file_name = gen_file()
                path = self.fs.concat_path(self.path, file_name)
                file_queue.put((path, file_name, [item]))

        return self._write_data(planner, file_queue)

    def _write_data(
        self,
        planner: SavePlanner,
        file_queue: queue.Queue,
    ) -> Future[list[WriteResult]]:
        result_queue: queue.Queue = queue.Queue()

        threads = []
        for _ in range(1, self.thread_count):
            t = threading.Thread(
                target=_write_files_from_queue,
                args=(
                    self.fs.create_stream,
                    file_queue,
                    result_queue,
                    planner,
                    self.transforms,
                    self.per_thread_copy_ahead,
                    self.sync_files,
                    self.thread_count,
                    self.serialization_format,
                ),
            )
            t.start()
            threads.append(t)

        _write_files_from_queue(
            create_stream=self.fs.create_stream,
            file_queue=file_queue,
            result_queue=result_queue,
            planner=planner,
            transforms=self.transforms,
            inflight_threshhold=self.per_thread_copy_ahead,
            use_fsync=self.sync_files,
            thread_count=self.thread_count,
            serialization_format=self.serialization_format,
        )

        for t in threads:
            t.join()

        res = []
        try:
            while True:
                res += result_queue.get_nowait()
        except queue.Empty:
            fut: Future[list[WriteResult]] = Future()
            fut.set_result(res)
            return fut

    def finish(self, metadata: Metadata, results: list[list[WriteResult]]) -> None:
        storage_md = {}
        for wr_list in results:
            storage_md.update({wr.index: wr.storage_data for wr in wr_list})
        metadata.storage_data = storage_md

        metadata.storage_meta = self.storage_meta()

        tmp_path = cast(Path, self.fs.concat_path(self.path, f"{_metadata_fn}.tmp"))
        with self.fs.create_stream(tmp_path, "wb") as metadata_file:
            pickle.dump(metadata, metadata_file)
            if self.sync_files:
                try:
                    os.fsync(metadata_file.fileno())
                except (AttributeError, UnsupportedOperation):
                    os.sync()

        # delete in-case other checkpoints were present.
        if self.fs.exists(self.metadata_path):
            self.fs.rm_file(self.metadata_path)

        self.fs.rename(tmp_path, self.metadata_path)

    def storage_meta(self) -> Optional[StorageMeta]:
        return StorageMeta(checkpoint_id=self.checkpoint_id, save_id=self.save_id)

    @property
    def metadata_path(self) -> Union[str, os.PathLike]:
        return cast(Path, self.fs.concat_path(self.path, _metadata_fn))

    @property
    def checkpoint_id(self) -> Union[str, os.PathLike]:
        """
        return the checkpoint_id that will be used to save the checkpoint.
        """
        return self.path

    @classmethod
    def validate_checkpoint_id(cls, checkpoint_id: Union[str, os.PathLike]) -> bool:
        return FileSystem.validate_checkpoint_id(checkpoint_id)


class _StorageReaderTransforms:
    """
    This is experimental, and will likely move elsewhere in the
    future.  It lives here to minimize changes while we are still
    learning and gathering feedback.
    """

    def __init__(self, extension_registry: Optional[ExtensionRegistry] = None) -> None:
        self.extension_registry = (
            ExtensionRegistry() if extension_registry is None else extension_registry
        )

    def transform_load_stream(
        self,
        read_item: ReadItem,
        transform_descriptors: Sequence[str],
        raw_stream: IO[bytes],
    ) -> IO[bytes]:
        extensions = self.extension_registry.from_descriptor_list(transform_descriptors)
        transform_from = raw_stream
        for ex in extensions:
            if isinstance(ex, StreamTransformExtension):
                transform_from = ex.transform_from(transform_from)
        return transform_from


class FileSystemReader(StorageReader):
    def __init__(
        self,
        path: Union[str, os.PathLike],
        _extension_registry: Optional[ExtensionRegistry] = None,  # EXPERIMENTAL
    ) -> None:
        super().__init__()
        self.fs = FileSystem()
        self.path = self.fs.init_path(path)
        self.storage_data: dict[Any, Any] = {}
        self.load_id = _generate_uuid()
        self.transforms = _StorageReaderTransforms(_extension_registry)

    def _slice_file(self, file, sinfo: _StorageInfo) -> IO[bytes]:
        return cast(IO[bytes], _create_file_view(file, sinfo.offset, sinfo.length))

    def reset(self, checkpoint_id: Union[str, os.PathLike, None] = None) -> None:
        self.storage_data = {}
        if checkpoint_id:
            self.path = self.fs.init_path(checkpoint_id)
        self.load_id = _generate_uuid()

    def read_data(self, plan: LoadPlan, planner: LoadPlanner) -> Future[None]:
        # group requests by file
        per_file: dict[str, list[ReadItem]] = {}
        for read_item in plan.items:
            item_md: _StorageInfo = self.storage_data[read_item.storage_index]
            path = item_md.relative_path
            per_file.setdefault(path, []).append(read_item)

        for relative_path, reqs in per_file.items():
            new_path = self.fs.concat_path(self.path, relative_path)
            with self.fs.create_stream(new_path, "rb") as stream:
                # TODO sort by offset and cache the reading
                for req in reqs:
                    item_md = self.storage_data[req.storage_index]
                    file_slice = self._slice_file(stream, item_md)
                    transform_from = self.transforms.transform_load_stream(
                        req,
                        # This field wasn't present in older
                        # implementations so provide a fallback.
                        item_md.transform_descriptors or (),
                        file_slice,
                    )

                    if req.type == LoadItemType.BYTE_IO:
                        read_bytes = io.BytesIO(transform_from.read(-1))
                        read_bytes.seek(0)
                        planner.load_bytes(req, read_bytes)
                    else:
                        if transform_from.seekable():
                            seekable = transform_from
                        else:
                            # torch.load requires a seekable input, so read the transform
                            # stream now and store the output if needed
                            seekable = io.BytesIO(transform_from.read(-1))
                            seekable.seek(0)

                        tensor = cast(
                            Tensor,
                            torch.load(
                                seekable,
                                map_location="cpu",
                                weights_only=True,
                            ),
                        )
                        tensor = narrow_tensor_by_index(
                            tensor, req.storage_offsets, req.lengths
                        )
                        target_tensor = planner.resolve_tensor(req).detach()

                        assert target_tensor.size() == tensor.size(), (
                            f"req {req.storage_index} mismatch sizes {target_tensor.size()} vs {tensor.size()}"
                        )
                        target_tensor.copy_(tensor)
                        planner.commit_tensor(req, target_tensor)

        fut: Future = Future()
        fut.set_result(None)
        return fut

    # Implementing the abstract function in StorageReader
    def read_metadata(self) -> Metadata:
        path = self.fs.concat_path(self.path, ".metadata")
        with self.fs.create_stream(path, "rb") as metadata_file:
            metadata = pickle.load(metadata_file)

        if getattr(metadata, "storage_meta", None) is None:
            metadata.storage_meta = StorageMeta()
        metadata.storage_meta.load_id = self.load_id

        return metadata

    def set_up_storage_reader(self, metadata: Metadata, is_coordinator: bool) -> None:
        self.storage_data = metadata.storage_data
        assert self.storage_data is not None

    def prepare_local_plan(self, plan: LoadPlan) -> LoadPlan:
        return plan

    def prepare_global_plan(self, plans: list[LoadPlan]) -> list[LoadPlan]:
        return plans

    @property
    def checkpoint_id(self) -> Union[str, os.PathLike]:
        """
        return the checkpoint_id that will be used to load the checkpoint.
        """
        return self.path

    @classmethod
    def validate_checkpoint_id(cls, checkpoint_id: Union[str, os.PathLike]) -> bool:
        return FileSystem.validate_checkpoint_id(checkpoint_id)


class FileSystemWriter(_FileSystemWriter, BlockingAsyncStager):
    """
    Basic implementation of StorageWriter using file IO.

    This implementation makes the following assumptions and simplifications:

    * The checkpoint path is an empty or non-existing directory.
    * File creation is atomic

    The checkpoint consist of one file per write request plus
    a `.metadata` file with the serialized metadata.

    """

    def __init__(
        self,
        path: Union[str, os.PathLike],
        single_file_per_rank: bool = True,
        sync_files: bool = True,
        thread_count: int = 1,
        per_thread_copy_ahead: int = 10_000_000,
        cache_staged_state_dict: bool = False,
        overwrite: bool = True,
        _extensions: Optional[Sequence[StreamTransformExtension]] = None,
        serialization_format: SerializationFormat = SerializationFormat.TORCH_SAVE,
    ) -> None:
        """
        Initialize the writer pointing to `path`.

        Args:
            path: directory where the checkpoint will be written to.
            single_file_per_rank: Produce one file per rank instead of one file per tensor/blob. Default to True.
            sync_files : force files to be synced to permanent storage. Default to True.
            thread_count: Number of IO threads to use to write. Default to 1.
            per_thread_copy_ahead: How many bytes to copy from the GPU ahead of saving then. Default 10Mb.
            cache_staged_state_dict: Whether to cache the staged state_dict. This option decreases staging latency
                at the cost of increases memory usage. Additionally, if this parameter is set to True, it's the expectation
                that the stager is maintained and re-used for multiple dcp.async_save calls. Default to False.
            overwrite: Whether to allow overwriting existing checkpoints. Defaults to True.
            _extensions: Extensions to apply to output streams (EXPERIMENTAL)

        N. B. If sync_files is disabled, there's no guarantee that the checkpoint will be consistent in the case of a failure.
        """
        _FileSystemWriter.__init__(
            self,
            path=path,
            single_file_per_rank=single_file_per_rank,
            sync_files=sync_files,
            thread_count=thread_count,
            per_thread_copy_ahead=per_thread_copy_ahead,
            overwrite=overwrite,
            _extensions=_extensions,
            serialization_format=serialization_format,
        )
        BlockingAsyncStager.__init__(
            self,
            cache_staged_state_dict=cache_staged_state_dict,
        )

    def stage(self, state_dict: STATE_DICT_TYPE) -> STATE_DICT_TYPE:
        """Override of AsyncStager.stage"""
        # in the async case, the state dict is already on CPU, so maintaining this
        # buffer makes no sense
        self.per_thread_copy_ahead = 0
        return super().stage(state_dict)<|MERGE_RESOLUTION|>--- conflicted
+++ resolved
@@ -29,6 +29,11 @@
 from torch.distributed.checkpoint._extension import (
     ExtensionRegistry,
     StreamTransformExtension,
+)
+from torch.distributed.checkpoint.hf_utils import (
+    CUSTOM_METADATA_KEY,
+    DCP_VERSION_KEY,
+    HF_DCP_VERSION,
 )
 from torch.distributed.checkpoint.metadata import Metadata, STATE_DICT_TYPE, StorageMeta
 from torch.distributed.checkpoint.planner import (
@@ -431,30 +436,22 @@
                         )
                     )
                     tensor_dict[write_item.index.fqn] = tensor
-<<<<<<< HEAD
-                    metadata_dict[write_item.index.fqn] = {"saved_offsets": write_item.tensor_data.chunk.offsets}
-=======
                     metadata_dict[write_item.index.fqn] = {
                         "saved_offsets": write_item.tensor_data.chunk.offsets
                     }
->>>>>>> 020da744
 
                 if serialization_format == SerializationFormat.SAFETENSORS:
                     from safetensors.torch import save  # type: ignore[import-not-found]
 
-<<<<<<< HEAD
-                    stream.write(save(tensor_dict, metadata={"DCP_SHARDING_INFO": json.dumps(metadata_dict), "DCP_VERSION": "1.0"}))
-=======
                     stream.write(
                         save(
                             tensor_dict,
                             metadata={
-                                "DCP_SHARDING_INFO": json.dumps(metadata_dict),
-                                "DCP_VERSION": "1.0",
+                                CUSTOM_METADATA_KEY: json.dumps(metadata_dict),
+                                DCP_VERSION_KEY: str(HF_DCP_VERSION),
                             },
                         )
                     )
->>>>>>> 020da744
 
                 if use_fsync:
                     try:
