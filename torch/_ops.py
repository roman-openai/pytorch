--- conflicted
+++ resolved
@@ -1249,15 +1249,10 @@
 
 # Note - this mirrors the logic of the cpp_function defined in jit/python/init.cpp
 # _jit_get_operations, which calls _get_operation_for_overload_or_packet.
-<<<<<<< HEAD
-def _call_overload_packet_from_python(op: OpOverloadPacket, args, kwargs):
-    # Reuse the torch function handling logic in cpp
-=======
 def _call_overload_packet_from_python(
     op: OpOverloadPacket[_P, _T], *args: _P.args, **kwargs: _P.kwargs
 ) -> _T:
-    # Re-use the torch function handling logic in cpp
->>>>>>> 31659964
+    # Reuse the torch function handling logic in cpp
     torch_function_called, ret = torch._C._maybe_call_torch_function_for_op_packet(
         op, *args, **kwargs
     )
