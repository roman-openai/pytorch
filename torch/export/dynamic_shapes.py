# mypy: allow-untyped-defs
import dataclasses
import inspect
import logging
import sys
from collections import defaultdict
from enum import auto, Enum
from typing import Any, Callable, Optional, TYPE_CHECKING, Union

import torch
from torch.utils._pytree import (
    _get_node_type,
    BUILTIN_TYPES,
    keystr,
    LeafSpec,
    MappingKey,
    SequenceKey,
    SUPPORTED_NODES,
    tree_flatten,
    tree_map_with_path,
)

from .exported_program import ExportedProgram


if TYPE_CHECKING:
    from sympy import Symbol

    from torch._guards import Source
    from torch.fx.experimental.symbolic_shapes import ShapeEnv, StrictMinMaxConstraint

__all__ = [
    "Constraint",
    "Dim",
    "dims",
    "refine_dynamic_shapes_from_suggested_fixes",
]


log = logging.getLogger(__name__)


class _DimHint(Enum):
    """
    Enum for dynamic shape hints.
    - AUTO means automatic inference of shape (static or dynamic).
    - STATIC means static shape (always specialized).
    - DYNAMIC means dynamic, will error out if specialized.
    """

    AUTO = auto()
    STATIC = auto()
    DYNAMIC = auto()


class _Dim(type):
    """
    Metaclass for :func:`Dim` types.
    """

    @staticmethod
    def readable(name, min_, max_):
        from torch.utils._sympy.numbers import int_oo

        if min_ == 2:
            min_ = None
        if max_ == int_oo:
            max_ = None
        if min_ is None and max_ is None:
            return f"Dim('{name}')"
        if min_ is None:
            return f"Dim('{name}', max={max_})"
        if max_ is None:
            return f"Dim('{name}', min={min_})"
        return f"Dim('{name}', min={min_}, max={max_})"

    def __add__(cls, other):
        # e.g., dim + 1
        if type(other) is not int:
            raise NotImplementedError(
                f"Attempted to add {other} to {cls.__name__}, where an integer was expected. "
                "(Only increasing linear operations with integer coefficients are supported.)"
            )
        return cls._derive(lambda x: x + other)

    def __radd__(cls, other):
        return cls + other

    def __sub__(cls, other):
        # e.g., dim - 1
        if type(other) is not int:
            raise NotImplementedError(
                f"Attempted to subtract {other} from {cls.__name__}, where an integer was expected. "
                "(Only increasing linear operations with integer coefficients are supported.)"
            )
        return cls._derive(lambda x: x - other)

    def __rsub__(cls, other):
        raise NotImplementedError(
            f"Attempted to negate {cls.__name__}. "
            "(Only increasing linear operations with integer coefficients are supported.)"
        )

    def __mul__(cls, other):
        # e.g., dim * 2
        if type(other) is not int or other <= 0:
            raise NotImplementedError(
                f"Attempted to multiply {other} with {cls.__name__}, where a positive integer was expected. "
                "(Only increasing linear operations with integer coefficients are supported.)"
            )
        return cls._derive(lambda x: x * other)

    def __rmul__(cls, other):
        return cls * other

    def _derived_name(cls, fn):
        from sympy import sympify

        return str(fn(sympify(cls.__name__)))

    def _derive(cls, fn):
        return _DerivedDim(cls._derived_name(fn), (int,), {"root": cls, "fn": fn})


class _StaticDim(_Dim):
    """
    Meta class for static :func:`Dim` types.

    This class is only for setting and checking static dim constraints,
    and the user should never interact with it.
    """

    @property
    def min(self):
        return self.value  # type: ignore[attr-defined]

    @property
    def max(self):
        return self.value  # type: ignore[attr-defined]


class _DerivedDim(_Dim):
    """
    Metaclass for derived :func:`Dim` types.

    Currently we only support increasing linear expressions with integer coefficients.
    In other words, a derived Dim can always be written in the form Ax + B, where
    x is a regular Dim (i.e., non-derived Dim), A and B are integers, and A is positive.
    (In particular, the latter ensures that x < y => Ax + B < Ay + B.)
    These restrictions on the form of derived Dims makes the metatheory simpler: e.g.,
    it simplifies computing ranges for derived Dims, solving for underlying regular Dims,
    deciding equalities between derived Dims, and so on.

    The function lambda x: Ax + B is expressed by `fn`, where x is a normal Dim, `root`.
    The range of a derived Dim is computed by mapping `fn` over the range of its `root`.
    """

    @property
    def min(self):
        # assume that self.fn is an increasing function
        # TODO(avik): use sympy value range analysis instead?
        from sympy import Integer

        from torch.utils._sympy.numbers import int_oo

        if self.root.min is -int_oo:  # type: ignore[attr-defined]
            return -int_oo  # fn not needed cuz increasing

        _min_symint = self.fn(Integer(self.root.min))  # type: ignore[attr-defined]
        root = self.root  # type: ignore[attr-defined]
        assert _min_symint >= 0, (
            f"Expected derived min value of {self.__name__} to be >= 0. "
            f"Please specify an appropriate min value for {root.__name__} "
            f"(currently {root.min})."
        )
        return int(_min_symint)

    @property
    def max(self):
        # assume that self.fn is an increasing function
        # TODO(avik): use sympy value range analysis instead?
        from sympy import Integer

        from torch.utils._sympy.numbers import int_oo

        if self.root.max is int_oo:  # type: ignore[attr-defined]
            return int_oo  # fn not needed cuz increasing

        _max_symint = self.fn(Integer(self.root.max))  # type: ignore[attr-defined]
        root = self.root  # type: ignore[attr-defined]
        assert _max_symint <= sys.maxsize - 1, (
            f"Expected derived max value of {self.__name__} to be <= {sys.maxsize - 1}. "
            f"Please specify an appropriate max value for {root.__name__} "
            f"(currently {root.max})."
        )
        return int(_max_symint)

    def _derive(self, fn):
        # We support nesting, e.g., 2*dim + 1.
        # This is implemented by composing operations on the same root.
        # As a consequence, roots are always regular Dims (i.e., not derived Dims).
        return _DerivedDim(
            self._derived_name(fn),
            (int,),
            {"root": self.root, "fn": lambda x: fn(self.fn(x))},  # type: ignore[attr-defined]
        )


def Dim(name: str, *, min: Optional[int] = None, max: Optional[int] = None):
    """
    :func:`Dim` constructs a type analogous to a named symbolic integer with a range.
    It can be used to describe multiple possible values of a dynamic tensor dimension.
    Note that different dynamic dimensions of the same tensor, or of different tensors,
    can be described by the same type.

    Args:
        name (str): Human-readable name for debugging.
        min (Optional[int]): Minimum possible value of given symbol (inclusive)
        max (Optional[int]): Maximum possible value of given symbol (inclusive)

    Returns:
        A type that can be used in dynamic shape specifications for tensors.
    """

    from torch.utils._sympy.numbers import int_oo

    _min = 0 if min is None else min
    _max = int_oo if max is None else max
    assert _max > _min, f"Cannot create Dim with inconsistent min={min}, max={max}"
    assert name.isidentifier(), f"Dim name must be a valid identifier, got {name}"
    dim = _Dim(name, (int,), {"min": _min, "max": _max})
    dim.__module__ = getattr(
        inspect.getmodule(inspect.stack()[1][0]), "__name__", "__main__"
    )
    return dim


Dim.AUTO = _DimHint.AUTO  # type: ignore[attr-defined]
Dim.STATIC = _DimHint.STATIC  # type: ignore[attr-defined]
Dim.DYNAMIC = _DimHint.DYNAMIC  # type: ignore[attr-defined]


def dims(
    *names: str, min: Optional[int] = None, max: Optional[int] = None
) -> tuple[_Dim, ...]:
    """
    Util to create multiple :func:`Dim` types.

    Returns:
        A tuple of :func:`Dim` types.
    """
    return tuple(Dim(name, min=min, max=max) for name in names)


@dataclasses.dataclass
class _ConstraintTarget:
    """
    This represents input tensor dimensions.
    """

    t_id: int
    dim: int


@dataclasses.dataclass
class _Constraint(_ConstraintTarget):
    """
    This represents a Dim describing a constraint target.

    `name` is the name of the Dim.
    `constraint_range` contains the min/max bounds of the Dim.
    """

    name: str
    constraint_range: "StrictMinMaxConstraint"

    def _clone_with_range(self, lower=0, upper=None):
        # Import sympy locally
        from torch.fx.experimental.symbolic_shapes import StrictMinMaxConstraint
        from torch.utils._sympy.numbers import int_oo
        from torch.utils._sympy.value_ranges import ValueRanges

        if upper is None:
            upper = int_oo

        constraint_range = StrictMinMaxConstraint(
            vr=self.constraint_range.vr & ValueRanges(lower=lower, upper=upper),
            warn_only=False,
        )
        return _Constraint(
            self.t_id,
            self.dim,
            self.name,
            constraint_range,
        )

    def __ge__(self, lower):
        return self._clone_with_range(lower=lower)

    def __gt__(self, lower):
        return self._clone_with_range(lower=lower + 1)

    def __le__(self, upper):
        return self._clone_with_range(upper=upper)

    def __lt__(self, upper):
        return self._clone_with_range(upper=upper - 1)

    def __bool__(self):
        # NOTE(avik): We do not support compound expressions like a <= x <= b.
        # This is because Python implicitly desugars them into bool(a <= x) and bool(x <= b),
        # and moreover, enforces that any overload of __bool__ must return True or False.
        # FWIW, sympy also raises TypeError in this case.
        raise TypeError(
            "Cannot determine truth value of _Constraint. "
            "If you are trying to combine _Constraint's with logical connectives, "
            "you can specify them separately instead."
        )

    @property
    def serializable_spec(self):
        # We need a serialization compatible format of the constraint so that it
        # can be savedin the graph module w/o breaking the module serialization.
        # The saved constraints will be used directly for the post-exporting pass
        # that converts constraints to runtime assertion. The saved constraints
        # will not be saved in the serialized module.
        # TODO: A better way is needed. Currently we use 't_id' to map the constraint,
        # which is not reliable
        return {
            "t_id": self.t_id,
            "dim": self.dim,
            "min": self.constraint_range.vr.lower,
            "max": self.constraint_range.vr.upper,
        }


@dataclasses.dataclass
class _PhantomRoot:
    """
    This represents the root of a derived Dim where the root does not directly
    specify the shape of any input dimension, but the derived Dim does.

    e.g., the input shapes 2*dim and dim + 1 are related via a "phantom" dim.

    The fields `name`, `constraint_range`, and `val` carried by a phantom root
    help create a symbol for it. Any derived dims with this phantom root are
    backed by expressions over this symbol.
    """

    name: str
    constraint_range: "StrictMinMaxConstraint"
    val: int


@dataclasses.dataclass
class _DerivedConstraint(_ConstraintTarget):
    """
    This represents a derived Dim, whose root is either a regular constraint target
    (which directly specifies the shape of some input dimension) or a phantom root
    (which does so indirectly).

    It can be thought of as a subclass of `_Constraint`, except that it does not
    support <, <=, >, >= operations.
    """

    name: str
    constraint_range: "StrictMinMaxConstraint"
    root: Union[_ConstraintTarget, _PhantomRoot]
    fn: Callable

    @property
    def serializable_spec(self):
        # same as _Constraint.serializable_spec
        return {
            "t_id": self.t_id,
            "dim": self.dim,
            "min": self.constraint_range.vr.lower,
            "max": self.constraint_range.vr.upper,
        }


@dataclasses.dataclass
class _RelaxedConstraint(_ConstraintTarget):
    """
    This represents a dim marked with Dim.AUTO/DYNAMIC (i.e. mark_dynamic() or maybe_mark_dynamic()),
    which leaves relations & min/max ranges for inference, instead of requiring explicit specification.
    The intention is for constraint violations to not be raised if produce_guards() finds equalities or
    relations between a _RelaxedConstraint and another type of _Constraint.
    """

    @property
    def serializable_spec(self):
        return {
            "t_id": self.t_id,
            "dim": self.dim,
        }


Constraint = Union[_Constraint, _DerivedConstraint, _RelaxedConstraint]


def _process_equalities(
    constraint: Constraint,
    get_sources: Callable[[int, int], list["Source"]],
    shape_env: "ShapeEnv",
    names: dict[str, tuple[int, int]],
    source_pairs: list[tuple["Source", "Source"]],
    derived_equalities: list[tuple["Source", Union["Source", "Symbol"], Callable]],
    phantom_symbols: dict[str, "Symbol"],
    relaxed_sources: set["Source"],
):
    """
    Updates `source_pairs`, `derived_equalities`, and `phantom_symbols` (which become
    fields of `EqualityConstraint`) based on a given input `constraint`.
    """

    sources = get_sources(constraint.t_id, constraint.dim)
    if not sources:  # empty sources due to unused shapes
        return

    source, *other_sources = sources
    # When t.size()[dim] maps to src0, src1, ..., srcN, we add
    # constraints that make src0 "equal" to src1, ..., srcN.
    source_pairs.extend((source, other_source) for other_source in other_sources)
    if isinstance(constraint, _Constraint):
        if constraint.name in names:
            shared_t_id, shared_dim = names[constraint.name]
            other_sources = get_sources(shared_t_id, shared_dim)
            source_pairs.extend(
                (source, other_source) for other_source in other_sources
            )
        else:
            names[constraint.name] = (constraint.t_id, constraint.dim)
    elif isinstance(constraint, _DerivedConstraint):
        # branch based on the root of the _DerivedConstraint
        if not isinstance(constraint.root, _PhantomRoot):
            # either root points to an input source
            root = get_sources(constraint.root.t_id, constraint.root.dim)[0]
        else:
            # or root points to a phantom symbol
            if constraint.root.name in phantom_symbols:
                root = phantom_symbols[constraint.root.name]
            else:
                # create a phantom symbol in the shape env based on the _PhantomRoot
                root = shape_env.create_symbol(
                    val=constraint.root.val,
                    source=torch._dynamo.source.ConstantSource(constraint.root.name),
                    dynamic_dim=torch.fx.experimental.symbolic_shapes.DimDynamic.DYNAMIC,
                    constraint_dim=constraint.root.constraint_range,
                )
                phantom_symbols[constraint.root.name] = root

        fn = constraint.fn
        # A derived equality (source, root, fn) informally corresponds to source = fn(root).
        # Here source describes an input and root might describe another input or a phantom symbol.
        derived_equalities.append((source, root, fn))
    elif isinstance(constraint, _RelaxedConstraint):
        relaxed_sources.add(source)


def _tree_map_with_path(
    func: Callable[..., Any],
    tree: Any,
    *dynamic_shapes: Any,
    tree_name: Optional[str] = None,
) -> Any:
    """
    Customized tree_map for mapping pytrees to dynamic_shapes.

    For built-in types (e.g., standard collections) this behaves exactly like tree_map.

    OTOH for a user-defined class C registered with pytree, we cannot assume that a C
    containing tensors can be mapped to a C containing dynamic shapes (i.e., C may not
    be a polymorphic container). In that case we use the flattened form of C instead.
    Thus a C(**tensors) that flattens to (**tensors) will map to (**dynamic_shapes).

    Args:
        func: function to apply to each (int, float, str, bool, None, torch.Tensor)
        tree: input pytree
        dynamic_shapes: zero or more (typically one) dynamic_shapes to match

    Returns:
        output pytree mapping func to each (int, float, str, bool, None, torch.Tensor)
    """

    def is_leaf(t):
        # BUILTIN_TYPES is a subset of SUPPORTED_NODES, the latter being all types
        # registered with pytree. Types *not* in BUILTIN_TYPES include primitive types
        # (int, float, str, bool, None, torch.Tensor), which are not in SUPPORTED_NODES,
        # as well as user-defined classes registered with pytree, which are.
        return _get_node_type(t) not in BUILTIN_TYPES

    def f(path, t, *dynamic_shapes):
        typ = _get_node_type(t)
        # typ is not in BUILTIN_TYPES
        if typ in SUPPORTED_NODES:
            # thus typ is a user-defined class registered with pytree,
            # in which case flatten and recurse
            return tree_map_with_path(
                f,
                SUPPORTED_NODES[typ].flatten_fn(t)[0],
                *dynamic_shapes,
                is_leaf=is_leaf,
            )
        else:
            return func(path, t, *dynamic_shapes)

    try:
        return tree_map_with_path(f, tree, *dynamic_shapes, is_leaf=is_leaf)
    except ValueError as e:
        if "mismatch" in e.args[0]:
            # When PyTree finds a structural mismatch between tree and dynamic_shapes,
            # the error message is unfortunately quite horrible. Let's fix that.
            assert dynamic_shapes, "Cannot be a mismatch if there is no dynamic_shapes"
            assert tree_name, "Must provide a tree_name when there might be a mismatch"

            def _key(type_, context, i):
                # derive a PyTree key given the type, context, and child # of a TreeSpec
                if type_ is dict:
                    return MappingKey(context[i])
                if type_ in (list, tuple):
                    assert context is None
                    return SequenceKey(i)
                raise AssertionError(f"Did not expect type {type_}")

            def raise_mismatch_error(msg):
                from torch._dynamo.exc import UserError, UserErrorType

                raise UserError(
                    UserErrorType.INVALID_INPUT,
                    f"Detected mismatch between the structure of `{tree_name}` and `dynamic_shapes`: {msg}",
                    case_name="dynamic_shapes_validation",
                )

            def _compare(tree, dynamic_shapes, path):
                # raise an error at the point where tree and dynamic_shapes differ,
                # including the path to that point and the reason for the difference
                rendered_path = keystr(path)
                if isinstance(tree, LeafSpec):
                    return
                if isinstance(dynamic_shapes, LeafSpec):
                    raise_mismatch_error(
                        f"`{tree_name}{rendered_path}` is a {tree.type}, "
                        f"but `dynamic_shapes{rendered_path}` is not"
                    )
                if tree.type != dynamic_shapes.type:
                    raise_mismatch_error(
                        f"`{tree_name}{rendered_path}` is a {tree.type}, "
                        f"but `dynamic_shapes{rendered_path}` is a {dynamic_shapes.type}"
                    )
                if len(tree.children_specs) != len(dynamic_shapes.children_specs):
                    raise_mismatch_error(
                        f"`{tree_name}{rendered_path}` has {len(tree.children_specs)} elements, "
                        f"but `dynamic_shapes{rendered_path}` has {len(dynamic_shapes.children_specs)} elements"
                    )
                if tree.type is dict:
                    # context, children could be out of order
                    if sorted(tree.context) != sorted(dynamic_shapes.context):
                        raise_mismatch_error(
                            f"`{tree_name}{rendered_path}` has keys {tree.context}, "
                            f"but `dynamic_shapes{rendered_path}` has keys {dynamic_shapes.context}"
                        )
                    _remap = dict(
                        zip(dynamic_shapes.context, dynamic_shapes.children_specs)
                    )
                    dynamic_shapes_children_specs = [_remap[k] for k in tree.context]
                else:
                    dynamic_shapes_children_specs = dynamic_shapes.children_specs
                for i, (tree_, dynamic_shapes_) in enumerate(
                    zip(tree.children_specs, dynamic_shapes_children_specs)
                ):
                    _compare(
                        tree_,
                        dynamic_shapes_,
                        path + [_key(tree.type, tree.context, i)],
                    )

            _, tree_spec = tree_flatten(tree, is_leaf=is_leaf)
            for other_tree in dynamic_shapes:
                _, other_tree_spec = tree_flatten(other_tree, is_leaf)
                _compare(tree_spec, other_tree_spec, [])
        raise


def _combine_args(f, args, kwargs, _is_torch_jit_trace=False) -> dict[str, Any]:
    # combine args and kwargs following the signature of f, as it happens
    # in the body of f when called with *args, **kwargs
    if isinstance(f, ExportedProgram):
        f = f.module()
    if not _is_torch_jit_trace:
        signature = (
            inspect.signature(f.forward)
            if isinstance(f, torch.nn.Module)
            else inspect.signature(f)
        )
        kwargs = kwargs if kwargs is not None else {}
        return signature.bind(*args, **kwargs).arguments
    return args


class ShapesCollection:
    """
    Builder for dynamic_shapes.
    Used to assign dynamic shape specifications to tensors that appear in inputs.

    This is useful particularly when :func:`args` is a nested input structure, and it's
    easier to index the input tensors, than to replicate the structure of :func:`args` in
    the :func:`dynamic_shapes` specification.

    Example::

        args = {"x": tensor_x, "others": [tensor_y, tensor_z]}

        dim = torch.export.Dim(...)
        dynamic_shapes = torch.export.ShapesCollection()
        dynamic_shapes[tensor_x] = (dim, dim + 1, 8)
        dynamic_shapes[tensor_y] = {0: dim * 2}
        # This is equivalent to the following (now auto-generated):
        # dynamic_shapes = {"x": (dim, dim + 1, 8), "others": [{0: dim * 2}, None]}

        torch.export(..., args, dynamic_shapes=dynamic_shapes)
    """

    def __init__(self):
        self._shapes = {}

    def __setitem__(self, t, shape):
        assert isinstance(t, torch.Tensor), (
            f"Cannot assign shape to non-tensor type {type(t)}"
        )
        # TODO(avik): check that shape is indeed a Shape
        t_id = id(t)
        if t_id in self._shapes:
            _shape = self._shapes[t_id]
            assert shape == _shape, (
                f"Shapes assigned to tensor do not match: expected {_shape}, got {shape}"
            )
        else:
            self._shapes[id(t)] = shape

    def __getitem__(self, t):
        t_id = id(t)
        if t_id not in self._shapes:
            self._shapes[t_id] = {}
        return self._shapes[t_id]

    def __len__(self):
        return len(self._shapes)

    def dynamic_shapes(self, m, args, kwargs=None):
        """
        Generates the :func:`dynamic_shapes` pytree structure according to :func:`args` and :func:`kwargs`.
        """

        t_ids = set()

        def find_shape(path, t):
            t_id = id(t)
            if t_id in self._shapes:
                t_ids.add(t_id)
                return self._shapes[t_id]
            else:
                return None

        combined_args = _combine_args(m, args, kwargs)
        dynamic_shapes = _tree_map_with_path(find_shape, combined_args)
        if any(t_id not in t_ids for t_id in self._shapes):
            raise ValueError(
                "Some tensors that were assigned shapes were not found in args. "
                "Maybe such tensors were copied when passing them as args? "
                "Maybe such tensors are contained in classes that were not registered with pytree?"
            )
        return dynamic_shapes


def _warn_on_None_dynamic_shape_dimension():
    msg = (
        "Using None as a dynamic shape dimension is deprecated. "
        "Please use Dim.STATIC instead"
    )
    # TODO(avik): raise an error in the future
    log.warning(msg)


def _check_dynamic_shapes(
    combined_args: dict[str, Any],
    dynamic_shapes: Union[dict[str, Any], tuple[Any], list[Any], None],
):
    """
    Checks the dynamic_shapes specification for correctness,
    using combined args + kwargs as reference for inputs structure.
    """
    from torch._dynamo.exc import UserError, UserErrorType

    if dynamic_shapes is None or len(dynamic_shapes) == 0:
        return
    if isinstance(dynamic_shapes, (tuple, list)):
        combined_args = type(dynamic_shapes)(combined_args.values())  # type: ignore[assignment, misc]

    bounds: dict[str, tuple[int, int]] = {}

    def check_same_bounds(dim):
        if dim.__name__ in bounds:
            min_, max_ = bounds[dim.__name__]
            if dim.min != min_ or dim.max != max_:
                this_ = _Dim.readable(dim.__name__, min_, max_)
                that_ = _Dim.readable(dim.__name__, dim.min, dim.max)
                raise UserError(
                    UserErrorType.INVALID_INPUT,
                    f"Found different definitions {this_} and {that_} "
                    f"for the same symbolic dimension {dim}!",
                )
        else:
            bounds[dim.__name__] = (dim.min, dim.max)

    def check_symbols(path, tensor, shape):
        if isinstance(shape, dict):
            for i, dim in shape.items():
                if isinstance(dim, _Dim):
                    check_same_bounds(dim)
                elif dim is None:
                    _warn_on_None_dynamic_shape_dimension()
                elif not (isinstance(dim, (int, _DimHint))):
                    raise UserError(
                        UserErrorType.INVALID_INPUT,
                        f"Unexpected dimension mapped to index {i} in input tensor shape {shape} "
                        f"specified at `dynamic_shapes{keystr(path)}` "
                        f"(expected None, an int, a Dim, Dim.AUTO, Dim.STATIC, or Dim.DYNAMIC, "
                        f" but got {dim} instead)",
                        case_name="dynamic_shapes_validation",
                    )
        elif isinstance(shape, (tuple, list)):
            for i, dim in enumerate(shape):
                if isinstance(dim, _Dim):
                    check_same_bounds(dim)
                elif dim is None:
                    _warn_on_None_dynamic_shape_dimension()
                elif not (isinstance(dim, (int, _DimHint))):
                    raise UserError(
                        UserErrorType.INVALID_INPUT,
                        f"Unexpected dimension #{i} in input tensor shape {shape} "
                        f"specified at `dynamic_shapes{keystr(path)}` "
                        f"(expected None, an int, a Dim, Dim.AUTO, Dim.STATIC, or Dim.DYNAMIC, "
                        f"but got {dim} instead)",
                        case_name="dynamic_shapes_validation",
                    )
        elif shape is not None:
            raise UserError(
                UserErrorType.INVALID_INPUT,
                f"Unexpected input tensor shape {shape} specified at `dynamic_shapes{keystr(path)}` "
                f"(expected either a list/tuple of dimensions, or a dict mapping indices to dimensions,"
                f" where each dimension is an int, a Dim, Dim.AUTO, Dim.STATIC, or Dim.DYNAMIC)",
                case_name="dynamic_shapes_validation",
            )

    assert isinstance(dynamic_shapes, (dict, tuple, list))
    if isinstance(dynamic_shapes, dict):
        got_keys = list(dynamic_shapes.keys())
        expected_arg_names = list(combined_args.keys())
        if sorted(got_keys) != sorted(expected_arg_names):
            msg = (
                f"When `dynamic_shapes` is specified as a dict, its top-level keys "
                f"must be the arg names {expected_arg_names} of `inputs`, but "
                f"here they are {got_keys}. "
            )
            if (
                len(combined_args) == 1
                and expected_arg_names[0] not in got_keys
                and isinstance(combined_args[expected_arg_names[0]], dict)
            ):
                msg += (
                    "Since here `inputs` is a list/tuple enclosing a single dict, "
                    "maybe you just forgot to enclose `dynamic_shapes` in a list/tuple?"
                )
            else:
                msg += (
                    "Alternatively, you could also ignore arg names entirely "
                    "and specify `dynamic_shapes` as a list/tuple matching `inputs`."
                )
            raise UserError(
                UserErrorType.INVALID_INPUT, msg, case_name="dynamic_shapes_validation"
            )

    def check_shape(path, t, dynamic_shape):
        if isinstance(t, torch.Tensor):
            check_symbols(path, t, dynamic_shape)
        else:
            if dynamic_shape is not None:
                rendered_path = keystr(path)
                raise UserError(
                    UserErrorType.INVALID_INPUT,
                    f"Cannot associate shape {dynamic_shape} specified at `dynamic_shapes{rendered_path}` "
                    f"to non-tensor type {type(t)} at `inputs{rendered_path}` (expected None)",
                    case_name="dynamic_shapes_validation",
                )

    _tree_map_with_path(check_shape, combined_args, dynamic_shapes, tree_name="inputs")


def _process_dynamic_shapes(
    combined_args: dict[str, Any],
    dynamic_shapes: Union[dict[str, Any], tuple[Any], list[Any], None],
) -> list[Constraint]:
    """
    Reads the dynamic_shapes specification and produces a list of constraints.
    """
    from torch._dynamo.exc import UserError, UserErrorType

    if dynamic_shapes is None or len(dynamic_shapes) == 0:
        # we run with dynamic by default, so no need to produce constraints
        return []
    if isinstance(dynamic_shapes, (tuple, list)):
        combined_args = type(dynamic_shapes)(combined_args.values())  # type: ignore[assignment, misc]

    # map of Dim names representing input shape dimensions to constraints on them
    symbols: dict[str, list[Constraint]] = defaultdict(list)
    # track roots that do not directly represent input shape dimensions
    phantom_roots: dict[str, _PhantomRoot] = {}
    derived_constraints_with_phantom_root: list[_DerivedConstraint] = []
    # list of constraints to return
    constraints: list[Constraint] = []

    def to_constraint(dim, tensor, i):
        import sympy

        from torch.fx.experimental.symbolic_shapes import StrictMinMaxConstraint
        from torch.utils._sympy.solve import try_solve
        from torch.utils._sympy.value_ranges import ValueRanges

        def root_value():
            # given tensor.shape[i] is the value of dim = fn(root),
            # find the value of root
            symbol = sympy.Symbol(dim.root.__name__, integer=True)
            expr = dim.fn(symbol)
            solution = try_solve(sympy.Eq(expr, tensor.shape[i]), symbol)
            if solution is not None:
                return int(solution[1])
            else:
                raise UserError(  # noqa: B904
                    UserErrorType.CONSTRAINT_VIOLATION,
                    f"Expected shape[{i}] = {tensor.shape[i]} of input Tensor to be "
                    f"of the form {expr}, where {symbol} is an integer",
                )

        if isinstance(dim, _DerivedDim):
            # generate a _DerivedConstraint where the root is:
            # - either a _ConstraintTarget (if dim.root directly describes an input shape)
            # - or a _PhantomRoot (otherwise)
            dim_root = dim.root  # type: ignore[attr-defined]
            if dim_root.__name__ in symbols:
                # root represents an input shape dimension
                root_constraint = symbols[dim_root.__name__][0]
                root = _ConstraintTarget(
                    root_constraint.t_id,
                    root_constraint.dim,
                )
            elif dim_root.__name__ not in phantom_roots:
                # create a phantom root
                root = _PhantomRoot(  # type: ignore[assignment]
                    name=dim_root.__name__,
                    constraint_range=StrictMinMaxConstraint(
                        vr=ValueRanges(lower=dim_root.min, upper=dim_root.max),
                        warn_only=False,
                    ),
                    val=root_value(),
                )
                phantom_roots[dim_root.__name__] = root  # type: ignore[assignment]
            else:
                root = phantom_roots[dim_root.__name__]  # type: ignore[assignment]
            constraint = _DerivedConstraint(
                id(tensor),
                i,
                dim.__name__,
                StrictMinMaxConstraint(
                    vr=ValueRanges(lower=dim.min, upper=dim.max),
                    warn_only=False,
                ),
                root,
                dim.fn,  # type: ignore[attr-defined]
            )
            if isinstance(root, _PhantomRoot):
                # NOTE(avik): since we have not processed all inputs yet, we may replace this
                # with a root that does represent an input shape dimension later (see below)
                derived_constraints_with_phantom_root.append(constraint)
        elif isinstance(dim, _StaticDim):
            constraint = _Constraint(  # type: ignore[assignment]
                id(tensor),
                i,
                dim.__name__,
                StrictMinMaxConstraint(
                    vr=ValueRanges(lower=dim.value, upper=dim.value),  # type: ignore[attr-defined]
                    warn_only=False,
                ),
            )
        else:
            assert isinstance(dim, _Dim)
            constraint = _Constraint(  # type: ignore[assignment]
                id(tensor),
                i,
                dim.__name__,
                StrictMinMaxConstraint(
                    vr=ValueRanges(lower=dim.min, upper=dim.max),  # type: ignore[attr-defined]
                    warn_only=False,
                ),
            )
        return constraint

    def update_symbols(path, tensor, shape):
        def _create_static_dim(tensor, i, value):
            return _StaticDim(str(value), (int,), {"value": value})

        # clean out decorators from user side, or previous export call
        # we also delete these attributes in non_strict_utils.py/make_constraints()
        tensor._dynamo_weak_dynamic_indices = set()
        tensor._dynamo_dynamic_indices = set()
        tensor._dynamo_dynamic_range = set()
        tensor._dynamo_static_indices = set()
        tensor._dynamo_unbacked_indices = set()

        if isinstance(shape, dict):
            for i, dim in shape.items():
                if isinstance(dim, (int, _Dim)):
                    if isinstance(dim, int):
                        dim = _create_static_dim(tensor, i, dim)
                    constraint = to_constraint(dim, tensor, i)
                    symbols[dim.__name__].append(constraint)
                elif isinstance(dim, _DimHint):
                    if dim == _DimHint.AUTO:
                        torch._dynamo.maybe_mark_dynamic(tensor, i)
                    elif dim == _DimHint.STATIC:
                        torch._dynamo.mark_static(tensor, i)
                    elif dim == _DimHint.DYNAMIC:
                        torch._dynamo.mark_dynamic(tensor, i)
                    constraints.append(_RelaxedConstraint(id(tensor), i))
                elif dim is None:
                    torch._dynamo.mark_static(tensor, i)
        elif isinstance(shape, (tuple, list)):
            for i, dim in enumerate(shape):
                if isinstance(dim, (int, _Dim)):
                    if isinstance(dim, int):
                        dim = _create_static_dim(tensor, i, dim)
                    constraint = to_constraint(dim, tensor, i)
                    symbols[dim.__name__].append(constraint)
                elif isinstance(dim, _DimHint):
                    if dim == _DimHint.AUTO:
                        torch._dynamo.maybe_mark_dynamic(tensor, i)
                    elif dim == _DimHint.STATIC:
                        torch._dynamo.mark_static(tensor, i)
                    elif dim == _DimHint.DYNAMIC:
                        torch._dynamo.mark_dynamic(tensor, i)
                    constraints.append(_RelaxedConstraint(id(tensor), i))
                elif dim is None:
                    torch._dynamo.mark_static(tensor, i)
        elif shape is None:
            for i in range(tensor.dim()):
                torch._dynamo.mark_static(tensor, i)

    def assoc_shape(path, t, dynamic_shape):
        if isinstance(t, torch.Tensor):
            update_symbols(path, t, dynamic_shape)

    _tree_map_with_path(assoc_shape, combined_args, dynamic_shapes, tree_name="inputs")

    for derived_constraint_with_phantom_root in derived_constraints_with_phantom_root:
        phantom_root_name = derived_constraint_with_phantom_root.root.name  # type: ignore[union-attr]
        if phantom_root_name in symbols:
            # We found an input shape dimension corresponding to this name, so we
            # do not need a phantom symbol for it after all.
            # NOTE(avik): Overall we want to maintain the invariant that roots that
            # are phantom symbols are really "phantom," i.e., they cannot be represented
            # by any input source. This is important when we are deciding derived equalities,
            # since we can focus our attention exclusively on input sources: deciding
            # derived equalities involving phantom symbols are, in comparison, trivial.
            derived_constraint_with_phantom_root.root = symbols[phantom_root_name][0]

    for dynamic_dims in symbols.values():
        constraints.extend(dynamic_dims)

    return constraints


def _get_dim_name_mapping(
<<<<<<< HEAD
    dynamic_shapes: Union[Dict[str, Any], Tuple[Any], List[Any], None],
=======
    dynamic_shapes: Union[dict[str, Any], tuple[Any], list[Any], None]
>>>>>>> d48eb58d
):
    name_to_dim = {}
    for dim in tree_flatten(
        dynamic_shapes,
        is_leaf=lambda x: isinstance(x, _Dim),
    )[0]:
        if dim is None:
            # NOTE: this must denote a non-Tensor or automatic at this point.
            continue
        if isinstance(dim, int):
            continue
        elif isinstance(dim, _Dim):
            name_to_dim[dim.__name__] = dim
            if isinstance(dim, _DerivedDim):
                name_to_dim[dim.root.__name__] = dim.root  # type: ignore[attr-defined]
        else:
            assert isinstance(dim, _DimHint)
    return name_to_dim


def refine_dynamic_shapes_from_suggested_fixes(
    msg: str,
    dynamic_shapes: Union[dict[str, Any], tuple[Any], list[Any]],
) -> Union[dict[str, Any], tuple[Any], list[Any]]:
    """
    When exporting with :func:`dynamic_shapes`, export may fail with a ConstraintViolation error if the specification
    doesn't match the constraints inferred from tracing the model. The error message may provide suggested fixes -
    changes that can be made to :func:`dynamic_shapes` to export successfully.

    Example ConstraintViolation error message::

        Suggested fixes:

            dim = Dim('dim', min=3, max=6)  # this just refines the dim's range
            dim = 4  # this specializes to a constant
            dy = dx + 1  # dy was specified as an independent dim, but is actually tied to dx with this relation

    This is a helper function that takes the ConstraintViolation error message and the original :func:`dynamic_shapes` spec,
    and returns a new :func:`dynamic_shapes` spec that incorporates the suggested fixes.

    Example usage::

        try:
            ep = export(mod, args, dynamic_shapes=dynamic_shapes)
        except torch._dynamo.exc.UserError as exc:
            new_shapes = refine_dynamic_shapes_from_suggested_fixes(
                exc.msg, dynamic_shapes
            )
            ep = export(mod, args, dynamic_shapes=new_shapes)

    """

    import re

    import sympy

    from torch._dynamo.exc import UserError, UserErrorType
    from torch.fx.experimental.symbolic_shapes import _is_supported_equivalence

    try:
        shape_fixes_msg = msg.split("Suggested fixes:")[1].strip()
    except Exception as exc:
        raise UserError(
            UserErrorType.INVALID_INPUT,
            "Suggested fixes not found in error message given to refine_dynamic_shapes_from_suggested_fixes()",
        ) from exc

    # build shape_fixes dictionary
    shape_fixes = {}
    for fix in shape_fixes_msg.split("\n"):
        fix = fix.strip()
        if match := re.match(r"(.*) = Dim\('(.*)'.*\)", fix):
            name = match.group(1)
            _min, _max = None, None
            if match_min := re.match(r".* = Dim\('.*', min\=([0-9]+).*\)", fix):
                _min = int(match_min.group(1))
            if match_max := re.match(r".* = Dim\('.*'.*max\=([0-9]+)\)", fix):
                _max = int(match_max.group(1))
            shape_fixes[name] = Dim(name, min=_min, max=_max)
        else:
            name, expr = fix.split(" = ")
            expr = sympy.sympify(expr)
            if isinstance(expr, sympy.Number):
                # static, integer
                shape_fixes[name] = int(expr)
            else:
                # relation or derived dim
                shape_fixes[name] = expr

    name_to_dim = _get_dim_name_mapping(dynamic_shapes)

    # track derived dim roots
    roots: set[str] = set()
    for k, c in shape_fixes.items():
        assert isinstance(c, (int, _Dim, _DerivedDim, sympy.Expr))
        if isinstance(c, sympy.Expr):  # check dim/derived dim expression
            assert _is_supported_equivalence(c)
            shape_fixes[k] = c
            roots.add(str(next(iter(c.free_symbols))))
        if isinstance(c, _DerivedDim):
            roots.add(c.root.__name__)  # type: ignore[attr-defined]

    # check keys are existing dims or new roots
    for k, c in shape_fixes.items():
        assert k in name_to_dim or k in roots

    # cache so we don't produce multiple derived dim objects
    derived_dim_cache: dict[str, _DerivedDim] = {}

    def apply_fixes(path, dim, dummy):
        if dim is None or isinstance(dim, int):  # not dynamic
            return dim
        elif dim.__name__ in shape_fixes:  # directly fix
            fix = shape_fixes[dim.__name__]
            if isinstance(fix, sympy.Expr):  # now derived or related
                if str(fix) in derived_dim_cache:
                    return derived_dim_cache[str(fix)]
                else:
                    symbol = next(iter(fix.free_symbols))
                    # try to locate symbol
                    if symbol.name in shape_fixes:
                        root = shape_fixes[symbol.name]
                    else:
                        assert symbol.name in name_to_dim
                        root = name_to_dim[symbol.name]
                    # figure out value of fix
                    modulus, remainder = sympy.polys.polytools.div(fix, symbol)
                    dim = root
                    if modulus != 1:
                        dim = int(modulus) * dim
                    if remainder != 0:
                        dim = dim + int(remainder)
                    derived_dim_cache[str(fix)] = dim
                    return dim
            else:
                return fix
        elif isinstance(dim, _DerivedDim) and dim.root.__name__ in shape_fixes:  # type: ignore[attr-defined]
            if dim.__name__ in derived_dim_cache:
                return derived_dim_cache[dim.__name__]
            else:  # evaluate new derived value based on root
                _dim = dim.fn(shape_fixes[dim.root.__name__])  # type: ignore[attr-defined]
                derived_dim_cache[dim.__name__] = _dim
                return _dim
        return dim  # unchanged dim

    return _tree_map_with_path(apply_fixes, dynamic_shapes, dynamic_shapes)<|MERGE_RESOLUTION|>--- conflicted
+++ resolved
@@ -980,11 +980,7 @@
 
 
 def _get_dim_name_mapping(
-<<<<<<< HEAD
-    dynamic_shapes: Union[Dict[str, Any], Tuple[Any], List[Any], None],
-=======
-    dynamic_shapes: Union[dict[str, Any], tuple[Any], list[Any], None]
->>>>>>> d48eb58d
+    dynamic_shapes: Union[dict[str, Any], tuple[Any], list[Any], None],
 ):
     name_to_dim = {}
     for dim in tree_flatten(
