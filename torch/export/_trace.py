# mypy: allow-untyped-decorators
# mypy: allow-untyped-defs
import dataclasses
import functools
import inspect
import logging
import re
import sys
import time
import warnings
from contextlib import contextmanager, nullcontext
from typing import Any, Callable, Optional, Union

import torch
import torch._dynamo
import torch.fx
import torch.utils._pytree as pytree
from torch._dispatch.python import enable_python_dispatcher
from torch._dynamo.exc import UserError, UserErrorType
from torch._export.db.logging import (
    exportdb_error_message,
    get_class_if_classified_error,
)
from torch._export.non_strict_utils import (
    _fakify_module_inputs,
    _fakify_script_objects,
    _gather_constant_attrs,
    _NonStrictTorchFunctionHandler,
    _override_builtin_ops,
    make_constraints,
    make_fake_inputs,
    produce_guards_and_solve_constraints,
)
from torch._export.passes.collect_tracepoints_pass import CollectTracepointsPass
from torch._export.passes.lift_constants_pass import (
    _materialize_and_lift_constants,
    ConstantAttrMap,
)
from torch._export.utils import (
    _collect_param_buffer_metadata,
    _compiling_state_context,
    _fakify_params_buffers,
    _populate_param_buffer_metadata_to_new_gm,
    _update_gm_meta_if_possible,
    apply_runtime_assertion_pass,
    placeholder_naming_pass,
    placeholder_prefixes,
)
from torch._export.verifier import SpecViolationError
from torch._export.wrappers import _wrap_submodules
from torch._functorch._aot_autograd.input_output_analysis import (
    _graph_input_names,
    _graph_output_names,
)
from torch._functorch._aot_autograd.schemas import GraphSignature
from torch._functorch._aot_autograd.subclass_utils import get_subclass_typing_container
from torch._functorch._aot_autograd.traced_function_transforms import (
    create_functional_call,
)
from torch._functorch._aot_autograd.utils import (
    create_tree_flattened_fn,
    register_buffer_assignment_hook,
)
from torch._functorch.aot_autograd import (
    _detect_attribute_assignment,
    aot_export_module,
)
from torch._guards import detect_fake_mode, tracing, TracingContext
from torch._library.fake_class_registry import FakeScriptObject
from torch._logging import dtrace_structured
from torch._subclasses.fake_tensor import FakeTensorMode
from torch._utils_internal import log_export_usage
from torch.export._unlift import _check_input_constraints_pre_hook
from torch.export.dynamic_shapes import _check_dynamic_shapes, _combine_args
from torch.export.exported_program import OutputKind
from torch.fx.experimental.proxy_tensor import (
    get_proxy_slot,
    make_fx,
    PreDispatchTorchFunctionMode,
    track_tensor_tree,
)
from torch.fx.experimental.symbolic_shapes import (
    ConstraintViolationError,
    free_unbacked_symbols,
    GuardOnDataDependentSymNode,
    ShapeEnv,
)
from torch.fx.graph import _PyTreeCodeGen, _PyTreeInfo
from torch.fx.graph_module import _get_attr
from torch.utils._pytree import TreeSpec
from torch.utils._sympy.value_ranges import ValueRangeError

from ._safeguard import AutogradStateOpsFailSafeguard
from ._wrapper_utils import _WrapperModule
from .exported_program import (
    _disable_prexisiting_fake_mode,
    ExportedProgram,
    InputKind,
    ModuleCallEntry,
    ModuleCallSignature,
)
from .graph_signature import _convert_to_export_graph_signature, ExportGraphSignature


log = logging.getLogger(__name__)


@dataclasses.dataclass
class ExportDynamoConfig:
    """
    Manage Export-specific configurations of Dynamo.
    """

    allow_rnn: bool = True
    reorderable_logging_functions: set[Callable] = dataclasses.field(
        default_factory=set
    )
    # Emit runtime asserts after AOTAutograd instead.
    # This isn't really necessary, and isn't much more efficient since the runtime asserts pass does CSE,
    # but if we want to reason more about what guards/runtime asserts to emit,
    # this makes it a bit cleaner to do from the export side. Also no real point in running this twice.
    do_not_emit_runtime_asserts: bool = True
    specialize_int: bool = True
    specialize_float: bool = True
    assume_static_by_default: bool = False
    automatic_dynamic_shapes: bool = False
    capture_dynamic_output_shape_ops: bool = True
    capture_scalar_outputs: bool = True
    prefer_deferred_runtime_asserts_over_guards: bool = False


@dataclasses.dataclass
class ATenExportArtifact:
    gm: torch.fx.GraphModule
    sig: ExportGraphSignature
    constants: dict[
        str,
        Union[
            torch.Tensor,
            FakeScriptObject,
            torch.ScriptObject,
        ],
    ]


@dataclasses.dataclass(frozen=True)
class ExportArtifact:
    aten: ATenExportArtifact
    in_spec: TreeSpec
    out_spec: TreeSpec
    fake_mode: FakeTensorMode
    module_call_specs: dict[str, dict[str, pytree.TreeSpec]]


DEFAULT_EXPORT_DYNAMO_CONFIG = ExportDynamoConfig()
DEFAULT_EXPORT_DYNAMO_CONFIG.reorderable_logging_functions = {
    logging.critical,
    logging.debug,
    logging.error,
    logging.exception,
    logging.info,
    logging.log,
    logging.warning,
    print,
    warnings.warn,
}


@contextmanager
def _ignore_backend_decomps():
    orig_mkldnn_flag = torch.backends.mkldnn.set_flags(False)
    orig_nnpack_flag = torch.backends.nnpack.set_flags(False)
    try:
        yield
    finally:
        torch.backends.mkldnn.set_flags(*orig_mkldnn_flag)
        torch.backends.nnpack.set_flags(*orig_nnpack_flag)


@contextmanager
def _disable_custom_triton_op_functional_decomposition():
    old = torch._functorch.config.decompose_custom_triton_ops
    try:
        torch._functorch.config.decompose_custom_triton_ops = False
        yield torch._functorch.config.decompose_custom_triton_ops
    finally:
        torch._functorch.config.decompose_custom_triton_ops = old


def custom_triton_ops_decomposition_disabled():
    return not torch._functorch.config.decompose_custom_triton_ops


def _fixup_key(x):
    return "L__self__" + _strip_root(x)


def _strip_root(x):
    if isinstance(x, str) and x.startswith("_export_root"):
        stripped = x[len("_export_root") :]
        return stripped.removeprefix(".")
    return x


def _rewrite_tracepoint_node(gm: torch.fx.GraphModule):
    """
    In-place modifiy input graph module by replacing the export tracepoint with a new node
    that has the same target and args, but with the _export_root stripped from path.
    """
    for node in gm.graph.nodes:
        if node.target == torch.ops.higher_order._export_tracepoint:
            if "path" in node.kwargs:
                path = _strip_root(node.kwargs["path"])
                with gm.graph.inserting_before(node):
                    new_node = gm.graph.create_node(
                        "call_function",
                        torch.ops.higher_order._export_tracepoint,
                        args=node.args,
                        kwargs={
                            "path": path,
                            "kind": node.kwargs["kind"],
                        },
                    )
                    new_node.meta = node.meta
                    node.replace_all_uses_with(new_node)
                    gm.graph.erase_node(node)


def _extract_fake_inputs(gm, args, kwargs):
    """
    Given a graph module, extract fakified input tensors from the metadata of
    its placeholders, and map them to the structure of given args and kwargs.
    Also return the fake mode used to fakify those inputs.
    """

    fake_inps: list[torch.Tensor] = []
    fake_vals: list[torch.Tensor] = []
    for node in gm.graph.nodes:
        if node.op == "placeholder" and "val" in node.meta:
            fake_val = node.meta["val"]
            if fake_val is not None and isinstance(fake_val, torch.Tensor):
                fake_inps.append(fake_val)
        elif "example_value" in node.meta:
            fake_val = node.meta["example_value"]
            if fake_val is not None and isinstance(fake_val, torch.Tensor):
                fake_vals.append(fake_val)

    if detected_fake_mode := detect_fake_mode(fake_inps + fake_vals):
        fake_mode = detected_fake_mode
    else:
        fake_mode = FakeTensorMode(shape_env=ShapeEnv(), export=True)

    count = 0

    def lookup_fake(x):
        nonlocal count
        val = fake_inps[count]
        count += 1
        return val

    fake_args = pytree.tree_map_only(torch.Tensor, lookup_fake, args)
    fake_kwargs = pytree.tree_map_only(torch.Tensor, lookup_fake, kwargs)

    return fake_args, fake_kwargs, fake_mode


def _replace_param_buffer_names(param_buffer_table, sig):
    for spec in sig.input_specs:
        if spec.kind in (
            InputKind.PARAMETER,
            InputKind.BUFFER,
        ):
            spec.target = param_buffer_table[spec.target]
    for spec in sig.output_specs:
        if spec.kind in (
            OutputKind.BUFFER_MUTATION,
            OutputKind.GRADIENT_TO_PARAMETER,
        ):
            spec.target = param_buffer_table[spec.target]


def _convert_to_positional_args(orig_arg_names, args, kwargs):
    assert len(orig_arg_names) == len(args) + len(kwargs), (
        f"Total number of arg names is expected to be {len(orig_arg_names)} "
        f"but got {len(args)} positional args, {len(kwargs)} kwargs."
    )
    reordered_kwargs = [kwargs[kw_name] for kw_name in orig_arg_names[len(args) :]]
    return (
        *args,
        *reordered_kwargs,
    )


def _normalize_nn_module_stack(gm_torch_level, root_cls):
    # Append a root module to every nn_module_stack.
    root = "L['self']"
    root_key = re.sub(r"[^a-zA-Z0-9]", "_", root)
    for gm in gm_torch_level.modules():
        if not isinstance(gm, torch.fx.GraphModule):
            continue
        for node in gm.graph.nodes:
            if node.op in ["placeholder", "output"]:
                continue
            add_root = True
            if nn_module_stack := node.meta.get("nn_module_stack", {}):
                path, ty = next(iter(nn_module_stack.values()))
                # After deserializing the class `ty` might not exist anymore so
                # it could be a string
                if inspect.isclass(ty) and issubclass(ty, torch.nn.Module):
                    # TODO Figure out why sometimes we have root sometimes we don't.
                    if path == root and ty is root_cls:
                        add_root = False
                else:
                    assert isinstance(ty, str)
            if add_root:

                def normalize_path(path):
                    try:
                        parts = []

                        class Path:
                            def __getattr__(self, name):
                                if name != "_modules":
                                    parts.append(name)
                                return self

                            def __getitem__(self, idx):
                                parts.append(str(idx))
                                return self

                        eval(path, {"L": {"self": Path()}})
                        return ".".join(parts)
                    except Exception:  # TODO(zhxchen17) Remove this.
                        return path

                nn_module_stack = {
                    root_key: (root, root_cls.__module__ + "." + root_cls.__qualname__),
                    **nn_module_stack,
                }
                node.meta["nn_module_stack"] = {
                    key: (normalize_path(path), ty)
                    for key, (path, ty) in nn_module_stack.items()
                }


def _get_param_buffer_mapping(
    original_module: torch.nn.Module,
    traced_module: torch.nn.Module,
) -> dict[str, str]:
    """
    Returns a mapping of parameter/buffer names from the new module to the
    original model. This is to help with restoring the FQN for parameter/buffers
    of a traced module to what the original module contains.
    """

    param_lookup: dict[int, str] = {}
    buffer_lookup: dict[int, str] = {}
    for name, param in original_module.named_parameters(remove_duplicate=False):
        param_lookup[id(param)] = name
    for name, buffer in original_module.named_buffers(remove_duplicate=False):
        buffer_lookup[id(buffer)] = name

    param_buffer_table: dict[str, str] = {}
    for dynamo_name, dynamo_param in traced_module.named_parameters(
        remove_duplicate=False
    ):
        assert dynamo_name not in param_buffer_table
        if id(dynamo_param) in param_lookup:
            param_buffer_table[dynamo_name] = param_lookup[id(dynamo_param)]

    for dynamo_name, dynamo_buffer in traced_module.named_buffers(
        remove_duplicate=False
    ):
        assert dynamo_name not in param_buffer_table
        if id(dynamo_buffer) in buffer_lookup:
            param_buffer_table[dynamo_name] = buffer_lookup[id(dynamo_buffer)]

    return param_buffer_table


def _preserve_requires_grad_pass(
    gm: torch.fx.GraphModule,
    sig: ExportGraphSignature,
    fake_params_buffers: dict[str, torch.Tensor],
    constants: dict[str, Union[torch.Tensor, FakeScriptObject, torch.ScriptObject]],
    flat_fake_args: list[Any],
):
    placeholders = [node for node in gm.graph.nodes if node.op == "placeholder"]
    assert len(sig.input_specs) == len(placeholders)
    i = 0
    for node, spec in zip(placeholders, sig.input_specs):
        if spec.kind in (
            InputKind.PARAMETER,
            InputKind.BUFFER,
        ):
            assert spec.target is not None
            node.meta["val"].requires_grad = fake_params_buffers[
                spec.target
            ].requires_grad
        elif spec.kind == InputKind.USER_INPUT:
            fake_arg = flat_fake_args[i]
            if isinstance(fake_arg, torch.Tensor):
                node.meta["val"].requires_grad = fake_arg.requires_grad
            i += 1
        elif spec.kind == InputKind.CONSTANT_TENSOR:
            assert spec.target is not None
            constant = constants[spec.target]
            if isinstance(constant, torch.Tensor):
                # If the tensor is not leaf, it should already have a correct requires grad field
                if node.meta["val"].is_leaf:
                    node.meta["val"].requires_grad = constant.requires_grad
                else:
                    assert node.meta["val"].requires_grad == constant.requires_grad
        elif spec.kind in (InputKind.CUSTOM_OBJ, InputKind.TOKEN):
            continue
        else:
            raise AssertionError(spec.kind)


def _remap_constants(
    orig_constant_attrs: ConstantAttrMap,
    graph_signature: ExportGraphSignature,
    constants: dict[str, Union[torch.Tensor, FakeScriptObject, torch.ScriptObject]],
) -> None:
    """Rewrite the graph signature and constants table to use the FQN from the original module."""
    remap_table: dict[str, list[str]] = {}
    for name, value in constants.items():
        if value in orig_constant_attrs:
            remap_table[name] = orig_constant_attrs[value]

    for spec in graph_signature.input_specs:
        if spec.kind in (
            InputKind.CONSTANT_TENSOR,
            InputKind.CUSTOM_OBJ,
        ):
            orig_target = spec.target
            assert orig_target is not None
            targets = remap_table.get(orig_target, [orig_target])
            spec.target = targets[0]

            constant = constants[orig_target]
            del constants[orig_target]
            for target in targets:
                constants[target] = constant


def _replace_unbacked_bindings(gm: torch.fx.GraphModule) -> None:
    """
    When we run an interpreter-based pass over a GraphModule, execution of data-dependent operators
    will produce example values with new unbacked symbols. To track that the new/old symbols are equivalent,
    we used to rely on the unbacked_renamings mapping. This led to problematic metadata where the unbacked_bindings
    keys mapped new symbols (u2) to paths containing old symbols (u0) in the example values, or worse, backed symbols
    or constants (e.g. if the original unbacked was replaced/specialized). Additionally this created problems with
    de/serialized programs, since we didn't comprehensively serialize ShapeEnv/unbacked renamings/node bindings.

    This pass attempts a simpler way of handling these for export, by throwing away the previously computed bindings, and re-running
    the pattern match used in compute_unbacked_bindings. This ensures we keep the original symbols contained in the example values,
    or delete bindings if they've been replaced/specialized.
    """
    from torch._export.utils import _get_shape_env_from_gm
    from torch.fx.experimental.symbolic_shapes import _free_unbacked_symbols_with_path
    from torch.utils._sympy.symbol import symbol_is_type, SymT

    if (shape_env := _get_shape_env_from_gm(gm)) is None:
        return

    base_unbacked_symbols = {
        symbol
        for symbol in shape_env.var_to_range
        if symbol_is_type(symbol, (SymT.UNBACKED_INT, SymT.UNBACKED_FLOAT))
        and symbol not in shape_env.unbacked_renamings
    }
    for node in gm.graph.nodes:
        node.meta.pop("unbacked_bindings", None)
        if (val := node.meta.get("val")) is not None and (
            unbacked_bindings := _free_unbacked_symbols_with_path(
                val,
                (),
                shape_env=shape_env,
                pending=base_unbacked_symbols,
                simplify=True,
            )
        ):
            node.meta["unbacked_bindings"] = unbacked_bindings


def _produce_aten_artifact(
    *,
    gm: torch.fx.GraphModule,
    mod,
    constant_attrs,
    graph_signature,
    pre_dispatch,
    fake_args,
    fake_kwargs,
    fake_params_buffers,
    _prettify_placeholder_names=True,
) -> ATenExportArtifact:
    """
    This is a helper function that is shared between export_to_aten_ir and export_to_aten_ir_make_fx
    to produce the aten artifact. (export compatible graph module + signature)

    It does:
    1. Applies runtime assertion pass
    2. Recompute unbacked_bindings pass
    3. Populate meta val when missing
    4. Lift constants as placeholders
    5. Replace raw autograd and autocast ops with HOPs
    6. Prettify names for placeholders
    7. Preserve requires_grad value on node meta val
    """
    # Run runtime asserts pass before creating input/output specs, since size-related CSE/DCE might affect output signature.
    # Overwrite output specs afterwards.
    flat_fake_args = pytree.tree_leaves((fake_args, fake_kwargs))
    gm, graph_signature = apply_runtime_assertion_pass(gm, graph_signature)

    # Simplify unbacked_bindings by recomputing them.
    # Useful for any pass that's interpreter-based and might call rebind_unbacked(),
    # e.g. AOTAutograd in this case.
    _replace_unbacked_bindings(gm)

    total_non_user_inputs = (
        len(graph_signature.parameters)
        + len(graph_signature.buffers)
        + len(graph_signature.input_tokens)
    )
    set_missing_meta_vals(gm, flat_fake_args, total_non_user_inputs)

    export_graph_signature: Optional[ExportGraphSignature]
    export_graph_signature = _convert_to_export_graph_signature(
        graph_signature, gm, _get_non_persistent_buffers(mod)
    )

    # script objects are always stored in constants no matter whether they're initial inputs or
    # they're lifted in aot" before rewrite_script_object_meta
    constants = _materialize_and_lift_constants(
        gm, export_graph_signature, constant_attrs
    )

    if pre_dispatch:
        from torch._export.passes.replace_autocast_with_hop_pass import (
            replace_autocast_with_hop_pass,
        )
        from torch._export.passes.replace_set_grad_with_hop_pass import (
            replace_set_grad_with_hop_pass,
        )

        # Note: replace_set_grad_with_hop_pass need to be after lift_constant_pass because
        # a getattr of a constant tensor doesn't have meta["val"] until after lift_constant_pass.
        # If replace_set_grad_with_hop_pass is before lift_constant_pass,
        # and the constant_tensor is passed as input of the set grad hop, the placeholder's
        # meta["val"] will be None and fails our verifier for placeholder.
        gm, export_graph_signature = replace_set_grad_with_hop_pass(
            gm, export_graph_signature
        )

        gm, export_graph_signature = replace_autocast_with_hop_pass(
            gm, export_graph_signature
        )

    # Remove nn_module_stack, stack_trace metadata from all placeholders/inputs nodes.
    for _mod in gm.modules():
        if not isinstance(_mod, torch.fx.GraphModule):
            continue
        for node in _mod.graph.nodes:
            if node.op in ["placeholder", "output"]:
                node.meta.pop("nn_module_stack", None)
                node.meta.pop("stack_trace", None)

    # Prettify names for placeholder nodes.
    assert export_graph_signature is not None
    if _prettify_placeholder_names:
        placeholder_naming_pass(
            gm,
            export_graph_signature,
            mod,
            fake_args,
            fake_kwargs,
            fake_params_buffers,
            constants,
        )

    _preserve_requires_grad_pass(
        gm, export_graph_signature, fake_params_buffers, constants, flat_fake_args
    )

    return ATenExportArtifact(
        gm,
        export_graph_signature,
        constants,
    )


def _rename_constants_nodes(
    gm: torch.fx.GraphModule,
    graph_signature: ExportGraphSignature,
) -> None:
    """
    For strict mode, rename constants nodes that were previously annotated as buffers.
    """
    # handle name collisions with existing constants
    node_names = {node.name for node in gm.graph.nodes}

    def rename_constant(name):
        if name in node_names:
            n = 1
            while (dup_name := f"{name}_{n}") in node_names:
                n += 1
            name = dup_name
        node_names.add(name)
        return name

    # use input specs to map names from buffers to constants
    buffer_prefix = placeholder_prefixes[InputKind.BUFFER]
    const_prefix = placeholder_prefixes[InputKind.CONSTANT_TENSOR]
    buffer_to_constant = {}
    for spec in graph_signature.input_specs:
        if spec.kind == InputKind.CONSTANT_TENSOR and not spec.arg.name.startswith(
            const_prefix
        ):
            if spec.arg.name.startswith(buffer_prefix):  # map from buffer to constants
                c_name = rename_constant(
                    const_prefix + spec.arg.name[len(buffer_prefix) :]
                )
            else:  # lifted constant
                c_name = rename_constant(const_prefix + spec.arg.name)
            buffer_to_constant[spec.arg.name] = c_name
            spec.arg.name = c_name
    for spec in graph_signature.output_specs:
        if spec.arg.name in buffer_to_constant:
            spec.arg.name = buffer_to_constant[spec.arg.name]

    # Rename constants nodes for all modules
    for mod in gm.modules():
        if not isinstance(mod, torch.fx.GraphModule):
            continue
        for node in mod.graph.nodes:
            if node.name in buffer_to_constant:
                node.name = node.target = buffer_to_constant[node.name]
        mod.recompile()


def _restore_state_dict(
    original_module: torch.nn.Module, traced_module: torch.fx.GraphModule
) -> None:
    """
    Restores the state dict of the traced module to that of the original module.
    """
    param_buffer_table = _get_param_buffer_mapping(original_module, traced_module)
    # Since the graph module is flattened (no module heirarchy), we
    # need to noramlize the module by replacing "." with "_". If we
    # don't, it will try to save the weight to a submodule which no
    # longer exists.
    for name, fqn in param_buffer_table.items():
        param_buffer_table[name] = fqn.replace(".", "_")

    # Replace state dict attr names with the fqn
    for name, fqn in param_buffer_table.items():
        if not hasattr(traced_module, name):
            continue

        attr = getattr(traced_module, name)
        if isinstance(attr, torch.Tensor) and not isinstance(attr, torch.nn.Parameter):
            traced_module.register_buffer(fqn, attr)
        else:
            setattr(traced_module, fqn, attr)
        delattr(traced_module, name)

    # Replace graph getattr nodes with the correct name
    for node in traced_module.graph.nodes:
        if node.op == "get_attr":
            attr_name = node.target
            if attr_name in param_buffer_table:
                node.target = param_buffer_table[attr_name]

    traced_module.recompile()


def _get_module_hierarchy(mod: torch.nn.Module) -> dict[str, str]:
    return {
        name: type(m).__name__ for name, m in mod.named_modules(remove_duplicate=False)
    }


def _make_module_call_graph(
    in_spec: TreeSpec,
    out_spec: TreeSpec,
    module_call_signatures: dict[str, ModuleCallSignature],
    forward_arg_names: Optional[list[str]] = None,
) -> list[ModuleCallEntry]:
    original = [
        ModuleCallEntry(fqn=fqn, signature=module_call_signatures.get(fqn))
        for fqn in _EXPORT_MODULE_HIERARCHY  # type: ignore[union-attr]
    ]
    assert original[0].fqn == ""
    original[0].signature = ModuleCallSignature(
        inputs=[],
        outputs=[],
        in_spec=in_spec,
        out_spec=out_spec,
        forward_arg_names=forward_arg_names,
    )
    additional = [
        ModuleCallEntry(fqn=fqn, signature=signature)
        for fqn, signature in module_call_signatures.items()
        if fqn not in _EXPORT_MODULE_HIERARCHY  # type: ignore[operator]
    ]
    return [*original, *additional]


def _export_to_torch_ir(
    f: Callable,
    args: tuple[Any, ...],
    kwargs: Optional[dict[str, Any]] = None,
    dynamic_shapes: Optional[Union[dict[str, Any], tuple[Any], list[Any]]] = None,
    *,
    preserve_module_call_signature: tuple[str, ...] = (),
    disable_constraint_solver: bool = False,
    allow_complex_guards_as_runtime_asserts: bool = False,
    restore_fqn: bool = True,
    _log_export_usage: bool = True,
    same_signature: bool = True,
) -> torch.fx.GraphModule:
    """
    Traces either an nn.Module's forward function or just a callable with PyTorch
    operations inside and produce a torch.fx.GraphModule in torch IR.
    """

    if _log_export_usage:
        log_export_usage(event="export.private_api", flags={"_export_to_torch_ir"})

    if not isinstance(args, tuple):
        raise UserError(
            UserErrorType.INVALID_INPUT,
            f"Expecting `args` to be a tuple of example positional inputs, got {type(args)}",
        )

    kwargs = kwargs or {}
    combined_args = _combine_args(f, args, kwargs)
    _check_dynamic_shapes(combined_args, dynamic_shapes)
    with torch._dynamo.config.patch(dataclasses.asdict(DEFAULT_EXPORT_DYNAMO_CONFIG)):
        try:
            module_call_specs: dict[str, dict[str, pytree.TreeSpec]] = {}
            ctx = nullcontext()
            if not isinstance(f, torch.fx.GraphModule):
                ctx = _wrap_submodules(  # type: ignore[assignment]
                    f, preserve_module_call_signature, module_call_specs
                )
            with ctx, _ignore_backend_decomps():
                gm_torch_level, _ = torch._dynamo.export(
                    f,
                    dynamic_shapes=dynamic_shapes,  # type: ignore[arg-type]
                    assume_static_by_default=True,
                    tracing_mode="symbolic",
                    disable_constraint_solver=disable_constraint_solver,
                    # currently the following 2 flags are tied together for export purposes,
                    # but untangle for sake of dynamo export api
                    prefer_deferred_runtime_asserts_over_guards=True,
                    allow_complex_guards_as_runtime_asserts=allow_complex_guards_as_runtime_asserts,
                    _log_export_usage=_log_export_usage,
                    same_signature=same_signature,
                )(
                    *args,
                    **kwargs,
                )
        except (ConstraintViolationError, ValueRangeError) as e:
            raise UserError(UserErrorType.CONSTRAINT_VIOLATION, str(e))  # noqa: B904
        except GuardOnDataDependentSymNode as e:
            raise UserError(  # noqa: B904
                UserErrorType.ANTI_PATTERN,
                f"Consider annotating your code using torch._check*(). {str(e)}",
                case_name="constrain_as_size_example",
            )

    gm_torch_level.meta["module_call_specs"] = module_call_specs

    if isinstance(f, torch.nn.Module) and restore_fqn:
        _restore_state_dict(f, gm_torch_level)

    return gm_torch_level


def _export_to_aten_ir(
    mod: torch.nn.Module,
    fake_args,
    fake_kwargs,
    fake_params_buffers,
    constant_attrs: ConstantAttrMap,
    produce_guards_callback=None,
    *,
    transform=lambda x: x,  # TODO(zhxchen17) Revisit if this is needed later.
    pre_dispatch=False,
    decomp_table=None,
    _check_autograd_state: bool = True,
    _is_torch_jit_trace: bool = False,
    _prettify_placeholder_names: bool = True,
    decompose_custom_triton_ops: bool = False,
) -> ATenExportArtifact:
    # [NOTE] If the user is exporting under training mode, we want to detect if there is any
    # state change in the autograd global state and error. If the user is exporting under inference
    # mode, we don't care. At predispatch level, we don't care about the state change.
    is_grad_enabled = torch._C.is_grad_enabled()
    grad_safe_guard = nullcontext()
    # export_to_aten_ir is called when we decompose the ep into inference IR
    # In that setting, we actually shouldn't check the state change as at this point,
    # because the intention is specalizing to inference.
    if _check_autograd_state:
        if not pre_dispatch and is_grad_enabled:
            grad_safe_guard = AutogradStateOpsFailSafeguard()  # type: ignore[assignment]

    custom_triton_ops_decomposition_ctx = (
        nullcontext
        if decompose_custom_triton_ops
        else _disable_custom_triton_op_functional_decomposition
    )
    # This _reparametrize_module makes sure inputs and module.params/buffers have the same fake_mode,
    # otherwise aot_export_module will error out because it sees a mix of fake_modes.
    # And we want aot_export_module to use the fake_tensor mode in dynamo to keep the pipeline easy to reason about.
    with (
        torch.nn.utils.stateless._reparametrize_module(
            mod,
            fake_params_buffers,
            tie_weights=True,
            strict=True,
            stack_weights=True,
        ),
        grad_safe_guard,
        _ignore_backend_decomps(),
        _compiling_state_context(),
        custom_triton_ops_decomposition_ctx(),
    ):
        gm, graph_signature = transform(aot_export_module)(
            mod,
            fake_args,
            trace_joint=False,
            pre_dispatch=pre_dispatch,
            decompositions=decomp_table,
            kwargs=fake_kwargs,
        )

    def _maybe_fixup_gm_and_output_node_meta(old_gm, new_gm):
        if isinstance(old_gm, torch.fx.GraphModule):
            if hasattr(old_gm, "meta"):
                new_gm.meta.update(old_gm.meta)
            old_output_node = list(old_gm.graph.nodes)[-1]
            new_output_node = list(new_gm.graph.nodes)[-1]
            assert old_output_node.op == "output" and new_output_node.op == "output"
            # make sure we don't override any meta
            assert len(new_output_node.meta) == 0
            new_output_node.meta.update(old_output_node.meta)

    # TODO unfortunately preserving graph-level metadata and output node's meta
    # is not working well with aot_export. So we manually copy it.
    # (The node-level meta is addressed above.)
    _maybe_fixup_gm_and_output_node_meta(mod, gm)

    # Run produce guards before we handle runtime asserts.
    # This means we run the export solver before the runtime asserts pass.
    # Right now this doesn't mean much - the export solver is only there for suggested fixes,
    # and we won't even get to constraint solving if that's needed.
    # But if in future we want to control what runtime asserts are emitted for export,
    # or rely on produce_guards + solver for some simplification on runtime asserts, this probably makes sense.
    if produce_guards_callback:
        try:
            produce_guards_callback(gm)
        except (ConstraintViolationError, ValueRangeError) as e:
            raise UserError(UserErrorType.CONSTRAINT_VIOLATION, str(e))  # noqa: B904

    return _produce_aten_artifact(
        gm=gm,
        mod=mod,
        constant_attrs=constant_attrs,
        graph_signature=graph_signature,
        pre_dispatch=pre_dispatch,
        fake_args=fake_args,
        fake_kwargs=fake_kwargs,
        fake_params_buffers=fake_params_buffers,
        _prettify_placeholder_names=_prettify_placeholder_names,
    )


def _get_forward_arg_names(
    mod: torch.nn.Module,
    args: tuple[Any, ...],
    kwargs: Optional[dict[str, Any]] = None,
) -> list[str]:
    """
    Gets the argument names to forward that are used, for restoring the
    original signature when unlifting the exported program module.
    - Positional args: retain the original argument names, and enumerate
        *args as args_0, args_1, ...
    - Keyword args: retain the original kwarg names in the order specified
        by the user. This order seems to matter for the current state of
        export lifted modules.
    """
    sig = inspect.signature(mod.forward)
    _args = sig.bind_partial(*args).arguments

    names: list[str] = []
    for name, value in _args.items():
        # handle variable number of positional args
        if sig.parameters[name].kind == inspect._ParameterKind.VAR_POSITIONAL:
            names.extend([f"{name}_{i}" for i, _ in enumerate(value)])
        else:
            names.append(name)
    # order of kwargs matters for input spec
    if kwargs:
        names.extend([kwarg for kwarg, _ in kwargs.items()])

    return names


def _get_non_persistent_buffers(mod: torch.nn.Module) -> set[str]:
    """
    Returns set of non-persistent buffers in a module and its submodules.
    """
    result: set[str] = set()
    for name, m in mod.named_modules(remove_duplicate=False):
        if name:
            result.update(f"{name}.{b}" for b in m._non_persistent_buffers_set)
        else:
            result.update(m._non_persistent_buffers_set)
    return result


def _rewrite_dynamo_tensor_constants(
    orig_mod_buffers: set[torch.Tensor],
    traced_mod_buffers: dict[str, torch.Tensor],
    graph_signature: ExportGraphSignature,
    constants: dict[str, Union[torch.Tensor, FakeScriptObject, torch.ScriptObject]],
) -> None:
    """
    Dynamo erroneously marks tensor attributes on modules as buffers.
    Rewrite them to be tensor constants.
    """
    for spec in graph_signature.input_specs:
        if spec.kind == InputKind.BUFFER:
            assert spec.target is not None
            value = traced_mod_buffers[spec.target]
            if value not in orig_mod_buffers:
                # This was a tensor constant erroneously marked as a buffer.
                # Convert it into a constant in the graph signature, and add its
                # value to the constants table.
                spec.kind = InputKind.CONSTANT_TENSOR
                constants[spec.target] = value  # type: ignore[arg-type]


def _move_non_persistent_buffers_to_tensor_constants(
    orig_mod: torch.nn.Module,
    graph_signature: ExportGraphSignature,
    constants: dict[str, Union[torch.Tensor, FakeScriptObject, torch.ScriptObject]],
) -> None:
    """
    Moves non-persistent buffers to tensor constants.
    """
    for spec in graph_signature.input_specs:
        if spec.kind == InputKind.BUFFER and not spec.persistent:
            assert spec.target is not None
            assert spec.target not in constants
            constants[spec.target] = orig_mod.get_buffer(spec.target)  # type: ignore[arg-type]


def _verify_nn_module_stack(graph_module: torch.fx.GraphModule) -> None:
    """
    Perform nn_module_stack checks on the graph.
    Current constraints:
        For the top level graph:
        - populated for 'call_function', 'get_attr'
        - None for 'placeholder', 'output'
        For submodule graphs:
        - None for 'placeholder', output'

    TODO(pianpwk): make this a consistent node-level check once nn_module_stack is populated for cond submodules.
    """
    # Check top-level graph for all nodes, all graphs for placeholder & output nodes
    for i, mod in enumerate([graph_module] + list(graph_module.modules())):
        if not isinstance(mod, torch.fx.GraphModule):
            continue
        for node in mod.graph.nodes:
            if node.op in ["call_function", "get_attr"]:
                if i == 0:
                    if (
                        nn_module_stack := node.meta.get("nn_module_stack", None)
                    ) is None:
                        raise SpecViolationError(
                            f"Node {node} of type {node.op} is missing nn_module_stack metadata"
                        )
                    if not all(
                        isinstance(k, str)
                        and isinstance(v, tuple)
                        and len(v) == 2
                        and all(isinstance(x, str) for x in v)
                        for k, v in nn_module_stack.items()
                    ):
                        raise SpecViolationError(
                            f"Node {node} of type {node.op} has incorrect nn_module_stack metadata format"
                            f"expected Dict[str, Tuple[str, str]], but got {nn_module_stack}"
                        )
            elif node.op in ["placeholder", "output"]:
                if node.meta.get("nn_module_stack", None):
                    raise SpecViolationError(
                        f"Node {node} of type {node.op} contains nn_module_stack metadata, this should be None"
                    )


def _verify_stack_trace(graph_module: torch.fx.GraphModule) -> None:
    """
    Perform stack trace checks on the graph.
    Constraints:
        - None or non-empty str for 'call_function', 'get_attr'
        - None for 'placeholder', 'output'
    """
    for mod in [graph_module, *graph_module.modules()]:
        if not isinstance(mod, torch.fx.GraphModule):
            continue
        for node in graph_module.graph.nodes:
            stack_trace = node.meta.get("stack_trace", None)
            if node.op in ["call_function", "get_attr"]:
                if not (stack_trace is None or isinstance(stack_trace, str)):
                    raise SpecViolationError(
                        f"Node {node} of type {node.op} has invalid stack_trace metadata, "
                        f"expected a string or None but instead found: {stack_trace}"
                    )
            elif node.op in ["placeholder", "output"]:
                if stack_trace:
                    raise SpecViolationError(
                        f"Node {node} of type {node.op} contains stack_trace metadata, "
                        f"expected None but instead found: {stack_trace}"
                    )


def _verify_placeholder_names(
    gm: torch.fx.GraphModule, sig: ExportGraphSignature
) -> None:
    """
    Performs a sanity check on the placeholder node names.
    - User input nodes: no restrictions, should match the original forward() signature
    - Params/buffers/constants/custom_obj/token nodes: should start with prefixes defined in <placeholder_prefixes>
    """
    name_to_kind = {spec.arg.name: spec.kind for spec in sig.input_specs}
    for mod in gm.modules():
        if not isinstance(mod, torch.fx.GraphModule):
            continue
        for node in mod.graph.nodes:
            if node.op == "placeholder":
                if node.name not in name_to_kind:
                    continue
                node_kind = name_to_kind[node.name]
                prefix = placeholder_prefixes[node_kind]
                if not node.name.startswith(prefix):
                    raise SpecViolationError(
                        f"Placeholder node name {node.name} does not follow spec for {node_kind}, name should have prefix: {prefix}"
                    )


def get_ep_stats(ep: ExportedProgram) -> dict[str, Any]:
    op_count = 0
    op_set = set()
    for m in ep.graph_module.modules():
        if not isinstance(m, torch.fx.GraphModule):
            continue
        for node in m.graph.nodes:
            if node.op != "call_function":
                continue
            op_count += 1
            assert hasattr(node.target, "__module__")
            assert hasattr(node.target, "__name__")
            op_set.add(f"{node.target.__module__}.{node.target.__name__}")
    return {"op_count": op_count, "op_set": op_set}


_EXPORT_FLAGS: Optional[set[str]] = None
_EXPORT_MODULE_HIERARCHY: Optional[dict[str, str]] = None


def _log_export_wrapper(fn):
    @functools.wraps(fn)
    def wrapper(*args, **kwargs):
        global _EXPORT_FLAGS, _EXPORT_MODULE_HIERARCHY
        try:
            start = time.time()
            ep = fn(*args, **kwargs)
            end = time.time()
            log_export_usage(
                event="export.time",
                metrics=end - start,
                flags=_EXPORT_FLAGS,
                **get_ep_stats(ep),
            )
        except Exception as e:
            t = type(e)
            error_type = t.__module__ + "." + t.__qualname__
            case_name = get_class_if_classified_error(e)
            if case_name is not None:
                log.error(exportdb_error_message(case_name))
                log_export_usage(
                    event="export.error.classified",
                    type=error_type,
                    message=str(e),
                    flags=_EXPORT_FLAGS,
                )
            else:
                log_export_usage(
                    event="export.error.unclassified",
                    type=error_type,
                    message=str(e),
                    flags=_EXPORT_FLAGS,
                )

            if hasattr(e, "partial_fx_graph"):
                print(
                    e.partial_fx_graph,
                    file=sys.stderr,
                )

            raise e
        finally:
            _EXPORT_FLAGS = None
            _EXPORT_MODULE_HIERARCHY = None

        return ep

    return wrapper


def _process_jit_trace_inputs_for_export(example_inputs, example_kwarg_inputs):
    if not isinstance(example_inputs, (tuple, list, dict)):
        example_inputs = (example_inputs,)

    elif isinstance(example_inputs, list):
        example_inputs = tuple(example_inputs)

    elif (
        isinstance(example_inputs, (torch.Tensor, dict))
        and example_kwarg_inputs is None
    ):
        example_inputs = (example_inputs,)

    if example_kwarg_inputs is None:
        example_kwarg_inputs = {}
    return example_inputs, example_kwarg_inputs


def _get_original_state_dict(mod: torch.nn.Module) -> dict[str, Any]:
    # Explicitly not calling mode.state_dict() as we do not want the module state for serialization
    # but the running module state so we can always match by id() the entries here with the graph inputs
    named_parameters = dict(mod.named_parameters(remove_duplicate=False))
    named_buffers = dict(mod.named_buffers(remove_duplicate=False))
    original_state_dict = named_parameters | named_buffers

    non_persistent_buffers = _get_non_persistent_buffers(mod)
    for k in non_persistent_buffers:
        original_state_dict.pop(k, None)

    return original_state_dict


def _process_export_inputs(mod, args, kwargs, dynamic_shapes):
    if not isinstance(args, tuple):
        raise UserError(
            UserErrorType.INVALID_INPUT,
            f"Expecting `args` to be a tuple of example positional inputs, got {type(args)}",
        )
    kwargs = kwargs if kwargs is not None else {}
    _, original_in_spec = pytree.tree_flatten((args, kwargs))

    if isinstance(dynamic_shapes, torch.export.AdditionalInputs):
        verify_additional_inputs = dynamic_shapes.verify
        dynamic_shapes = dynamic_shapes.dynamic_shapes(mod, args, kwargs)
    else:
        verify_additional_inputs = lambda ep: None  # noqa: E731
        if isinstance(dynamic_shapes, torch.export.ShapesCollection):
            dynamic_shapes = dynamic_shapes.dynamic_shapes(mod, args, kwargs)

    return args, kwargs, original_in_spec, dynamic_shapes, verify_additional_inputs


def _get_module_call_graph(
    export_artifact: ExportArtifact,
    preserve_module_call_signature: tuple[str, ...],
    strict_mode_export: bool,
    forward_arg_names: Optional[list[str]] = None,
) -> tuple[torch.fx.GraphModule, list[ModuleCallEntry]]:
    """
    In-place modify the graph module in export_artifact, remove _export_tracepoint nodes and
    return module_call_graph.
    """
    gm: torch.fx.GraphModule = export_artifact.aten.gm
    export_graph_signature: ExportGraphSignature = export_artifact.aten.sig
    module_call_specs: dict[str, dict[str, TreeSpec]] = (
        export_artifact.module_call_specs
    )
    in_spec: TreeSpec = export_artifact.in_spec
    out_spec: TreeSpec = export_artifact.out_spec

    # Make module signatures.
    module_call_signatures: dict[str, ModuleCallSignature] = {}
    for fqn, specs in module_call_specs.items():
        mod_fqn = _strip_root(fqn) if not strict_mode_export else fqn
        module_call_signatures[mod_fqn] = ModuleCallSignature(
            inputs=[],
            outputs=[],
            in_spec=specs["in_spec"],
            out_spec=specs["out_spec"],
            forward_arg_names=None,  # we only propage forward_arg_names for the top level module
        )

    if len(preserve_module_call_signature) > 0:
        if not strict_mode_export:
            _rewrite_tracepoint_node(gm)
        res = CollectTracepointsPass(module_call_signatures, export_graph_signature)(gm)
        assert res is not None
        gm = res.graph_module

    assert _EXPORT_MODULE_HIERARCHY is not None
    module_call_graph = _make_module_call_graph(
        in_spec,
        out_spec,
        module_call_signatures,
        forward_arg_names,
    )
    return gm, module_call_graph


def _get_range_constraints(
    mod: torch.nn.Module,
    export_artifact: ExportArtifact,
    args,
    kwargs,
    dynamic_shapes,
    _is_torch_jit_trace=False,
):
    gm: torch.fx.GraphModule = export_artifact.aten.gm
    export_graph_signature: ExportGraphSignature = export_artifact.aten.sig
    fake_mode: FakeTensorMode = export_artifact.fake_mode
    num_lifted = next(
        (
            i
            for i, s in enumerate(export_graph_signature.input_specs)
            if s.kind == InputKind.USER_INPUT
        ),
        len(export_graph_signature.input_specs),
    )
    combined_args = _combine_args(
        mod, args, kwargs, _is_torch_jit_trace=_is_torch_jit_trace
    )

    # This is because we trace based on the kewargs passed in from user
    # not based on the signature. I feel it would be better to just enforce
    # one ordering at the start of tracing to avoid confusions, but that is
    # bigger refactor, so do this to unblock for now.
    if not _is_torch_jit_trace:
        combined_args_traced_order = {}
        for arg in combined_args:
            if arg not in kwargs:
                combined_args_traced_order[arg] = combined_args[arg]

        for key in kwargs:
            combined_args_traced_order[key] = kwargs[key]

        combined_args = combined_args_traced_order

    range_constraints = make_constraints(
        fake_mode,
        gm,
        combined_args,
        dynamic_shapes,
        num_lifted,
    )
    return range_constraints


def _get_inline_constraints(fake_mode: FakeTensorMode):
    assert fake_mode.shape_env is not None
    return {
        k: v
        for k, v in fake_mode.shape_env.var_to_range.items()
        if free_unbacked_symbols(k)
    }


@contextmanager
def patch_forward(obj: torch.nn.Module, new_method):
    """Helper method to make it easier to cleanly torch.export() a method on a
    module that is not `forward`.
    """
    # Save the original method
    original_method = obj.forward

    # Patch the method
    obj.forward = new_method.__get__(obj, obj.__class__)

    try:
        yield
    finally:
        # Restore the original method
        obj.forward = original_method


@contextmanager
def _temp_disable_texpr_fuser():
    original_state = torch._C._jit_texpr_fuser_enabled()
    torch._C._jit_set_texpr_fuser_enabled(False)
    try:
        yield
    finally:
        torch._C._jit_set_texpr_fuser_enabled(original_state)


def _convert_ts_to_export_experimental(traced_callable, args, kwargs=None):
    with _temp_disable_texpr_fuser():
        from torch.jit._trace import TopLevelTracedModule

        export_args, export_kwargs = _process_jit_trace_inputs_for_export(args, kwargs)

        if isinstance(traced_callable, (TopLevelTracedModule, torch._C.ScriptModule)):  # type: ignore[operator]
            return _export(
                traced_callable,
                export_args,
                export_kwargs,
                strict=False,
                _is_torch_jit_trace=True,
            ).module()

        elif isinstance(traced_callable, torch.ScriptMethod) and isinstance(
            traced_callable.owner(),  # type: ignore[operator]
            (torch._C.ScriptModule, torch.nn.Module),
        ):
            with patch_forward(traced_callable.owner(), traced_callable):  # type: ignore[operator]
                return _export(
                    traced_callable.owner(),  # type: ignore[operator]
                    export_args,
                    export_kwargs,
                    strict=False,
                    _is_torch_jit_trace=True,
                ).module()

        else:
            return _export(
                _WrapperModule(traced_callable),
                export_args,
                export_kwargs,
                strict=False,
                _is_torch_jit_trace=True,
            ).module()


def _strict_export(
    mod: torch.nn.Module,
    args: tuple[Any, ...],
    kwargs: dict[str, Any],
    dynamic_shapes: Optional[Union[dict[str, Any], tuple[Any], list[Any]]],
    preserve_module_call_signature: tuple[str, ...],
    orig_in_spec: TreeSpec,
    allow_complex_guards_as_runtime_asserts: bool,
    _is_torch_jit_trace: bool,
    _to_aten_func: Callable,
) -> ExportArtifact:
    """
    _to_aten_func can either be `_export_to_aten_ir_make_fx` or `_export_to_aten_ir`
    """

    gm_torch_level = _export_to_torch_ir(
        mod,
        args,
        kwargs,
        dynamic_shapes,
        preserve_module_call_signature=preserve_module_call_signature,
        restore_fqn=False,  # don't need to restore because we will do it later
        allow_complex_guards_as_runtime_asserts=allow_complex_guards_as_runtime_asserts,
        _log_export_usage=False,
    )

    # We detect the fake_mode by looking at gm_torch_level's placeholders, this is the fake_mode created in dynamo.
    (
        fake_args,
        fake_kwargs,
        dynamo_fake_mode,
    ) = _extract_fake_inputs(gm_torch_level, args, kwargs)

    fake_params_buffers = _fakify_params_buffers(dynamo_fake_mode, gm_torch_level)

    # First, we want to pass through the graph to try populating
    # val field for getattr if there is anything missing.
    # This can happen when quantization adds extra params and forgets
    # to update "val"
    for node in gm_torch_level.graph.nodes:
        if node.op == "get_attr" and "val" not in node.meta:
            attr = getattr(gm_torch_level, node.target)
            # Checks if it is not a HigherOrderOp branch or a module
            if not isinstance(attr, torch.nn.Module):
                assert dynamo_fake_mode is not None, (
                    "Cannot find dynamo_fake_mode. This could be due to the exported graph module have no placeholders."
                )
                node.meta["val"] = dynamo_fake_mode.from_tensor(
                    attr, static_shapes=True
                )

    # Fix the graph output signature to be tuple if scalar

    # gm_torch_level.graph._codegen is made a _PyTreeCodeGen in rewrite_signature in eval_frame.py
    assert isinstance(gm_torch_level.graph._codegen, torch.fx.graph._PyTreeCodeGen)

    # Calling gm_torch_level._out_spec is not safe because gm_torch_level might be
    # a _LazyGraphModule, which does not populate _out_spec when calling recompile().
    # TODO: Fix recompile() in  _LazyGraphModule. T207713214
    out_spec = orig_out_spec = gm_torch_level.graph._codegen.pytree_info.out_spec

    # Used to get rid of lint type error.
    assert out_spec is not None
    assert orig_out_spec is not None

    # aot_export expect the return type to always be a tuple.
    if out_spec.type not in (list, tuple):
        out_spec = pytree.TreeSpec(tuple, None, [out_spec])

    orig_arg_names = gm_torch_level.graph._codegen.pytree_info.orig_args  # type: ignore[attr-defined]

    gm_torch_level.graph._codegen = _PyTreeCodeGen(
        _PyTreeInfo(
            orig_arg_names,
            gm_torch_level._in_spec,
            out_spec,
        )
    )
    gm_torch_level.recompile()

    _normalize_nn_module_stack(gm_torch_level, type(mod))

    params_buffers_to_node_meta = _collect_param_buffer_metadata(gm_torch_level)

    # When aot_export lifts the params, we lose metadata (e.g. source_fn_stack, stack_trace)
    # from the param nodes as they are treated as fresh inputs
    # Therefore, we manually extract them before calling into aot_export
    # params_buffers_to_node_meta = _collect_param_buffer_metadata(gm_torch_level)

    constant_attrs = _gather_constant_attrs(mod)
    param_buffer_table: dict[str, str] = _get_param_buffer_mapping(mod, gm_torch_level)

    # Dynamo does not track which buffers were registered as non-persistent. This info
    # is available in the original module, so we transfer it to the traced module. Also,
    # since we didn't restore original param/buffer names yet, we must use traced names.
    non_persistent_buffers = _get_non_persistent_buffers(mod)
    reverse_name_lookup = {orig: traced for traced, orig in param_buffer_table.items()}
    gm_torch_level._non_persistent_buffers_set = {
        reverse_name_lookup[name]
        for name in non_persistent_buffers
        if name in reverse_name_lookup
    }

    tx = TracingContext(dynamo_fake_mode)
    with dynamo_fake_mode, tracing(tx):
        aten_export_artifact = _to_aten_func(
            gm_torch_level,
            # NOTE: graph module expects only positional args
            _convert_to_positional_args(orig_arg_names, fake_args, fake_kwargs),
            {},
            fake_params_buffers,
            constant_attrs,
        )

    # Decompose for readability.
    gm = aten_export_artifact.gm
    export_graph_signature = aten_export_artifact.sig
    constants = aten_export_artifact.constants

    _populate_param_buffer_metadata_to_new_gm(
        params_buffers_to_node_meta, gm, export_graph_signature
    )

    # Do some cleanups on the graph module to restore the state dict to the
    # expected form. Each of these steps should probably get fixed upstream.
    # 1. Remove tensor constants that were added as buffers.
    _rewrite_dynamo_tensor_constants(
        orig_mod_buffers=set(mod.buffers()),
        traced_mod_buffers=dict(gm_torch_level.named_buffers()),
        graph_signature=export_graph_signature,
        constants=constants,
    )
    # 2. Restore FQN of param/buffers
    _replace_param_buffer_names(param_buffer_table, export_graph_signature)

    # 3. Move non-persistent buffers to tensor constants
    _move_non_persistent_buffers_to_tensor_constants(
        mod, export_graph_signature, constants
    )

    # 4. Rewrite constants to have the same FQN as the original module.
    _remap_constants(constant_attrs, export_graph_signature, constants)

    # 5. Rename constants nodes in graph module from buffers to constants
    _rename_constants_nodes(gm, export_graph_signature)

    return ExportArtifact(
        aten=aten_export_artifact,
        in_spec=orig_in_spec,
        out_spec=orig_out_spec,
        fake_mode=dynamo_fake_mode,
        module_call_specs=gm_torch_level.meta["module_call_specs"],
    )


def _export_to_aten_ir_make_fx(
    mod: torch.nn.Module,
    fake_args,
    fake_kwargs,
    fake_params_buffers,
    constant_attrs: ConstantAttrMap,
    produce_guards_callback=None,
    transform=lambda x: x,
) -> ATenExportArtifact:
    def _make_fx_helper(mod, args, kwargs, **flags):
        kwargs = kwargs or {}

        named_parameters = dict(mod.named_parameters(remove_duplicate=False))
        named_buffers = dict(mod.named_buffers(remove_duplicate=False))

        params_and_buffers = {**named_parameters, **named_buffers}
        params_and_buffers_flat, params_spec = pytree.tree_flatten(params_and_buffers)
        params_and_buffers_flat = tuple(params_and_buffers_flat)

        param_len = len(named_parameters)
        buffer_len = len(named_buffers)
        params_len = len(params_and_buffers)

        functional_call = create_functional_call(
            mod, params_spec, params_len, store_orig_mod=True
        )

        params_buffers_args: list[Any] = []
        params_buffers_args.extend(params_and_buffers_flat)
        params_buffers_args.extend(args)

        flat_fn, out_spec = create_tree_flattened_fn(
            functional_call, params_buffers_args, kwargs
        )
        flat_args, in_spec = pytree.tree_flatten((params_buffers_args, kwargs))

        @functools.wraps(flat_fn)
        def wrapped_fn(*args):
            return tuple(flat_fn(*args))

        with enable_python_dispatcher():
            ctx = nullcontext()
            non_strict_root = getattr(mod, "_export_root", None)
            if non_strict_root is not None:
                ctx = _detect_attribute_assignment(non_strict_root)  # type: ignore[assignment]

                # For any buffer that is assigned, we want to associate it to the final proxy node
                # that it is assigned to. This node can then be copied into the buffer.
                assigned_buffers: dict[str, str] = {}
                hook = register_buffer_assignment_hook(
                    non_strict_root, assigned_buffers
                )

            def custom_getattribute(self, attr, *, original_getattr, attrs_to_proxy):
                """
                The idea here is that we override subclass getattr methods to proxy
                inner tensors and metadata. Because of infinite loop shenanigans, we have
                to manually construct the getattr proxy nodes without relying on torch function
                system.
                """
                out = original_getattr(self, attr)
                if attr in attrs_to_proxy:
                    if torch._C._is_torch_function_mode_enabled():
                        if isinstance(out, torch.Tensor):
                            # When we get here there is no guarantee that we will hit the
                            # PreDispatchTorchFunctionMode, so we manually peak into the torch
                            # function mode list and tweak the PreDispatchTorchFunctionMode.
                            # This has side effect of proxying stuff like
                            # proxy.node.meta["val"] = extract_val(val) because at that time, torch function
                            # mode is still active. It seems bad to turn it off inside proxy_tensor.py, so
                            # I guess we will just rely on DCE for now to remove extra stuff like detach
                            torch_function_mode_stack = (
                                torch.overrides._get_current_function_mode_stack()
                            )
                            for mode in torch_function_mode_stack:
                                if isinstance(mode, PreDispatchTorchFunctionMode):
                                    tracer = mode.tracer
                                    proxy = get_proxy_slot(self, tracer).proxy
                                    inner_proxy = tracer.create_proxy(
                                        "call_function",
                                        torch.ops.export.access_subclass_inner_tensor.default,
                                        (proxy, attr),
                                        {},
                                    )
                                    track_tensor_tree(
                                        out, inner_proxy, constant=None, tracer=tracer
                                    )
                return out

            @contextmanager
            def override_getattribute_for_subclasses(args):
                """
                Context manager that temporarily monkey patches
                tensor.__getattribute__ so that we can intercept it at
                torch_function layer.
                """

                # Dictionary that tracks subclass type to original getattr function
                # and the attributes we can proxy.
                tensor_type_to_old_getattribute: dict[
                    type[torch.Tensor], tuple[Callable, set[str]]
                ] = {}
                for arg in args:
                    subclass_types_to_instances: dict[
                        type[torch.Tensor], list[type[torch.Tensor]]
                    ] = get_subclass_typing_container(arg)
                    for subclass_type in subclass_types_to_instances:
                        if subclass_type not in tensor_type_to_old_getattribute:
                            assert len(subclass_types_to_instances[subclass_type]) > 0
                            instance = subclass_types_to_instances[subclass_type][0]
                            # Query subclass specific attrs
                            attrs_to_proxy = set(dir(instance)) - set(dir(torch.Tensor))
                            tensor_type_to_old_getattribute[subclass_type] = (
                                subclass_type.__getattribute__,  # type: ignore[attr-defined]
                                attrs_to_proxy,
                            )

                try:
                    for k, (
                        old_getattr,
                        attrs_to_proxy,
                    ) in tensor_type_to_old_getattribute.items():
                        custom = functools.partialmethod(
                            custom_getattribute,
                            original_getattr=old_getattr,
                            attrs_to_proxy=attrs_to_proxy,
                        )
                        k.__getattribute__ = custom  # type: ignore[assignment, attr-defined]
                    yield
                finally:
                    for k, (old_getattr, _) in tensor_type_to_old_getattribute.items():
                        k.__getattribute__ = old_getattr  # type: ignore[method-assign, attr-defined]

            with ctx, override_getattribute_for_subclasses(flat_args):
                gm = make_fx(
                    wrapped_fn,
                    record_module_stack=True,
                    pre_dispatch=True,
                )(*flat_args)

            if non_strict_root is not None:
                input_names = _graph_input_names(gm)
                buffer_input_names = {
                    buf: input_names[param_len + i]
                    for i, buf in enumerate(non_strict_root._buffers)
                }
                output_node = list(gm.graph.nodes)[-1]
                # We copy nodes corresponding to buffer assignments to buffers in the graph.
                for buf, name in assigned_buffers.items():  # type: ignore[possibly-undefined]
                    buf_node = _find_node(gm, buffer_input_names[buf])
                    name_node = _find_node(gm, name)
                    with gm.graph.inserting_before(output_node):
                        new_node = gm.graph.create_node(
                            "call_function",
                            torch.ops.aten.copy_.default,
                            args=(buf_node, name_node),
                        )
                        new_node.meta = name_node.meta

                hook.remove()  # type: ignore[possibly-undefined]

            def _is_impure(node):
                if node.op == "call_function" and node.target in (
                    # In export, we ignore any op that is related to
                    # eager mode profiling call. The expectation is
                    # that either runtimes provide their own profiling
                    # OR user wrap the compiled region on a profiling in
                    # later stage.
                    torch.ops.profiler._record_function_enter.default,
                    torch.ops.profiler._record_function_enter_new.default,
                    torch.ops.profiler._record_function_exit._RecordFunction,
                    # In theory, we could fix this dead detach and getattr nodes
                    # from subclass tensors if we carefully rewrite track_tensor_tree
                    # in a way that it doesn't do any tensor methods.
                    torch.ops.aten.detach.default,
                    torch.ops.export.access_subclass_inner_tensor.default,
                ):
                    return False
                return True

            gm.graph.eliminate_dead_code(_is_impure)

        # create graph signature
        input_names = _graph_input_names(gm)
        output_names = _graph_output_names(gm)
        sig = GraphSignature(
            parameters=list(named_parameters),
            buffers=list(named_buffers),
            user_inputs=input_names[params_len:],
            user_outputs=output_names,
            inputs_to_parameters=dict(zip(input_names[0:param_len], named_parameters)),
            inputs_to_buffers=dict(
                zip(input_names[param_len : param_len + buffer_len], named_buffers)
            ),
            buffers_to_mutate={},
            user_inputs_to_mutate={},
            in_spec=in_spec,
            out_spec=out_spec,  # type: ignore[arg-type]
            backward_signature=None,
            input_tokens=[],
            output_tokens=[],
        )
        return gm, sig

    # This _reparametrize_module makes sure inputs and module.params/buffers have the same fake_mode,
    # otherwise aot_export_module will error out because it sees a mix of fake_modes.
    # And we want aot_export_module to use the fake_tensor mode in dynamo to keep the pipeline easy to reason about.
    with (
        torch.nn.utils.stateless._reparametrize_module(
            mod,
            fake_params_buffers,
            tie_weights=True,
            strict=True,
            stack_weights=True,
        ),
        _ignore_backend_decomps(),
        _compiling_state_context(),
    ):
        gm, graph_signature = transform(_make_fx_helper)(
            mod,
            fake_args,
            trace_joint=False,
            kwargs=fake_kwargs,
        )

        # [NOTE] In training IR, we don't run
        # any DCE as a result we preserve constant
        # nodes in the graph. make_fx invariant is that
        # they don't guarantee every node gets a meta['val']
        # field. Since the actual value is already hardcoded in
        # graph, the node.meta here actually doesn't matter. But
        # we do this to make spec verifier happy.
        for node in gm.graph.nodes:
            if (
                node.op == "call_function"
                and len(node.users) == 0
                and "val" not in node.meta
            ):
                node.meta["val"] = None

        if isinstance(mod, torch.fx.GraphModule) and hasattr(mod, "meta"):
            gm.meta.update(mod.meta)

    # See comment in _export_to_aten_ir()
    if produce_guards_callback:
        try:
            produce_guards_callback(gm)
        except (ConstraintViolationError, ValueRangeError) as e:
            raise UserError(UserErrorType.CONSTRAINT_VIOLATION, str(e))  # noqa: B904

    return _produce_aten_artifact(
        gm=gm,
        mod=mod,
        constant_attrs=constant_attrs,
        graph_signature=graph_signature,
        pre_dispatch=True,
        fake_args=fake_args,
        fake_kwargs=fake_kwargs,
        fake_params_buffers=fake_params_buffers,
    )


def set_missing_meta_vals(gm, flat_args, num_params_buffers):
    # Sets missing metadata to address two problems:
    # 1. aot_export adds symint metadata for placeholders with int values; since
    #    these become specialized, we replace such metadata with the original values.
    # 2. any tensor attributes that are not params / buffers, i.e., are constants
    #    need to have their metadata set before lifting them because it is needed
    #    for computing the exported program's signature.
    index = 0
    fake_mode = detect_fake_mode(flat_args)
    for node in gm.graph.nodes:
        if node.op == "placeholder":
            if index >= num_params_buffers:
                user_arg = flat_args[index - num_params_buffers]
                if not isinstance(user_arg, torch.Tensor):
                    node.meta["val"] = user_arg
            index += 1
        if node.op == "get_attr":
            val = _get_attr(gm, node.target)
            if isinstance(val, torch.Tensor):
                assert "val" not in node.meta, (
                    f"Found attribute {node.target} that has already been fakified "
                    "but not yet lifted as an input. This should be impossible because "
                    "(1) we should have already fakified AND lifted params/buffers "
                    "(2) we should have NOT yet fakified OR lifted tensor constants. "
                )
                node.meta["val"] = fake_mode.from_tensor(val, static_shapes=True)


def _find_node(gm: torch.fx.GraphModule, name: str) -> torch.fx.Node:
    return next(iter(node for node in gm.graph.nodes if node.name == name))


def _non_strict_export(
    mod: torch.nn.Module,
    args: tuple[Any, ...],
    kwargs: dict[str, Any],
    dynamic_shapes: Optional[Union[dict[str, Any], tuple[Any], list[Any]]],
    preserve_module_call_signature: tuple[str, ...],
    orig_in_spec: TreeSpec,
    allow_complex_guards_as_runtime_asserts: bool,
    _is_torch_jit_trace: bool,
    _to_aten_func: Callable,
) -> ExportArtifact:
    """
    _to_aten_func can either be `_export_to_aten_ir_make_fx` or `_export_to_aten_ir`
    """

    out_spec: Optional[TreeSpec] = None
    in_spec: Optional[TreeSpec] = None

    module_call_specs: dict[str, dict[str, pytree.TreeSpec]] = {}

    def _tuplify_outputs(aot_export):
        def _aot_export_non_strict(mod, args, kwargs=None, **flags):
            kwargs = kwargs or {}

            class Wrapper(torch.nn.Module):
                def __init__(self, mod):
                    super().__init__()
                    self._export_root = mod

                def forward(self, *args, **kwargs):
                    nonlocal out_spec
                    nonlocal in_spec
                    mod = self._export_root
                    _, in_spec = pytree.tree_flatten((args, kwargs))
                    if isinstance(mod, torch.fx.GraphModule):
                        # NOTE: We're going to run this graph module with an fx interpreter,
                        # which will not run any forward hooks. Thus, ideally, we should run
                        # all forward hooks here. But the general logic for running them is
                        # complicated (see nn/module.py), and probably not worth duplicating.
                        # Instead we only look for, and run, an export-specific forward hook.
                        if (
                            _check_input_constraints_pre_hook
                            in mod._forward_pre_hooks.values()
                        ):
                            _check_input_constraints_pre_hook(mod, args, kwargs)
                        with torch.fx.traceback.preserve_node_meta():
                            args = (*args, *kwargs.values())
                            tree_out = torch.fx.Interpreter(mod).run(*args)
                    else:
                        tree_out = mod(*args, **kwargs)
                    flat_outs, out_spec = pytree.tree_flatten(tree_out)
                    return tuple(flat_outs)

            wrapped_mod = Wrapper(mod)
            # Patch export_root to the signatures so that wrapper module correctly populates the
            # in/out spec
            new_preserved_call_signatures = [
                "_export_root." + i for i in preserve_module_call_signature
            ]
            ctx = nullcontext()
            if not isinstance(mod, torch.fx.GraphModule):
                ctx = _wrap_submodules(  # type: ignore[assignment]
                    wrapped_mod, new_preserved_call_signatures, module_call_specs
                )
            with ctx:
                gm, sig = aot_export(wrapped_mod, args, kwargs=kwargs, **flags)
                log.debug("Exported program from AOTAutograd:\n%s", gm)

            sig.parameters = pytree.tree_map(_strip_root, sig.parameters)
            sig.buffers = pytree.tree_map(_strip_root, sig.buffers)
            sig.inputs_to_buffers = pytree.tree_map(_strip_root, sig.inputs_to_buffers)
            sig.inputs_to_parameters = pytree.tree_map(
                _strip_root, sig.inputs_to_parameters
            )
            sig.buffers_to_mutate = pytree.tree_map(_strip_root, sig.buffers_to_mutate)

            for node in gm.graph.nodes:
                if "nn_module_stack" in node.meta:
                    nn_module_stack = node.meta["nn_module_stack"]
                    node.meta["nn_module_stack"] = {
                        _fixup_key(key): val
                        for key, val in pytree.tree_map(
                            _strip_root, nn_module_stack
                        ).items()
                    }

            return gm, sig

        return _aot_export_non_strict

    (
        fake_mode,
        fake_args,
        fake_kwargs,
        equalities_inputs,
        original_signature,
        dynamic_shapes,
    ) = make_fake_inputs(
        mod,
        args,
        kwargs,
        dynamic_shapes,
        _is_torch_jit_trace=_is_torch_jit_trace,
        allow_complex_guards_as_runtime_asserts=allow_complex_guards_as_runtime_asserts,  # for shape env initialization
    )

    fake_params_buffers = _fakify_params_buffers(fake_mode, mod)

    def _produce_guards_callback(gm):
        return produce_guards_and_solve_constraints(
            fake_mode=fake_mode,
            gm=gm,
            dynamic_shapes=dynamic_shapes,
            equalities_inputs=equalities_inputs,
            original_signature=original_signature,
            _is_torch_jit_trace=_is_torch_jit_trace,
        )

    tx = TracingContext(fake_mode)

    # We also need to attach dynamo configs as these will be used in HOOs that
    # use torch.compile, like cond
    dynamo_config = dataclasses.asdict(DEFAULT_EXPORT_DYNAMO_CONFIG)
<<<<<<< HEAD
    dynamo_config["do_not_emit_runtime_asserts"] = (
        False  # We want to emit runtime asserts
    )

    with (
        fake_mode,
        _NonStrictTorchFunctionHandler(),
        tracing(tx),
        torch._dynamo.config.patch(dynamo_config),
    ):
        with (
            _fakify_script_objects(mod, fake_args, fake_kwargs, fake_mode) as (
                patched_mod,
                new_fake_args,
                new_fake_kwargs,
                new_fake_constant_attrs,
                map_fake_to_real,
            ),
            _fakify_module_inputs(fake_args, fake_kwargs, fake_mode),
        ):
=======
    dynamo_config[
        "do_not_emit_runtime_asserts"
    ] = False  # We want to emit runtime asserts

    with fake_mode, _NonStrictTorchFunctionHandler(), tracing(
        tx
    ), torch._dynamo.config.patch(dynamo_config):
        with _fakify_script_objects(mod, fake_args, fake_kwargs, fake_mode) as (
            patched_mod,
            new_fake_args,
            new_fake_kwargs,
            new_fake_constant_attrs,
            map_fake_to_real,
        ), _fakify_module_inputs(
            fake_args, fake_kwargs, fake_mode
        ), _override_builtin_ops():
>>>>>>> 96898ea4
            aten_export_artifact = _to_aten_func(  # type: ignore[operator]
                patched_mod,
                new_fake_args,
                new_fake_kwargs,
                fake_params_buffers,
                new_fake_constant_attrs,
                produce_guards_callback=_produce_guards_callback,
                transform=_tuplify_outputs,
            )
            # aten_export_artifact.constants contains only fake script objects, we need to map them back
            aten_export_artifact.constants = {
                fqn: map_fake_to_real[obj] if isinstance(obj, FakeScriptObject) else obj
                for fqn, obj in aten_export_artifact.constants.items()
            }

    _move_non_persistent_buffers_to_tensor_constants(
        mod, aten_export_artifact.sig, aten_export_artifact.constants
    )

    assert out_spec is not None
    assert in_spec is not None

    return ExportArtifact(
        aten=aten_export_artifact,
        in_spec=in_spec,
        out_spec=out_spec,
        fake_mode=fake_mode,
        module_call_specs=module_call_specs,
    )


@_log_export_wrapper
@_disable_prexisiting_fake_mode
def _export_for_training(
    mod: torch.nn.Module,
    args: tuple[Any, ...],
    kwargs: Optional[dict[str, Any]] = None,
    dynamic_shapes: Optional[Union[dict[str, Any], tuple[Any], list[Any]]] = None,
    *,
    strict: bool = True,
    preserve_module_call_signature: tuple[str, ...] = (),
) -> ExportedProgram:
    global _EXPORT_MODULE_HIERARCHY
    _EXPORT_MODULE_HIERARCHY = _get_module_hierarchy(mod)

    (
        args,
        kwargs,
        orig_in_spec,
        dynamic_shapes,
        verify_additional_inputs,
    ) = _process_export_inputs(mod, args, kwargs, dynamic_shapes)

    original_state_dict = _get_original_state_dict(mod)

    # Call the appropriate export function based on the strictness of tracing.
    export_func = _strict_export if strict else _non_strict_export

    export_artifact = export_func(
        mod=mod,
        args=args,
        kwargs=kwargs,
        dynamic_shapes=dynamic_shapes,
        preserve_module_call_signature=preserve_module_call_signature,
        orig_in_spec=orig_in_spec,
        allow_complex_guards_as_runtime_asserts=False,
        _is_torch_jit_trace=False,
        _to_aten_func=_export_to_aten_ir_make_fx,
    )

    export_graph_signature = export_artifact.aten.sig

    forward_arg_names = _get_forward_arg_names(mod, args, kwargs)
    inline_constraints = _get_inline_constraints(export_artifact.fake_mode)
    # The unbacked symint symbols are updated in aot_export
    # so we serialize them here instead of inside dynamo.
    # Note: _get_range_constraints depends on "inline_constraints" to be set.
    export_artifact.aten.gm.meta["inline_constraints"] = inline_constraints
    range_constraints = _get_range_constraints(
        mod,
        export_artifact,
        args,
        kwargs,
        dynamic_shapes,
    )
    # The returned the gm is in-place modified
    gm, module_call_graph = _get_module_call_graph(
        export_artifact,
        preserve_module_call_signature,
        strict,
        forward_arg_names,
    )

    _verify_nn_module_stack(gm)
    _verify_stack_trace(gm)
    _verify_placeholder_names(gm, export_graph_signature)

    _update_gm_meta_if_possible(gm, mod)

    from torch._export.verifier import TrainingIRVerifier

    exported_program = ExportedProgram(
        root=gm,
        graph=gm.graph,
        graph_signature=export_graph_signature,
        state_dict=original_state_dict,
        range_constraints=range_constraints,
        module_call_graph=module_call_graph,
        example_inputs=(args, kwargs),
        constants=export_artifact.aten.constants,
        verifiers=[TrainingIRVerifier],
    )

    verify_additional_inputs(exported_program)
    return exported_program


@_log_export_wrapper
@_disable_prexisiting_fake_mode
def _export(
    mod: torch.nn.Module,
    args: tuple[Any, ...],
    kwargs: Optional[dict[str, Any]] = None,
    dynamic_shapes: Optional[Union[dict[str, Any], tuple[Any], list[Any]]] = None,
    *,
    strict: bool = True,
    preserve_module_call_signature: tuple[str, ...] = (),
    pre_dispatch: bool = False,
    allow_complex_guards_as_runtime_asserts: bool = False,
    _is_torch_jit_trace: bool = False,
) -> ExportedProgram:
    """
    Traces either an nn.Module's forward function or just a callable with PyTorch
    operations inside and produce a ExportedProgram.

    Args:
        f: the `nn.Module` to trace.

        args: example positional inputs.

        kwargs: optional example keyword inputs.

        dynamic_shapes:
         An optional argument where the type should either be:
         1) a dict from argument names of ``f`` to their dynamic shape specifications,
         2) a tuple that specifies dynamic shape specifications for each input in original order.
         If you are specifying dynamism on keyword args, you will need to pass them in the order that
         is defined in the original function signature.

         The dynamic shape of a tensor argument can be specified as either
         (1) a dict from dynamic dimension indices to :func:`Dim` types, where it is
         not required to include static dimension indices in this dict, but when they are,
         they should be mapped to None; or (2) a tuple / list of :func:`Dim` types or None,
         where the :func:`Dim` types correspond to dynamic dimensions, and static dimensions
         are denoted by None. Arguments that are dicts or tuples / lists of tensors are
         recursively specified by using mappings or sequences of contained specifications.

        preserve_module_call_signature: A list of submodule paths for which the original
            calling conventions are preserved as metadata.

        allow_complex_guards_as_runtime_asserts:
         With the current dynamic shapes language for dims and derived dims, we can run into constraints
         that are not expressible with the language. For example, flattening a matrix and adding to a vector,
         both fully dynamic (i.e. x.reshape([-1]) + y) emits a guard s0 * s1 = s2, which is not expressible.
         By default, we either raise a constraint violation error or specialize to static values.
         If this flag is set to True, we avoid erroring out and instead allow complex constraints to exist as runtime
         assertions in the graph. The sympy interpreter (torch/utils/_sympy/interp.py) will produce the math ops
         required to compute and assert the value of the guard (e.g. sym_size_int, eq, _assert_scalar).
         Additionally, if TORCH_DYNAMO_DO_NOT_EMIT_RUNTIME_ASSERTS=1 is specified, we will allow complex constraints
         while not emitting runtime asserts, returning a cleaner graph with lesser guarantees around dynamic shapes.

    Returns:
        An ExportedProgram containing the traced method.
    """

    from torch._utils_internal import export_training_ir_rollout_check

    global _EXPORT_FLAGS, _EXPORT_MODULE_HIERARCHY
    _EXPORT_MODULE_HIERARCHY = _get_module_hierarchy(mod)

    flags = set()
    flags.add("strict" if strict else "non_strict")
    flags.add("pre_dispatch" if pre_dispatch else "aot_dispatch")
    _EXPORT_FLAGS = flags

    log_export_usage(event="export.enter", flags=_EXPORT_FLAGS)

    dtrace_structured("export", payload_fn=lambda: "start!")

    # NOTE Export training IR rollout
    # Old export calls export._trace(pre_dispatch=True)
    # and there are still lot of internal/OSS callsites that
    # use export._trace(pre_dispatch=True) directly. Therefore,
    # it makes more sense to do the switch here.
    # export_training_ir_rollout_check returns True in OSS
    # while internally it returns False UNLESS otherwise specified.
    if pre_dispatch and export_training_ir_rollout_check():
        ep = _export_for_training(
            mod,
            args,
            kwargs,
            dynamic_shapes,
            strict=strict,
            preserve_module_call_signature=preserve_module_call_signature,
        )
        dtrace_structured("exported_program", payload_fn=lambda: str(ep))
        return ep

    (
        args,
        kwargs,
        original_in_spec,
        dynamic_shapes,
        verify_additional_inputs,
    ) = _process_export_inputs(mod, args, kwargs, dynamic_shapes)

    original_state_dict = _get_original_state_dict(mod)

    # Call the appropriate export function based on the strictness of tracing.
    export_func = _strict_export if strict else _non_strict_export

    export_artifact = export_func(  # type: ignore[operator]
        mod=mod,
        args=args,
        kwargs=kwargs,
        dynamic_shapes=dynamic_shapes,
        preserve_module_call_signature=preserve_module_call_signature,
        orig_in_spec=original_in_spec,
        allow_complex_guards_as_runtime_asserts=allow_complex_guards_as_runtime_asserts,
        _is_torch_jit_trace=_is_torch_jit_trace,
        _to_aten_func=functools.partial(
            _export_to_aten_ir,
            pre_dispatch=pre_dispatch,
            _is_torch_jit_trace=_is_torch_jit_trace,
        ),
    )
    export_graph_signature: ExportGraphSignature = export_artifact.aten.sig

    forward_arg_names = (
        _get_forward_arg_names(mod, args, kwargs) if not _is_torch_jit_trace else None
    )
    inline_constraints = _get_inline_constraints(export_artifact.fake_mode)
    # The unbacked symint symbols are updated in aot_export
    # so we serialize them here instead of inside dynamo.
    # Note: this step must be before _get_range_constraints.
    export_artifact.aten.gm.meta["inline_constraints"] = inline_constraints
    range_constraints = _get_range_constraints(
        mod,
        export_artifact,
        args,
        kwargs,
        dynamic_shapes,
        _is_torch_jit_trace=_is_torch_jit_trace,
    )
    gm, module_call_graph = _get_module_call_graph(
        export_artifact,
        preserve_module_call_signature,
        strict,
        forward_arg_names,
    )

    _verify_nn_module_stack(gm)
    _verify_stack_trace(gm)
    if not _is_torch_jit_trace:
        _verify_placeholder_names(gm, export_graph_signature)

    # Remove Proxy because they cannot be deepcopied or pickled.
    torch._export.utils.remove_proxy_from_state_dict(original_state_dict, in_place=True)

    from torch._export.verifier import Verifier

    _update_gm_meta_if_possible(gm, mod)

    exported_program = ExportedProgram(
        root=gm,
        graph=gm.graph,
        graph_signature=export_graph_signature,
        state_dict=original_state_dict,
        range_constraints=range_constraints,
        module_call_graph=module_call_graph,
        example_inputs=(args, kwargs),
        constants=export_artifact.aten.constants,
        verifiers=[Verifier],
    )

    dtrace_structured("exported_program", payload_fn=lambda: str(exported_program))

    verify_additional_inputs(exported_program)
    return exported_program<|MERGE_RESOLUTION|>--- conflicted
+++ resolved
@@ -1917,7 +1917,6 @@
     # We also need to attach dynamo configs as these will be used in HOOs that
     # use torch.compile, like cond
     dynamo_config = dataclasses.asdict(DEFAULT_EXPORT_DYNAMO_CONFIG)
-<<<<<<< HEAD
     dynamo_config["do_not_emit_runtime_asserts"] = (
         False  # We want to emit runtime asserts
     )
@@ -1937,25 +1936,8 @@
                 map_fake_to_real,
             ),
             _fakify_module_inputs(fake_args, fake_kwargs, fake_mode),
+            _override_builtin_ops(),
         ):
-=======
-    dynamo_config[
-        "do_not_emit_runtime_asserts"
-    ] = False  # We want to emit runtime asserts
-
-    with fake_mode, _NonStrictTorchFunctionHandler(), tracing(
-        tx
-    ), torch._dynamo.config.patch(dynamo_config):
-        with _fakify_script_objects(mod, fake_args, fake_kwargs, fake_mode) as (
-            patched_mod,
-            new_fake_args,
-            new_fake_kwargs,
-            new_fake_constant_attrs,
-            map_fake_to_real,
-        ), _fakify_module_inputs(
-            fake_args, fake_kwargs, fake_mode
-        ), _override_builtin_ops():
->>>>>>> 96898ea4
             aten_export_artifact = _to_aten_func(  # type: ignore[operator]
                 patched_mod,
                 new_fake_args,
