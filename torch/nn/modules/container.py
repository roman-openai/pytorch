# mypy: allow-untyped-decorators
# mypy: allow-untyped-defs
from __future__ import annotations

import operator
from collections import abc as container_abcs, OrderedDict
from itertools import chain, islice
from typing import Any, Optional, overload, TYPE_CHECKING, TypeVar, Union
from typing_extensions import deprecated, Self

import torch
from torch._jit_internal import _copy_to_script_wrapper
from torch.nn.parameter import Parameter

from .module import Module


if TYPE_CHECKING:
    from collections.abc import Iterable, Iterator, Mapping


__all__ = [
    "Container",
    "Sequential",
    "ModuleList",
    "ModuleDict",
    "ParameterList",
    "ParameterDict",
]

T = TypeVar("T", bound=Module)


# Copied from torch.nn.modules.module, required for a custom __repr__ for ModuleList
def _addindent(s_, numSpaces):
    s = s_.split("\n")
    # don't do anything for single-line stuff
    if len(s) == 1:
        return s_
    first = s.pop(0)
    s = [(numSpaces * " ") + line for line in s]
    s = "\n".join(s)
    s = first + "\n" + s
    return s


@deprecated(
    "`nn.Container` is deprecated. "
    "All of it's functionality is now implemented in `nn.Module`. Subclass that instead.",
    category=FutureWarning,
)
class Container(Module):
    def __init__(self, **kwargs: Any) -> None:
        super().__init__()
        for key, value in kwargs.items():
            self.add_module(key, value)


class Sequential(Module):
    r"""A sequential container.

    Modules will be added to it in the order they are passed in the
    constructor. Alternatively, an ``OrderedDict`` of modules can be
    passed in. The ``forward()`` method of ``Sequential`` accepts any
    input and forwards it to the first module it contains. It then
    "chains" outputs to inputs sequentially for each subsequent module,
    finally returning the output of the last module.

    The value a ``Sequential`` provides over manually calling a sequence
    of modules is that it allows treating the whole container as a
    single module, such that performing a transformation on the
    ``Sequential`` applies to each of the modules it stores (which are
    each a registered submodule of the ``Sequential``).

    What's the difference between a ``Sequential`` and a
    :class:`torch.nn.ModuleList`? A ``ModuleList`` is exactly what it
    sounds like--a list for storing ``Module`` s! On the other hand,
    the layers in a ``Sequential`` are connected in a cascading way.

    Example::

        # Using Sequential to create a small model. When `model` is run,
        # input will first be passed to `Conv2d(1,20,5)`. The output of
        # `Conv2d(1,20,5)` will be used as the input to the first
        # `ReLU`; the output of the first `ReLU` will become the input
        # for `Conv2d(20,64,5)`. Finally, the output of
        # `Conv2d(20,64,5)` will be used as input to the second `ReLU`
        model = nn.Sequential(
            nn.Conv2d(1, 20, 5), nn.ReLU(), nn.Conv2d(20, 64, 5), nn.ReLU()
        )

        # Using Sequential with OrderedDict. This is functionally the
        # same as the above code
        model = nn.Sequential(
            OrderedDict(
                [
                    ("conv1", nn.Conv2d(1, 20, 5)),
                    ("relu1", nn.ReLU()),
                    ("conv2", nn.Conv2d(20, 64, 5)),
                    ("relu2", nn.ReLU()),
                ]
            )
        )
    """

    _modules: dict[str, Module]  # type: ignore[assignment]

    @overload
    def __init__(self, *args: Module) -> None: ...

    @overload
<<<<<<< HEAD
    def __init__(self, arg: "OrderedDict[str, Module]") -> None: ...
=======
    def __init__(self, arg: OrderedDict[str, Module]) -> None:
        ...
>>>>>>> 3ff319ee

    def __init__(self, *args):
        super().__init__()
        if len(args) == 1 and isinstance(args[0], OrderedDict):
            for key, module in args[0].items():
                self.add_module(key, module)
        else:
            for idx, module in enumerate(args):
                self.add_module(str(idx), module)

    def _get_item_by_idx(self, iterator, idx) -> T:  # type: ignore[misc, type-var]
        """Get the idx-th item of the iterator."""
        size = len(self)
        idx = operator.index(idx)
        if not -size <= idx < size:
            raise IndexError(f"index {idx} is out of range")
        idx %= size
        return next(islice(iterator, idx, None))

    @_copy_to_script_wrapper
    def __getitem__(self, idx: Union[slice, int]) -> Union[Sequential, T]:
        if isinstance(idx, slice):
            return self.__class__(OrderedDict(list(self._modules.items())[idx]))
        else:
            return self._get_item_by_idx(self._modules.values(), idx)

    def __setitem__(self, idx: int, module: Module) -> None:
        key: str = self._get_item_by_idx(self._modules.keys(), idx)
        return setattr(self, key, module)

    def __delitem__(self, idx: Union[slice, int]) -> None:
        if isinstance(idx, slice):
            for key in list(self._modules.keys())[idx]:
                delattr(self, key)
        else:
            key = self._get_item_by_idx(self._modules.keys(), idx)
            delattr(self, key)
        # To preserve numbering
        str_indices = [str(i) for i in range(len(self._modules))]
        self._modules = OrderedDict(list(zip(str_indices, self._modules.values())))

    @_copy_to_script_wrapper
    def __len__(self) -> int:
        return len(self._modules)

    def __add__(self, other) -> Sequential:
        if isinstance(other, Sequential):
            ret = Sequential()
            for layer in self:
                ret.append(layer)
            for layer in other:
                ret.append(layer)
            return ret
        else:
            raise ValueError(
                "add operator supports only objects "
                f"of Sequential class, but {str(type(other))} is given."
            )

    def pop(self, key: Union[int, slice]) -> Module:
        v = self[key]
        del self[key]
        return v

    def __iadd__(self, other) -> Self:
        if isinstance(other, Sequential):
            offset = len(self)
            for i, module in enumerate(other):
                self.add_module(str(i + offset), module)
            return self
        else:
            raise ValueError(
                "add operator supports only objects "
                f"of Sequential class, but {str(type(other))} is given."
            )

    def __mul__(self, other: int) -> Sequential:
        if not isinstance(other, int):
            raise TypeError(
                f"unsupported operand type(s) for *: {type(self)} and {type(other)}"
            )
        elif other <= 0:
            raise ValueError(
                f"Non-positive multiplication factor {other} for {type(self)}"
            )
        else:
            combined = Sequential()
            offset = 0
            for _ in range(other):
                for module in self:
                    combined.add_module(str(offset), module)
                    offset += 1
            return combined

    def __rmul__(self, other: int) -> Sequential:
        return self.__mul__(other)

    def __imul__(self, other: int) -> Self:
        if not isinstance(other, int):
            raise TypeError(
                f"unsupported operand type(s) for *: {type(self)} and {type(other)}"
            )
        elif other <= 0:
            raise ValueError(
                f"Non-positive multiplication factor {other} for {type(self)}"
            )
        else:
            len_original = len(self)
            offset = len(self)
            for _ in range(other - 1):
                for i in range(len_original):
                    self.add_module(str(i + offset), self._modules[str(i)])
                offset += len_original
            return self

    @_copy_to_script_wrapper
    def __dir__(self):
        keys = super().__dir__()
        keys = [key for key in keys if not key.isdigit()]
        return keys

    @_copy_to_script_wrapper
    def __iter__(self) -> Iterator[Module]:
        return iter(self._modules.values())

    # NB: We can't really type check this function as the type of input
    # may change dynamically (as is tested in
    # TestScript.test_sequential_intermediary_types).  Cannot annotate
    # with Any as TorchScript expects a more precise type
    def forward(self, input):
        for module in self:
            input = module(input)
        return input

    def append(self, module: Module) -> Self:
        r"""Append a given module to the end.

        Args:
            module (nn.Module): module to append
        """
        self.add_module(str(len(self)), module)
        return self

    def insert(self, index: int, module: Module) -> Self:
        if not isinstance(module, Module):
            raise AssertionError(f"module should be of type: {Module}")
        n = len(self._modules)
        if not (-n <= index <= n):
            raise IndexError(f"Index out of range: {index}")
        if index < 0:
            index += n
        for i in range(n, index, -1):
            self._modules[str(i)] = self._modules[str(i - 1)]
        self._modules[str(index)] = module
        return self

    def extend(self, sequential) -> Self:
        for layer in sequential:
            self.append(layer)
        return self


class ModuleList(Module):
    r"""Holds submodules in a list.

    :class:`~torch.nn.ModuleList` can be indexed like a regular Python list, but
    modules it contains are properly registered, and will be visible by all
    :class:`~torch.nn.Module` methods.

    Args:
        modules (iterable, optional): an iterable of modules to add

    Example::

        class MyModule(nn.Module):
            def __init__(self) -> None:
                super().__init__()
                self.linears = nn.ModuleList([nn.Linear(10, 10) for i in range(10)])

            def forward(self, x):
                # ModuleList can act as an iterable, or be indexed using ints
                for i, l in enumerate(self.linears):
                    x = self.linears[i // 2](x) + l(x)
                return x
    """

    _modules: dict[str, Module]  # type: ignore[assignment]

    def __init__(self, modules: Optional[Iterable[Module]] = None) -> None:
        super().__init__()
        if modules is not None:
            self += modules

    def _get_abs_string_index(self, idx):
        """Get the absolute index for the list of modules."""
        idx = operator.index(idx)
        if not (-len(self) <= idx < len(self)):
            raise IndexError(f"index {idx} is out of range")
        if idx < 0:
            idx += len(self)
        return str(idx)

    @overload
<<<<<<< HEAD
    def __getitem__(self, idx: slice) -> "ModuleList": ...
=======
    def __getitem__(self, idx: slice) -> ModuleList:
        ...
>>>>>>> 3ff319ee

    @overload
    def __getitem__(self, idx: int) -> Module: ...

    @_copy_to_script_wrapper
    def __getitem__(self, idx: Union[int, slice]) -> Union[Module, ModuleList]:
        if isinstance(idx, slice):
            return self.__class__(list(self._modules.values())[idx])
        else:
            return self._modules[self._get_abs_string_index(idx)]

    def __setitem__(self, idx: int, module: Module) -> None:
        idx = self._get_abs_string_index(idx)
        return setattr(self, str(idx), module)

    def __delitem__(self, idx: Union[int, slice]) -> None:
        if isinstance(idx, slice):
            for k in range(len(self._modules))[idx]:
                delattr(self, str(k))
        else:
            delattr(self, self._get_abs_string_index(idx))
        # To preserve numbering, self._modules is being reconstructed with modules after deletion
        str_indices = [str(i) for i in range(len(self._modules))]
        self._modules = OrderedDict(list(zip(str_indices, self._modules.values())))

    @_copy_to_script_wrapper
    def __len__(self) -> int:
        return len(self._modules)

    @_copy_to_script_wrapper
    def __iter__(self) -> Iterator[Module]:
        return iter(self._modules.values())

    def __iadd__(self, modules: Iterable[Module]) -> Self:
        return self.extend(modules)

    def __add__(self, other: Iterable[Module]) -> ModuleList:
        combined = ModuleList()
        for i, module in enumerate(chain(self, other)):
            combined.add_module(str(i), module)
        return combined

    def __repr__(self):
        """Return a custom repr for ModuleList that compresses repeated module representations."""
        list_of_reprs = [repr(item) for item in self]
        if len(list_of_reprs) == 0:
            return self._get_name() + "()"

        start_end_indices = [[0, 0]]
        repeated_blocks = [list_of_reprs[0]]
        for i, r in enumerate(list_of_reprs[1:], 1):
            if r == repeated_blocks[-1]:
                start_end_indices[-1][1] += 1
                continue

            start_end_indices.append([i, i])
            repeated_blocks.append(r)

        lines = []
        main_str = self._get_name() + "("
        for (start_id, end_id), b in zip(start_end_indices, repeated_blocks):
            local_repr = f"({start_id}): {b}"  # default repr

            if start_id != end_id:
                n = end_id - start_id + 1
                local_repr = f"({start_id}-{end_id}): {n} x {b}"

            local_repr = _addindent(local_repr, 2)
            lines.append(local_repr)

        main_str += "\n  " + "\n  ".join(lines) + "\n"
        main_str += ")"
        return main_str

    @_copy_to_script_wrapper
    def __dir__(self):
        keys = super().__dir__()
        keys = [key for key in keys if not key.isdigit()]
        return keys

    def insert(self, index: int, module: Module) -> None:
        r"""Insert a given module before a given index in the list.

        Args:
            index (int): index to insert.
            module (nn.Module): module to insert
        """
        for i in range(len(self._modules), index, -1):
            self._modules[str(i)] = self._modules[str(i - 1)]
        self._modules[str(index)] = module

    def append(self, module: Module) -> Self:
        r"""Append a given module to the end of the list.

        Args:
            module (nn.Module): module to append
        """
        self.add_module(str(len(self)), module)
        return self

    def pop(self, key: Union[int, slice]) -> Module:
        v = self[key]
        del self[key]
        return v

    def extend(self, modules: Iterable[Module]) -> Self:
        r"""Append modules from a Python iterable to the end of the list.

        Args:
            modules (iterable): iterable of modules to append
        """
        if not isinstance(modules, container_abcs.Iterable):
            raise TypeError(
                "ModuleList.extend should be called with an "
                "iterable, but got " + type(modules).__name__
            )
        offset = len(self)
        for i, module in enumerate(modules):
            self.add_module(str(offset + i), module)
        return self

    # remove forward alltogether to fallback on Module's _forward_unimplemented


class ModuleDict(Module):
    r"""Holds submodules in a dictionary.

    :class:`~torch.nn.ModuleDict` can be indexed like a regular Python dictionary,
    but modules it contains are properly registered, and will be visible by all
    :class:`~torch.nn.Module` methods.

    :class:`~torch.nn.ModuleDict` is an **ordered** dictionary that respects

    * the order of insertion, and

    * in :meth:`~torch.nn.ModuleDict.update`, the order of the merged
      ``OrderedDict``, ``dict`` (started from Python 3.6) or another
      :class:`~torch.nn.ModuleDict` (the argument to
      :meth:`~torch.nn.ModuleDict.update`).

    Note that :meth:`~torch.nn.ModuleDict.update` with other unordered mapping
    types (e.g., Python's plain ``dict`` before Python version 3.6) does not
    preserve the order of the merged mapping.

    Args:
        modules (iterable, optional): a mapping (dictionary) of (string: module)
            or an iterable of key-value pairs of type (string, module)

    Example::

        class MyModule(nn.Module):
            def __init__(self) -> None:
                super().__init__()
                self.choices = nn.ModuleDict(
                    {"conv": nn.Conv2d(10, 10, 3), "pool": nn.MaxPool2d(3)}
                )
                self.activations = nn.ModuleDict(
                    [["lrelu", nn.LeakyReLU()], ["prelu", nn.PReLU()]]
                )

            def forward(self, x, choice, act):
                x = self.choices[choice](x)
                x = self.activations[act](x)
                return x
    """

    _modules: dict[str, Module]  # type: ignore[assignment]

    def __init__(self, modules: Optional[Mapping[str, Module]] = None) -> None:
        super().__init__()
        if modules is not None:
            self.update(modules)

    @_copy_to_script_wrapper
    def __getitem__(self, key: str) -> Module:
        return self._modules[key]

    def __setitem__(self, key: str, module: Module) -> None:
        self.add_module(key, module)

    def __delitem__(self, key: str) -> None:
        del self._modules[key]

    @_copy_to_script_wrapper
    def __len__(self) -> int:
        return len(self._modules)

    @_copy_to_script_wrapper
    def __iter__(self) -> Iterator[str]:
        return iter(self._modules)

    @_copy_to_script_wrapper
    def __contains__(self, key: str) -> bool:
        return key in self._modules

    def clear(self) -> None:
        """Remove all items from the ModuleDict."""
        self._modules.clear()

    def pop(self, key: str) -> Module:
        r"""Remove key from the ModuleDict and return its module.

        Args:
            key (str): key to pop from the ModuleDict
        """
        v = self[key]
        del self[key]
        return v

    @_copy_to_script_wrapper
    def keys(self) -> Iterable[str]:
        r"""Return an iterable of the ModuleDict keys."""
        return self._modules.keys()

    @_copy_to_script_wrapper
    def items(self) -> Iterable[tuple[str, Module]]:
        r"""Return an iterable of the ModuleDict key/value pairs."""
        return self._modules.items()

    @_copy_to_script_wrapper
    def values(self) -> Iterable[Module]:
        r"""Return an iterable of the ModuleDict values."""
        return self._modules.values()

    def update(self, modules: Mapping[str, Module]) -> None:
        r"""Update the :class:`~torch.nn.ModuleDict` with key-value pairs from a mapping, overwriting existing keys.

        .. note::
            If :attr:`modules` is an ``OrderedDict``, a :class:`~torch.nn.ModuleDict`, or
            an iterable of key-value pairs, the order of new elements in it is preserved.

        Args:
            modules (iterable): a mapping (dictionary) from string to :class:`~torch.nn.Module`,
                or an iterable of key-value pairs of type (string, :class:`~torch.nn.Module`)
        """
        if not isinstance(modules, container_abcs.Iterable):
            raise TypeError(
                "ModuleDict.update should be called with an "
                "iterable of key/value pairs, but got " + type(modules).__name__
            )

        if isinstance(modules, (OrderedDict, ModuleDict, container_abcs.Mapping)):
            for key, module in modules.items():
                self[key] = module
        else:
            # modules here can be a list with two items
            for j, m in enumerate(modules):
                if not isinstance(m, container_abcs.Iterable):
                    raise TypeError(
                        "ModuleDict update sequence element "
                        "#" + str(j) + " should be Iterable; is" + type(m).__name__
                    )
                if not len(m) == 2:
                    raise ValueError(
                        "ModuleDict update sequence element "
                        "#" + str(j) + " has length " + str(len(m)) + "; 2 is required"
                    )
                # modules can be Mapping (what it's typed at), or a list: [(name1, module1), (name2, module2)]
                # that's too cumbersome to type correctly with overloads, so we add an ignore here
                self[m[0]] = m[1]  # type: ignore[assignment]

    # remove forward alltogether to fallback on Module's _forward_unimplemented


class ParameterList(Module):
    r"""Holds parameters in a list.

    :class:`~torch.nn.ParameterList` can be used like a regular Python
    list, but Tensors that are :class:`~torch.nn.Parameter` are properly registered,
    and will be visible by all :class:`~torch.nn.Module` methods.

    Note that the constructor, assigning an element of the list, the
    :meth:`~torch.nn.ParameterList.append` method and the :meth:`~torch.nn.ParameterList.extend`
    method will convert any :class:`~torch.Tensor` into :class:`~torch.nn.Parameter`.

    Args:
        parameters (iterable, optional): an iterable of elements to add to the list.

    Example::

        class MyModule(nn.Module):
            def __init__(self) -> None:
                super().__init__()
                self.params = nn.ParameterList(
                    [nn.Parameter(torch.randn(10, 10)) for i in range(10)]
                )

            def forward(self, x):
                # ParameterList can act as an iterable, or be indexed using ints
                for i, p in enumerate(self.params):
                    x = self.params[i // 2].mm(x) + p.mm(x)
                return x
    """

    def __init__(self, values: Optional[Iterable[Any]] = None) -> None:
        super().__init__()
        self._size = 0
        if values is not None:
            self += values

    def _get_abs_string_index(self, idx):
        """Get the absolute index for the list of modules."""
        idx = operator.index(idx)
        if not (-len(self) <= idx < len(self)):
            raise IndexError(f"index {idx} is out of range")
        if idx < 0:
            idx += len(self)
        return str(idx)

    @overload
    def __getitem__(self, idx: int) -> Any: ...

    @overload
    def __getitem__(self: T, idx: slice) -> T: ...

    def __getitem__(self, idx):
        if isinstance(idx, slice):
            start, stop, step = idx.indices(len(self))
            out = self.__class__()
            for i in range(start, stop, step):
                out.append(self[i])
            return out
        else:
            idx = self._get_abs_string_index(idx)
            return getattr(self, str(idx))

    def __setitem__(self, idx: int, param: Any) -> None:
        # Note that all other function that add an entry to the list part of
        # the ParameterList end up here. So this is the only place where we need
        # to wrap things into Parameter if needed.
        # Objects added via setattr() are not in the list part and thus won't
        # call into this function.
        idx = self._get_abs_string_index(idx)
        if isinstance(param, torch.Tensor) and not isinstance(param, Parameter):
            param = Parameter(param)
        return setattr(self, str(idx), param)

    def __len__(self) -> int:
        return self._size

    def __iter__(self) -> Iterator[Any]:
        return iter(self[i] for i in range(len(self)))

    def __iadd__(self, parameters: Iterable[Any]) -> Self:
        return self.extend(parameters)

    def __dir__(self):
        keys = super().__dir__()
        keys = [key for key in keys if not key.isdigit()]
        return keys

    def append(self, value: Any) -> Self:
        """Append a given value at the end of the list.

        Args:
            value (Any): value to append
        """
        new_idx = len(self)
        self._size += 1
        self[new_idx] = value
        return self

    def extend(self, values: Iterable[Any]) -> Self:
        """Append values from a Python iterable to the end of the list.

        Args:
            values (iterable): iterable of values to append
        """
        # Tensor is an iterable but we never want to unpack it here
        if not isinstance(values, container_abcs.Iterable) or isinstance(
            values, torch.Tensor
        ):
            raise TypeError(
                "ParameterList.extend should be called with an "
                "iterable, but got " + type(values).__name__
            )
        for value in values:
            self.append(value)
        return self

    def extra_repr(self) -> str:
        child_lines = []
        for k, p in enumerate(self):
            if isinstance(p, torch.Tensor):
                size_str = "x".join(str(size) for size in p.size())
                if p.device.type in ["cuda", torch._C._get_privateuse1_backend_name()]:
                    device_str = f" ({p.device})"
                else:
                    device_str = ""
                parastr = "{} containing: [{} of size {}{}]".format(
                    "Parameter" if isinstance(p, Parameter) else "Tensor",
                    p.dtype,
                    size_str,
                    device_str,
                )
                child_lines.append("  (" + str(k) + "): " + parastr)
            else:
                child_lines.append(
                    "  (" + str(k) + "): Object of type: " + type(p).__name__
                )

        tmpstr = "\n".join(child_lines)
        return tmpstr

    def __call__(self, *args, **kwargs):
        raise RuntimeError("ParameterList should not be called.")


class ParameterDict(Module):
    r"""Holds parameters in a dictionary.

    ParameterDict can be indexed like a regular Python dictionary, but Parameters it
    contains are properly registered, and will be visible by all Module methods.
    Other objects are treated as would be done by a regular Python dictionary

    :class:`~torch.nn.ParameterDict` is an **ordered** dictionary.
    :meth:`~torch.nn.ParameterDict.update` with other unordered mapping
    types (e.g., Python's plain ``dict``) does not preserve the order of the
    merged mapping. On the other hand, ``OrderedDict`` or another :class:`~torch.nn.ParameterDict`
    will preserve their ordering.

    Note that the constructor, assigning an element of the dictionary and the
    :meth:`~torch.nn.ParameterDict.update` method will convert any :class:`~torch.Tensor` into
    :class:`~torch.nn.Parameter`.

    Args:
        values (iterable, optional): a mapping (dictionary) of
            (string : Any) or an iterable of key-value pairs
            of type (string, Any)

    Example::

        class MyModule(nn.Module):
            def __init__(self) -> None:
                super().__init__()
                self.params = nn.ParameterDict(
                    {
                        "left": nn.Parameter(torch.randn(5, 10)),
                        "right": nn.Parameter(torch.randn(5, 10)),
                    }
                )

            def forward(self, x, choice):
                x = self.params[choice].mm(x)
                return x
    """

    def __init__(self, parameters: Any = None) -> None:
        super().__init__()
        self._keys: dict[str, None] = {}
        if parameters is not None:
            self.update(parameters)

    def _key_to_attr(self, key: str) -> str:
        if not isinstance(key, str):
            raise TypeError(
                "Index given to ParameterDict cannot be used as a key as it is "
                f"not a string (type is '{type(key).__name__}'). Open an issue on "
                "github if you need non-string keys."
            )
        else:
            # Use the key as-is so that `.named_parameters()` returns the right thing
            return key

    def __getitem__(self, key: str) -> Any:
        attr = self._key_to_attr(key)
        return getattr(self, attr)

    def __setitem__(self, key: str, value: Any) -> None:
        # Note that all other function that add an entry to the dictionary part of
        # the ParameterDict end up here. So this is the only place where we need
        # to wrap things into Parameter if needed.
        # Objects added via setattr() are not in the dictionary part and thus won't
        # call into this function.
        self._keys[key] = None
        attr = self._key_to_attr(key)
        if isinstance(value, torch.Tensor) and not isinstance(value, Parameter):
            value = Parameter(value)
        setattr(self, attr, value)

    def __delitem__(self, key: str) -> None:
        del self._keys[key]
        attr = self._key_to_attr(key)
        delattr(self, attr)

    def __len__(self) -> int:
        return len(self._keys)

    def __iter__(self) -> Iterator[str]:
        return iter(self._keys)

    def __reversed__(self) -> Iterator[str]:
        return reversed(self._keys)

    def copy(self) -> ParameterDict:
        """Return a copy of this :class:`~torch.nn.ParameterDict` instance."""
        # We have to use an OrderedDict because the ParameterDict constructor
        # behaves differently on plain dict vs OrderedDict
        return ParameterDict(OrderedDict((k, self[k]) for k in self._keys))

    def __contains__(self, key: str) -> bool:
        return key in self._keys

    def setdefault(self, key: str, default: Optional[Any] = None) -> Any:
        """Set the default for a key in the Parameterdict.

        If key is in the ParameterDict, return its value.
        If not, insert `key` with a parameter `default` and return `default`.
        `default` defaults to `None`.

        Args:
            key (str): key to set default for
            default (Any): the parameter set to the key
        """
        if key not in self:
            self[key] = default
        return self[key]

    def clear(self) -> None:
        """Remove all items from the ParameterDict."""
        for k in self._keys.copy():
            del self[k]

    def pop(self, key: str) -> Any:
        r"""Remove key from the ParameterDict and return its parameter.

        Args:
            key (str): key to pop from the ParameterDict
        """
        v = self[key]
        del self[key]
        return v

    def popitem(self) -> tuple[str, Any]:
        """Remove and return the last inserted `(key, parameter)` pair from the ParameterDict."""
        k, _ = self._keys.popitem()
        # We need the key in the _keys to be able to access/del
        self._keys[k] = None
        val = self[k]
        del self[k]
        return k, val

    def get(self, key: str, default: Optional[Any] = None) -> Any:
        r"""Return the parameter associated with key if present. Otherwise return default if provided, None if not.

        Args:
            key (str): key to get from the ParameterDict
            default (Parameter, optional): value to return if key not present
        """
        return self[key] if key in self else default

    def fromkeys(
        self, keys: Iterable[str], default: Optional[Any] = None
    ) -> ParameterDict:
        r"""Return a new ParameterDict with the keys provided.

        Args:
            keys (iterable, string): keys to make the new ParameterDict from
            default (Parameter, optional): value to set for all keys
        """
        return ParameterDict((k, default) for k in keys)

    def keys(self) -> Iterable[str]:
        r"""Return an iterable of the ParameterDict keys."""
        return self._keys.keys()

    def items(self) -> Iterable[tuple[str, Any]]:
        r"""Return an iterable of the ParameterDict key/value pairs."""
        return ((k, self[k]) for k in self._keys)

    def values(self) -> Iterable[Any]:
        r"""Return an iterable of the ParameterDict values."""
        return (self[k] for k in self._keys)

    def update(self, parameters: Union[Mapping[str, Any], ParameterDict]) -> None:
        r"""Update the :class:`~torch.nn.ParameterDict` with key-value pairs from ``parameters``, overwriting existing keys.

        .. note::
            If :attr:`parameters` is an ``OrderedDict``, a :class:`~torch.nn.ParameterDict`, or
            an iterable of key-value pairs, the order of new elements in it is preserved.

        Args:
            parameters (iterable): a mapping (dictionary) from string to
                :class:`~torch.nn.Parameter`, or an iterable of
                key-value pairs of type (string, :class:`~torch.nn.Parameter`)
        """
        if not isinstance(parameters, container_abcs.Iterable):
            raise TypeError(
                "ParametersDict.update should be called with an "
                "iterable of key/value pairs, but got " + type(parameters).__name__
            )

        if isinstance(parameters, (OrderedDict, ParameterDict)):
            for key, parameter in parameters.items():
                self[key] = parameter
        elif isinstance(parameters, container_abcs.Mapping):
            for key, parameter in sorted(parameters.items()):
                self[key] = parameter
        else:
            for j, p in enumerate(parameters):
                if not isinstance(p, container_abcs.Iterable):
                    raise TypeError(
                        "ParameterDict update sequence element "
                        "#" + str(j) + " should be Iterable; is" + type(p).__name__
                    )
                if not len(p) == 2:
                    raise ValueError(
                        "ParameterDict update sequence element "
                        "#" + str(j) + " has length " + str(len(p)) + "; 2 is required"
                    )
                # parameters as length-2 list too cumbersome to type, see ModuleDict.update comment
                self[p[0]] = p[1]  # type: ignore[assignment]

    def extra_repr(self) -> str:
        child_lines = []
        for k, p in self.items():
            if isinstance(p, torch.Tensor):
                size_str = "x".join(str(size) for size in p.size())
                if p.device.type in ["cuda", torch._C._get_privateuse1_backend_name()]:
                    device_str = f" ({p.device})"
                else:
                    device_str = ""
                parastr = "{} containing: [{} of size {}{}]".format(
                    "Parameter" if isinstance(p, Parameter) else "Tensor",
                    torch.typename(p),
                    size_str,
                    device_str,
                )
                child_lines.append("  (" + str(k) + "): " + parastr)
            else:
                child_lines.append(
                    "  (" + str(k) + "): Object of type: " + type(p).__name__
                )
        tmpstr = "\n".join(child_lines)
        return tmpstr

    def __call__(self, input):
        raise RuntimeError("ParameterDict should not be called.")

    def __or__(self, other: ParameterDict) -> ParameterDict:
        copy = self.copy()
        copy.update(other)
        return copy

    def __ror__(self, other: ParameterDict) -> ParameterDict:
        copy = other.copy()
        copy.update(self)
        return copy

    def __ior__(self, other: ParameterDict) -> Self:
        self.update(other)
        return self<|MERGE_RESOLUTION|>--- conflicted
+++ resolved
@@ -109,12 +109,7 @@
     def __init__(self, *args: Module) -> None: ...
 
     @overload
-<<<<<<< HEAD
-    def __init__(self, arg: "OrderedDict[str, Module]") -> None: ...
-=======
-    def __init__(self, arg: OrderedDict[str, Module]) -> None:
-        ...
->>>>>>> 3ff319ee
+    def __init__(self, arg: OrderedDict[str, Module]) -> None: ...
 
     def __init__(self, *args):
         super().__init__()
@@ -318,12 +313,7 @@
         return str(idx)
 
     @overload
-<<<<<<< HEAD
-    def __getitem__(self, idx: slice) -> "ModuleList": ...
-=======
-    def __getitem__(self, idx: slice) -> ModuleList:
-        ...
->>>>>>> 3ff319ee
+    def __getitem__(self, idx: slice) -> ModuleList: ...
 
     @overload
     def __getitem__(self, idx: int) -> Module: ...
