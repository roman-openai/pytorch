import functools
import typing
<<<<<<< HEAD
from typing import cast, Optional, Union
from typing_extensions import deprecated
=======
import warnings
from typing import Callable, cast, Optional, TypeVar, Union
from typing_extensions import deprecated, ParamSpec, TypeAlias
>>>>>>> 6cb6da6e

import torch
from torch import Tensor
from torch.utils._foreach_utils import (
    _device_has_foreach_support,
    _group_tensors_by_device_and_dtype,
    _has_foreach_support,
)


__all__ = [
    "clip_grad_norm_",
    "clip_grad_norm",
    "clip_grad_value_",
]


_TensorOrTensors: TypeAlias = Union[
    torch.Tensor,
    typing.Iterable[torch.Tensor],  # noqa: UP006 - needed until XLA's patch is updated
]

_P = ParamSpec("_P")
_R = TypeVar("_R")


def _no_grad(func: Callable[_P, _R]) -> Callable[_P, _R]:
    """
    This wrapper is needed to avoid a circular import when using @torch.no_grad on the exposed functions
    clip_grad_norm_ and clip_grad_value_ themselves.
    """

    def _no_grad_wrapper(*args: _P.args, **kwargs: _P.kwargs) -> _R:
        with torch.no_grad():
            return func(*args, **kwargs)

    functools.update_wrapper(_no_grad_wrapper, func)
    return _no_grad_wrapper


@_no_grad
def _get_total_norm(
    tensors: _TensorOrTensors,
    norm_type: float = 2.0,
    error_if_nonfinite: bool = False,
    foreach: Optional[bool] = None,
) -> torch.Tensor:
    r"""Compute the norm of an iterable of tensors.

    The norm is computed over the norms of the individual tensors, as if the norms of
    the individual tensors were concatenated into a single vector.

    Args:
        tensors (Iterable[Tensor] or Tensor): an iterable of Tensors or a
            single Tensor that will be normalized
        norm_type (float): type of the used p-norm. Can be ``'inf'`` for
            infinity norm.
        error_if_nonfinite (bool): if True, an error is thrown if the total
            norm of :attr:`tensors` is ``nan``, ``inf``, or ``-inf``.
            Default: ``False``
        foreach (bool): use the faster foreach-based implementation.
            If ``None``, use the foreach implementation for CUDA and CPU native tensors and silently
            fall back to the slow implementation for other device types.
            Default: ``None``

    Returns:
        Total norm of the tensors (viewed as a single vector).
    """
    if isinstance(tensors, torch.Tensor):
        tensors = [tensors]
    else:
        tensors = list(tensors)
    norm_type = float(norm_type)
    if len(tensors) == 0:
        return torch.tensor(0.0)
    first_device = tensors[0].device
    grouped_tensors: dict[
        tuple[torch.device, torch.dtype], tuple[list[list[Tensor]], list[int]]
    ] = _group_tensors_by_device_and_dtype(
        [tensors]  # type: ignore[list-item]
    )  # type: ignore[assignment]

    norms: list[Tensor] = []
    for (device, _), ([device_tensors], _) in grouped_tensors.items():
        if (foreach is None and _has_foreach_support(device_tensors, device)) or (
            foreach and _device_has_foreach_support(device)
        ):
            norms.extend(torch._foreach_norm(device_tensors, norm_type))
        elif foreach:
            raise RuntimeError(
                f"foreach=True was passed, but can't use the foreach API on {device.type} tensors"
            )
        else:
            norms.extend(
                [torch.linalg.vector_norm(g, norm_type) for g in device_tensors]
            )

    total_norm = torch.linalg.vector_norm(
        torch.stack([norm.to(first_device) for norm in norms]), norm_type
    )

    if error_if_nonfinite and torch.logical_or(total_norm.isnan(), total_norm.isinf()):
        raise RuntimeError(
            f"The total norm of order {norm_type} for gradients from "
            "`parameters` is non-finite, so it cannot be clipped. To disable "
            "this error and scale the gradients by the non-finite norm anyway, "
            "set `error_if_nonfinite=False`"
        )
    return total_norm


@_no_grad
def _clip_grads_with_norm_(
    parameters: _TensorOrTensors,
    max_norm: float,
    total_norm: torch.Tensor,
    foreach: Optional[bool] = None,
) -> None:
    r"""Scale the gradients of an iterable of parameters given a pre-calculated total norm and desired max norm.

    The gradients will be scaled by the following calculation

    .. math::
        grad = grad * \frac{max\_norm}{total\_norm + 1e-6}

    Gradients are modified in-place.

    This function is equivalent to :func:`torch.nn.utils.clip_grad_norm_` with a pre-calculated
    total norm.

    Args:
        parameters (Iterable[Tensor] or Tensor): an iterable of Tensors or a
            single Tensor that will have gradients normalized
        max_norm (float): max norm of the gradients
        total_norm (Tensor): total norm of the gradients to use for clipping
        foreach (bool): use the faster foreach-based implementation.
            If ``None``, use the foreach implementation for CUDA and CPU native tensors and silently
            fall back to the slow implementation for other device types.
            Default: ``None``

    Returns:
        None
    """
    if isinstance(parameters, torch.Tensor):
        parameters = [parameters]
    grads = [p.grad for p in parameters if p.grad is not None]
    max_norm = float(max_norm)
    if len(grads) == 0:
        return
    grouped_grads: dict[
        tuple[torch.device, torch.dtype], tuple[list[list[Tensor]], list[int]]
    ] = _group_tensors_by_device_and_dtype(
        [grads]
    )  # type: ignore[assignment]

    clip_coef = max_norm / (total_norm + 1e-6)
    # Note: multiplying by the clamped coef is redundant when the coef is clamped to 1, but doing so
    # avoids a `if clip_coef < 1:` conditional which can require a CPU <=> device synchronization
    # when the gradients do not reside in CPU memory.
    clip_coef_clamped = torch.clamp(clip_coef, max=1.0)
    for (device, _), ([device_grads], _) in grouped_grads.items():
        if (foreach is None and _has_foreach_support(device_grads, device)) or (
            foreach and _device_has_foreach_support(device)
        ):
            torch._foreach_mul_(device_grads, clip_coef_clamped.to(device))
        elif foreach:
            raise RuntimeError(
                f"foreach=True was passed, but can't use the foreach API on {device.type} tensors"
            )
        else:
            clip_coef_clamped_device = clip_coef_clamped.to(device)
            for g in device_grads:
                g.mul_(clip_coef_clamped_device)


@_no_grad
def clip_grad_norm_(
    parameters: _TensorOrTensors,
    max_norm: float,
    norm_type: float = 2.0,
    error_if_nonfinite: bool = False,
    foreach: Optional[bool] = None,
) -> torch.Tensor:
    r"""Clip the gradient norm of an iterable of parameters.

    The norm is computed over the norms of the individual gradients of all parameters,
    as if the norms of the individual gradients were concatenated into a single vector.
    Gradients are modified in-place.

    This function is equivalent to :func:`torch.nn.utils.get_total_norm` followed by
    :func:`torch.nn.utils.clip_grads_with_norm_` with the ``total_norm`` returned by ``get_total_norm``.

    Args:
        parameters (Iterable[Tensor] or Tensor): an iterable of Tensors or a
            single Tensor that will have gradients normalized
        max_norm (float): max norm of the gradients
        norm_type (float, optional): type of the used p-norm. Can be ``'inf'`` for
            infinity norm. Default: 2.0
        error_if_nonfinite (bool, optional): if True, an error is thrown if the total
            norm of the gradients from :attr:`parameters` is ``nan``,
            ``inf``, or ``-inf``. Default: False
        foreach (bool, optional): use the faster foreach-based implementation.
            If ``None``, use the foreach implementation for CUDA and CPU native tensors and silently
            fall back to the slow implementation for other device types.
            Default: ``None``

    Returns:
        Total norm of the parameter gradients (viewed as a single vector).
    """
    if isinstance(parameters, torch.Tensor):
        parameters = [parameters]
    else:
        # prevent generators from being exhausted
        parameters = list(parameters)
    grads = [p.grad for p in parameters if p.grad is not None]
    total_norm = _get_total_norm(grads, norm_type, error_if_nonfinite, foreach)
    _clip_grads_with_norm_(parameters, max_norm, total_norm, foreach)
    return total_norm


@deprecated(
    "`torch.nn.utils.clip_grad_norm` is now deprecated "
    "in favor of `torch.nn.utils.clip_grad_norm_`.",
    category=FutureWarning,
)
def clip_grad_norm(
    parameters: _TensorOrTensors,
    max_norm: float,
    norm_type: float = 2.0,
    error_if_nonfinite: bool = False,
    foreach: Optional[bool] = None,
) -> torch.Tensor:
    r"""Clip the gradient norm of an iterable of parameters.

    .. warning::
        This method is now deprecated in favor of
        :func:`torch.nn.utils.clip_grad_norm_`.
    """
    return clip_grad_norm_(parameters, max_norm, norm_type, error_if_nonfinite, foreach)


@_no_grad
def clip_grad_value_(
    parameters: _TensorOrTensors,
    clip_value: float,
    foreach: Optional[bool] = None,
) -> None:
    r"""Clip the gradients of an iterable of parameters at specified value.

    Gradients are modified in-place.

    Args:
        parameters (Iterable[Tensor] or Tensor): an iterable of Tensors or a
            single Tensor that will have gradients normalized
        clip_value (float): maximum allowed value of the gradients.
            The gradients are clipped in the range
            :math:`\left[\text{-clip\_value}, \text{clip\_value}\right]`
        foreach (bool, optional): use the faster foreach-based implementation
            If ``None``, use the foreach implementation for CUDA and CPU native tensors and
            silently fall back to the slow implementation for other device types.
            Default: ``None``
    """
    if isinstance(parameters, torch.Tensor):
        parameters = [parameters]
    clip_value = float(clip_value)

    grads = [p.grad for p in parameters if p.grad is not None]
    grouped_grads = _group_tensors_by_device_and_dtype([grads])

    for (device, _), ([grads], _) in grouped_grads.items():
        if (
            foreach is None
            and _has_foreach_support(cast(list[Tensor], grads), device=device)
        ) or (foreach and _device_has_foreach_support(device)):
            torch._foreach_clamp_min_(cast(list[Tensor], grads), -clip_value)
            torch._foreach_clamp_max_(cast(list[Tensor], grads), clip_value)
        elif foreach:
            raise RuntimeError(
                f"foreach=True was passed, but can't use the foreach API on {device.type} tensors"
            )
        else:
            for grad in grads:
                cast(Tensor, grad).clamp_(min=-clip_value, max=clip_value)<|MERGE_RESOLUTION|>--- conflicted
+++ resolved
@@ -1,13 +1,9 @@
 import functools
+import types
 import typing
-<<<<<<< HEAD
-from typing import cast, Optional, Union
-from typing_extensions import deprecated
-=======
 import warnings
 from typing import Callable, cast, Optional, TypeVar, Union
 from typing_extensions import deprecated, ParamSpec, TypeAlias
->>>>>>> 6cb6da6e
 
 import torch
 from torch import Tensor
@@ -220,8 +216,14 @@
     if isinstance(parameters, torch.Tensor):
         parameters = [parameters]
     else:
+        is_generator = isinstance(parameters, types.GeneratorType)
         # prevent generators from being exhausted
         parameters = list(parameters)
+        if is_generator and len(parameters) == 0:
+            warnings.warn(
+                "`parameters` is an empty generator, no gradient clipping will occur.",
+                stacklevel=3,
+            )
     grads = [p.grad for p in parameters if p.grad is not None]
     total_norm = _get_total_norm(grads, norm_type, error_if_nonfinite, foreach)
     _clip_grads_with_norm_(parameters, max_norm, total_norm, foreach)
