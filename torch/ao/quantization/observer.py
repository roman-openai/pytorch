# mypy: allow-untyped-decorators
# mypy: allow-untyped-defs
# temporarily skip RUF for this file for now, we can re-enable
# after move the affine quantization related things to torchao
# noqa: RUF
"""
This module implements observers which are used to collect statistics about
the values observed during calibration (PTQ) or training (QAT).
"""

import re
import warnings
from abc import ABCMeta, abstractmethod
from collections import OrderedDict
from functools import partial
from typing import Any, Optional

import torch
import torch.nn as nn
from torch.ao.quantization.utils import (
    calculate_qmin_qmax,
    check_min_max_valid,
    is_per_channel,
    is_per_tensor,
    validate_qmin_qmax,
)


__all__ = [
    "default_affine_fixed_qparams_observer",
    "default_debug_observer",
    "default_dynamic_quant_observer",
    "default_fixed_qparams_range_0to1_observer",
    "default_fixed_qparams_range_neg1to1_observer",
    "default_float_qparams_observer",
    "default_float_qparams_observer_4bit",
    "default_histogram_observer",
    "default_observer",
    "default_per_channel_weight_observer",
    "default_placeholder_observer",
    "default_reuse_input_observer",
    "default_symmetric_fixed_qparams_observer",
    "default_weight_observer",
    "get_observer_state_dict",
    "load_observer_state_dict",
    "per_channel_weight_observer_range_neg_127_to_127",
    "weight_observer_range_neg_127_to_127",
    "FixedQParamsObserver",
    "HistogramObserver",
    "MinMaxObserver",
    "MovingAverageMinMaxObserver",
    "MovingAveragePerChannelMinMaxObserver",
    "NoopObserver",
    "ObserverBase",
    "PerChannelMinMaxObserver",
    "PlaceholderObserver",
    "RecordingObserver",
    "ReuseInputObserver",
    "UniformQuantizationObserverBase",
    "AffineQuantizedObserverBase",
    "Granularity",
    "MappingType",
    "PerAxis",
    "PerBlock",
    "PerGroup",
    "PerRow",
    "PerTensor",
    "PerToken",
    "TorchAODType",
    "ZeroPointDomain",
    "get_block_size",
]


class _PartialWrapper:
    def __init__(self, p):
        self.p = p
        self.callable_args = {}

    def __call__(self, *args, **keywords):
        # call each arg in callable_args and add them partial, then run with keywords
        # skip if arg_name in keywords so its possible to overwrite
        for arg_name in self.callable_args:
            if arg_name not in keywords:
                keywords = {**keywords, arg_name: self.callable_args[arg_name]()}
        return self.p(*args, **keywords)

    def __repr__(self):
        return self.p.__repr__() + self.callable_args.__repr__()

    def with_args(self, **kwargs):
        return _with_args(self, **kwargs)

    def with_callable_args(self, **kwargs):
        result = _PartialWrapper(p=self.p)
        result.callable_args = {**self.callable_args, **kwargs}
        return result


def _with_args(cls_or_self, **kwargs):
    r"""Wrapper that allows creation of class factories.

    This can be useful when there is a need to create classes with the same
    constructor arguments, but different instances. Can be used in conjunction with
    _callable_args

    Example::

        >>> # xdoctest: +SKIP("Undefined vars")
        >>> Foo.with_args = classmethod(_with_args)
        >>> foo_builder = Foo.with_args(a=3, b=4).with_args(answer=42)
        >>> foo_instance1 = foo_builder()
        >>> foo_instance2 = foo_builder()
        >>> id(foo_instance1) == id(foo_instance2)
        False
    """
    r = _PartialWrapper(partial(cls_or_self, **kwargs))
    return r


def _with_callable_args(cls_or_self, **kwargs):
    r"""Wrapper that allows creation of class factories args that need to be
    called at construction time.

    This can be useful when there is a need to create classes with the same
    constructor arguments, but different instances and those arguments should only
    be calculated at construction time. Can be used in conjunction with _with_args

    Example::

        >>> # xdoctest: +SKIP("Undefined vars")
        >>> Foo.with_callable_args = classmethod(_with_callable_args)
        >>> Foo.with_args = classmethod(_with_args)
        >>> foo_builder = Foo.with_callable_args(cur_time=get_time_func).with_args(name="dan")
        >>> foo_instance1 = foo_builder()
        >>> # wait 50
        >>> foo_instance2 = foo_builder()
        >>> id(foo_instance1.creation_time) == id(foo_instance2.creation_time)
        False
    """
    r = _PartialWrapper(partial(cls_or_self))
    return r.with_callable_args(**kwargs)


ABC: Any = ABCMeta("ABC", (object,), {})  # compatible with Python 2 *and* 3:


class ObserverBase(ABC, nn.Module):
    r"""Base observer Module.
    Any observer implementation should derive from this class.

    Concrete observers should follow the same API. In forward, they will update
    the statistics of the observed Tensor. And they should provide a
    `calculate_qparams` function that computes the quantization parameters given
    the collected statistics.

    Args:
        dtype: dtype argument to the `quantize` node needed to implement the
               reference model spec.
        is_dynamic: indicator for whether the observer is a placeholder for dynamic quantization
        or static quantization
    """

    def __init__(self, dtype, is_dynamic: bool = False):
        super().__init__()
        self.dtype = dtype
        self.is_dynamic = is_dynamic

    @abstractmethod
    def forward(self, x):
        pass

    @abstractmethod
    def calculate_qparams(self, **kwargs):
        pass

    with_args = classmethod(_with_args)
    with_callable_args = classmethod(_with_callable_args)


class UniformQuantizationObserverBase(ObserverBase):
    r"""Common base for all observers using uniform quantization to calculate
    scale and zero_point.

    Args:
        dtype: dtype argument to the `quantize` node needed to implement the
               reference model spec.
        qscheme: Quantization scheme to be used.
        reduce_range: Reduces the range of the quantized data type by 1 bit.
                      This is sometimes required to avoid instruction overflow.
        quant_min: Minimum quantization value. If unspecified, it will follow the 8-bit setup.
        quant_max: Maximum quantization value. If unspecified, it will follow the 8-bit setup.
        eps: Epsilon value for float32, Defaults to `torch.finfo(torch.float32).eps`.

    .. warning::

        :attr:`dtype` can only take ``torch.qint8`` or ``torch.quint8``.
               or `torch.int8` or `torch.uint8`

    .. warning::

        :attr:`qscheme` can only take one of the following options:

        - ``torch.per_tensor_affine``
        - ``torch.per_tensor_symmetric``
        - ``torch.per_channel_affine``
        - ``torch.per_channel_symmetric``
    """

    # Note: the version is shared by all observer types
    #
    # Version 1/None
    #   self
    #
    # Version 2 (base class only, does not include child class buffers)
    #   self
    #   |--- eps : Tensor
    #
    # Version 3
    #   for HistogramObserver only, changed the shape of uninitialized
    #   min_val and max_val buffers from torch.Size([0]) to torch.Size([])
    #   for PerChannelObservers, changed the name of the buffers from min_vals
    #   to min_val and from max_vals to max_val.
    _version = 3

    eps: torch.Tensor

    def __init__(
        self,
        dtype=torch.quint8,
        qscheme=torch.per_tensor_affine,
        reduce_range=False,
        quant_min=None,
        quant_max=None,
        factory_kwargs=None,
        eps=torch.finfo(torch.float32).eps,
        is_dynamic=False,
        **kwargs,
    ) -> None:
        factory_kwargs = torch.nn.factory_kwargs(factory_kwargs)
        super().__init__(dtype=dtype, is_dynamic=is_dynamic, **kwargs)
        self.qscheme = qscheme
        if reduce_range:
            warnings.warn(
                "Please use quant_min and quant_max to specify the range for observers. \
                    reduce_range will be deprecated in a future release of PyTorch."
            )
        self.reduce_range = reduce_range
        self.register_buffer("eps", torch.tensor([eps], **factory_kwargs))
        assert self.qscheme in (
            torch.per_tensor_affine,
            torch.per_tensor_symmetric,
            torch.per_channel_affine,
            torch.per_channel_symmetric,
            torch.per_channel_affine_float_qparams,
        ), (
            "Default Observer only works for per_tensor_affine, \
                per_tensor_symmetric, per_channel_affine, \
                per_channel_symmetric and per_channel_float_qparams quantization scheme"
        )

        _ALLOWED_DTYPES = (
            torch.qint8,
            torch.quint8,
            torch.quint4x2,
            torch.qint32,
            torch.int8,
            torch.uint8,
            torch.int16,
            torch.int32,
            torch.float8_e5m2,
            torch.float8_e4m3fn,
            torch.uint16,
        )

        assert self.dtype in _ALLOWED_DTYPES, (
            f"Default Observer only works for {_ALLOWED_DTYPES} data type"
        )
        self.has_customized_qrange = (quant_min is not None) and (quant_max is not None)
        if self.has_customized_qrange:
            validate_qmin_qmax(quant_min, quant_max)
        self.quant_min, self.quant_max = calculate_qmin_qmax(
            quant_min,
            quant_max,
            self.has_customized_qrange,
            self.dtype,
            self.reduce_range,
        )

    def _load_from_state_dict(
        self,
        state_dict,
        prefix,
        local_metadata,
        strict,
        missing_keys,
        unexpected_keys,
        error_msgs,
    ):
        version = local_metadata.get("version", None)

        if version is None or version == 1:
            # eps was moved to a buffer in version 2
            eps = torch.tensor([torch.finfo(torch.float32).eps])
            state_dict[prefix + "eps"] = eps

        super()._load_from_state_dict(
            state_dict,
            prefix,
            local_metadata,
            strict,
            missing_keys,
            unexpected_keys,
            error_msgs,
        )

    @torch.jit.export
    def _validate_qmin_qmax(self, quant_min: int, quant_max: int) -> None:
        r"""Validates that the user-specified quantization range is properly initialized
        and within the given bound supported by the observer dtype.

        To accommodate lower-bit quantization with respect to the existing torch.qint8 and
        torch.quint8 datatypes, the user can choose to use dynamic quantization range by passing
        in a tuple of initial qmin and qmax values. One use case is these customized qmin and qmax
        values are used to calculate static estimates of the scale and zero point for aggressive lower-bit
        fake quantization. These estimates are compared against parameters learned through backpropagation.
        The related literatures for scale and zero point via backpropagation are as follows:

        Learned Step Size Quantization: https://openreview.net/pdf?id=rkgO66VKDS
        Trained Quantization Thresholds: https://arxiv.org/pdf/1903.08066.pdf
        """
        # The variable names are prefixed with "initial" because their values (qmin and qmax) might be adjusted
        # based on whether quantization range is reduced and the datatype (signed/unsigned) used by the observer.
        assert quant_min <= 0 <= quant_max, (
            "Used-specified quantization range must include 0."
        )
        assert quant_min < quant_max, (
            "qmin must be strictly less than qmax for user-specified quantization range."
        )

    @torch.jit.export
    def _calculate_qparams(
        self, min_val: torch.Tensor, max_val: torch.Tensor
    ) -> tuple[torch.Tensor, torch.Tensor]:
        r"""Calculates the quantization parameters, given min and max
        value tensors. Works for both per tensor and per channel cases

        Args:
            min_val: Minimum values per channel
            max_val: Maximum values per channel

        Returns:
            scales: Scales tensor of shape (#channels,)
            zero_points: Zero points tensor of shape (#channels,)
        """
        # Functionally equivalent to 'determine_qparams' in utils.py. Observers must be torchscriptable however and qscheme
        # as far as I can tell is not allowed to passed as a parameter in torchscript functions. This makes refactoring observer
        # to use this utility a massive pain and very gross. For now Im opting just to duplicate as this code
        # seems unlikey to change (last update over 1 year ago) and when torchscript is fully deprecated we can refactor.
        # TODO(jakeszwe, jerryzh168)
        if not check_min_max_valid(min_val, max_val):
            return torch.tensor([1.0], device=min_val.device.type), torch.tensor(
                [0], device=min_val.device.type
            )

        quant_min, quant_max = self.quant_min, self.quant_max
        min_val_neg = torch.min(min_val, torch.zeros_like(min_val))
        max_val_pos = torch.max(max_val, torch.zeros_like(max_val))

        device = min_val_neg.device
        scale = torch.ones(min_val_neg.size(), dtype=torch.float32, device=device)
        zero_point = torch.zeros(min_val_neg.size(), dtype=torch.int64, device=device)

        if (
            self.qscheme == torch.per_tensor_symmetric
            or self.qscheme == torch.per_channel_symmetric
        ):
            max_val_pos = torch.max(-min_val_neg, max_val_pos)
            scale = max_val_pos / (float(quant_max - quant_min) / 2)
            scale = torch.max(scale, self.eps)
            if self.dtype in [torch.quint8, torch.uint8]:
                if self.has_customized_qrange:
                    # When customized quantization range is used, down-rounded midpoint of the range is chosen.
                    zero_point = zero_point.new_full(
                        zero_point.size(), (quant_min + quant_max) // 2
                    )
                else:
                    zero_point = zero_point.new_full(zero_point.size(), 128)
            elif self.dtype in [torch.uint16]:
                zero_point = zero_point.new_full(zero_point.size(), 2**15)
        elif self.qscheme == torch.per_channel_affine_float_qparams:
            scale = (max_val - min_val) / float(quant_max - quant_min)
            scale = torch.where(scale > self.eps, scale, torch.ones_like(scale))
            # We use the quantize function
            # xq = Round(Xf * inv_scale + zero_point),
            # setting zero_point to (-1 * min *inv_scale) we get
            # Xq = Round((Xf - min) * inv_scale)
            zero_point = -1 * min_val / scale
        else:
            scale = (max_val_pos - min_val_neg) / float(quant_max - quant_min)
            scale = torch.max(scale, self.eps)
            zero_point = quant_min - torch.round(min_val_neg / scale).to(torch.int)
            zero_point = torch.clamp(zero_point, quant_min, quant_max)

        # For scalar values, cast them to Tensors of size 1 to keep the shape
        # consistent with default values in FakeQuantize.
        if len(scale.shape) == 0:
            # TODO: switch to scale.item() after adding JIT support
            scale = torch.tensor([float(scale)], dtype=scale.dtype, device=device)
        if len(zero_point.shape) == 0:
            # TODO: switch to zero_point.item() after adding JIT support
            zero_point = torch.tensor(
                [int(zero_point)], dtype=zero_point.dtype, device=device
            )
            if self.qscheme == torch.per_channel_affine_float_qparams:
                zero_point = torch.tensor(
                    [float(zero_point)], dtype=zero_point.dtype, device=device
                )

        return scale, zero_point

    @torch.jit.export
    def reset_min_max_vals(self):
        raise NotImplementedError("Cannot reset min/max values in the given observer.")


# Originally, this class was called `_ObserverBase`.  Keeping the old name around
# for backwards compatibility.
# TODO(after v1.13): delete this
_ObserverBase = UniformQuantizationObserverBase


class MinMaxObserver(UniformQuantizationObserverBase):
    r"""Observer module for computing the quantization parameters based on the
    running min and max values.

    This observer uses the tensor min/max statistics to compute the quantization
    parameters. The module records the running minimum and maximum of incoming
    tensors, and uses this statistic to compute the quantization parameters.

    Args:
        dtype: dtype argument to the `quantize` node needed to implement the
               reference model spec.
        qscheme: Quantization scheme to be used
        reduce_range: Reduces the range of the quantized data type by 1 bit
        quant_min: Minimum quantization value. If unspecified, it will follow the 8-bit setup.
        quant_max: Maximum quantization value. If unspecified, it will follow the 8-bit setup.
        eps: Epsilon value for float32, Defaults to `torch.finfo(torch.float32).eps`.

    Given running min/max as :math:`x_\text{min}` and :math:`x_\text{max}`,
    scale :math:`s` and zero point :math:`z` are computed as:

    The running minimum/maximum :math:`x_\text{min/max}` is computed as:

    .. math::

        \begin{array}{ll}
        x_\text{min} &= \begin{cases}
            \min(X) & \text{if~}x_\text{min} = \text{None} \\
            \min\left(x_\text{min}, \min(X)\right) & \text{otherwise}
        \end{cases}\\
        x_\text{max} &= \begin{cases}
            \max(X) & \text{if~}x_\text{max} = \text{None} \\
            \max\left(x_\text{max}, \max(X)\right) & \text{otherwise}
        \end{cases}\\
        \end{array}

    where :math:`X` is the observed tensor.

    The scale :math:`s` and zero point :math:`z` are then computed as:

    .. math::

        \begin{aligned}
            \text{if Symmetric:}&\\
            &s = 2 \max(|x_\text{min}|, x_\text{max}) /
                \left( Q_\text{max} - Q_\text{min} \right) \\
            &z = \begin{cases}
                0 & \text{if dtype is qint8} \\
                128 & \text{otherwise}
            \end{cases}\\
            \text{Otherwise:}&\\
                &s = \left( x_\text{max} - x_\text{min}  \right ) /
                    \left( Q_\text{max} - Q_\text{min} \right ) \\
                &z = Q_\text{min} - \text{round}(x_\text{min} / s)
        \end{aligned}

    where :math:`Q_\text{min}` and :math:`Q_\text{max}` are the minimum and
    maximum of the quantized data type.

    .. warning:: :attr:`dtype` can only take ``torch.qint8`` or ``torch.quint8``.

    .. note:: If the running minimum equals to the running maximum, the scale
              and zero_point are set to 1.0 and 0.
    """

    min_val: torch.Tensor
    max_val: torch.Tensor

    def __init__(
        self,
        dtype=torch.quint8,
        qscheme=torch.per_tensor_affine,
        reduce_range=False,
        quant_min=None,
        quant_max=None,
        factory_kwargs=None,
        eps=torch.finfo(torch.float32).eps,
        is_dynamic=False,
        **kwargs,
    ) -> None:
        if not is_per_tensor(qscheme):
            raise NotImplementedError(
                "MinMaxObserver's qscheme only support torch.per_tensor_symmetric \
                    and torch.per_tensor_affine."
            )
        # TODO: MinMaxObserver by itself doesn't support dynamic quantization, but
        # if it's inherited by MovingAverageObserver, and averaging_constant is 1, it
        # supports dynamic quantization, we may need to better error checking here

        # For x86 quantized kernels, we need to ensure that the vpmaddubsw
        # instruction does not overflow. We allow for a reduce_range argument to
        # observers that reduces the quantized range to (0,127) or (-64, 63).
        # For more details see aten/src/ATen/native/quantized/cpu/qconv.cpp
        # This is not an optimal choice for non x86 backends as it loses a bit
        # of precision for activations.
        super().__init__(
            dtype=dtype,
            qscheme=qscheme,
            reduce_range=reduce_range,
            quant_min=quant_min,
            quant_max=quant_max,
            factory_kwargs=factory_kwargs,
            eps=eps,
            is_dynamic=is_dynamic,
            **kwargs,
        )
        factory_kwargs = torch.nn.factory_kwargs(factory_kwargs)
        self.register_buffer("min_val", torch.tensor(float("inf"), **factory_kwargs))
        self.register_buffer("max_val", torch.tensor(float("-inf"), **factory_kwargs))
        if (
            self.qscheme == torch.per_tensor_symmetric
            and self.reduce_range
            and self.dtype == torch.quint8
        ):
            raise NotImplementedError(
                "Cannot reduce range for symmetric \
                                       quantization for quint8"
            )

    def forward(self, x_orig):
        r"""Records the running minimum and maximum of ``x``."""
        if x_orig.numel() == 0:
            return x_orig
        x = x_orig.detach()  # avoid keeping autograd tape
        x = x.to(self.min_val.dtype)
        min_val_cur, max_val_cur = torch.aminmax(x)
        min_val = torch.min(min_val_cur, self.min_val)
        max_val = torch.max(max_val_cur, self.max_val)
        self.min_val.copy_(min_val)
        self.max_val.copy_(max_val)
        return x_orig

    @torch.jit.export
    def calculate_qparams(self):
        r"""Calculates the quantization parameters."""
        return self._calculate_qparams(self.min_val, self.max_val)

    @torch.jit.export
    def extra_repr(self):
        return f"min_val={self.min_val}, max_val={self.max_val}"

    @torch.jit.export
    def reset_min_max_vals(self):
        """Resets the min/max values."""
        self.min_val.copy_(torch.tensor(float("inf")))
        self.max_val.copy_(torch.tensor(float("-inf")))


class MovingAverageMinMaxObserver(MinMaxObserver):
    r"""Observer module for computing the quantization parameters based on the
    moving average of the min and max values.

    This observer computes the quantization parameters based on the moving
    averages of minimums and maximums of the incoming tensors. The module
    records the average minimum and maximum of incoming tensors, and uses this
    statistic to compute the quantization parameters.

    Args:
        averaging_constant: Averaging constant for min/max.
        dtype: dtype argument to the `quantize` node needed to implement the
               reference model spec.
        qscheme: Quantization scheme to be used
        reduce_range: Reduces the range of the quantized data type by 1 bit
        quant_min: Minimum quantization value. If unspecified, it will follow the 8-bit setup.
        quant_max: Maximum quantization value. If unspecified, it will follow the 8-bit setup.
        eps: Epsilon value for float32, Defaults to `torch.finfo(torch.float32).eps`.

    The moving average min/max is computed as follows

    .. math::

        \begin{array}{ll}
                x_\text{min} = \begin{cases}
                    \min(X) & \text{if~}x_\text{min} = \text{None} \\
                    (1 - c) x_\text{min} + c \min(X) & \text{otherwise}
                \end{cases}\\
                x_\text{max} = \begin{cases}
                    \max(X) & \text{if~}x_\text{max} = \text{None} \\
                    (1 - c) x_\text{max} + c \max(X) & \text{otherwise}
                \end{cases}\\
        \end{array}

    where :math:`x_\text{min/max}` is the running average min/max, :math:`X` is
    is the incoming tensor, and :math:`c` is the ``averaging_constant``.

    The scale and zero point are then computed as in
    :class:`~torch.ao.quantization.observer.MinMaxObserver`.

    .. note:: Only works with ``torch.per_tensor_affine`` quantization scheme.

    .. note:: If the running minimum equals to the running maximum, the scale
              and zero_point are set to 1.0 and 0.
    """

    def __init__(
        self,
        averaging_constant=0.01,
        dtype=torch.quint8,
        qscheme=torch.per_tensor_affine,
        reduce_range=False,
        quant_min=None,
        quant_max=None,
        eps=torch.finfo(torch.float32).eps,
        is_dynamic=False,
        **kwargs,
    ) -> None:
        if not is_per_tensor(qscheme):
            raise NotImplementedError(
                f"MovingAverageMinMaxObserver's qscheme only support \
                torch.per_tensor_symmetric and torch.per_tensor_affine. \
                but got: {qscheme}"
            )
        self.averaging_constant = averaging_constant
        if is_dynamic and self.averaging_constant != 1:
            raise NotImplementedError(
                "MovingAverageMinMaxObserver doesn't support dynamic quantization for "
                f"averaging constant of {self.averaging_constant}"
            )
        super().__init__(
            dtype=dtype,
            qscheme=qscheme,
            reduce_range=reduce_range,
            quant_min=quant_min,
            quant_max=quant_max,
            eps=eps,
            is_dynamic=is_dynamic,
            **kwargs,
        )

    def forward(self, x_orig):
        if x_orig.numel() == 0:
            return x_orig
        x = x_orig.detach()  # avoid keeping autograd tape
        x = x.to(self.min_val.dtype)
        min_val = self.min_val
        max_val = self.max_val
        if min_val == float("inf") and max_val == float("-inf"):
            min_val, max_val = torch.aminmax(x)
        else:
            min_val_cur, max_val_cur = torch.aminmax(x)
            min_val = min_val + self.averaging_constant * (min_val_cur - min_val)
            max_val = max_val + self.averaging_constant * (max_val_cur - max_val)
        self.min_val.copy_(min_val)
        self.max_val.copy_(max_val)
        return x_orig


class PerChannelMinMaxObserver(UniformQuantizationObserverBase):
    r"""Observer module for computing the quantization parameters based on the
    running per channel min and max values.

    This observer uses the tensor min/max statistics to compute the per channel
    quantization parameters. The module records the running minimum and maximum
    of incoming tensors, and uses this statistic to compute the quantization
    parameters.

    Args:
        ch_axis: Channel axis
        dtype: dtype argument to the `quantize` node needed to implement the
               reference model spec.
        qscheme: Quantization scheme to be used
        reduce_range: Reduces the range of the quantized data type by 1 bit
        quant_min: Minimum quantization value. If unspecified, it will follow the 8-bit setup.
        quant_max: Maximum quantization value. If unspecified, it will follow the 8-bit setup.
        eps: Epsilon value for float32, Defaults to `torch.finfo(torch.float32).eps`.

    The quantization parameters are computed the same way as in
    :class:`~torch.ao.quantization.observer.MinMaxObserver`, with the difference
    that the running min/max values are stored per channel.
    Scales and zero points are thus computed per channel as well.

    .. note:: If the running minimum equals to the running maximum, the scales
              and zero_points are set to 1.0 and 0.
    """

    min_val: torch.Tensor
    max_val: torch.Tensor

    def __init__(
        self,
        ch_axis=0,
        dtype=torch.quint8,
        qscheme=torch.per_channel_affine,
        reduce_range=False,
        quant_min=None,
        quant_max=None,
        factory_kwargs=None,
        eps=torch.finfo(torch.float32).eps,
        is_dynamic=False,
        **kwargs,
    ) -> None:
        if not is_per_channel(qscheme):
            raise NotImplementedError(
                "PerChannelMinMaxObserver's qscheme only support \
                    torch.per_channel_symmetric, torch.per_channel_affine and torch.per_channel_affine_float_qparams."
            )
        if is_dynamic:
            raise NotImplementedError(
                "PerChannelMinMaxObserver doesn't support dynamic quantization"
            )
        super().__init__(
            dtype=dtype,
            qscheme=qscheme,
            reduce_range=reduce_range,
            quant_min=quant_min,
            quant_max=quant_max,
            factory_kwargs=factory_kwargs,
            eps=eps,
            is_dynamic=is_dynamic,
            **kwargs,
        )
        factory_kwargs = torch.nn.factory_kwargs(factory_kwargs)
        self.ch_axis = ch_axis
        self.register_buffer("min_val", torch.tensor([], **factory_kwargs))
        self.register_buffer("max_val", torch.tensor([], **factory_kwargs))
        if (
            self.qscheme == torch.per_channel_symmetric
            and self.reduce_range
            and self.dtype == torch.quint8
        ):
            raise NotImplementedError(
                "Cannot reduce range for symmetric quantization for quint8"
            )

    def forward(self, x_orig):
        return self._forward(x_orig)

    def _forward(self, x_orig):
        if x_orig.numel() == 0:
            return x_orig
        x = x_orig.detach()  # avoid keeping autograd tape
        min_val = self.min_val
        max_val = self.max_val
        x_dim = x.size()

        new_axis_list = [i for i in range(len(x_dim))]  # noqa: C416
        new_axis_list[self.ch_axis] = 0
        new_axis_list[0] = self.ch_axis
        y = x.permute(new_axis_list)
        # Need to match dtype of min/max because the updates to buffers
        # are done in place and types need to match for comparisons
        y = y.to(self.min_val.dtype)
        y = torch.flatten(y, start_dim=1)
        if min_val.numel() == 0 or max_val.numel() == 0:
            min_val, max_val = torch.aminmax(y, dim=1)
        else:
            min_val_cur, max_val_cur = torch.aminmax(y, dim=1)
            min_val = torch.min(min_val_cur, min_val)
            max_val = torch.max(max_val_cur, max_val)
        self.min_val.resize_(min_val.shape)
        self.max_val.resize_(max_val.shape)
        self.min_val.copy_(min_val)
        self.max_val.copy_(max_val)
        return x_orig

    @torch.jit.export
    def calculate_qparams(self):
        return self._calculate_qparams(self.min_val, self.max_val)

    def extra_repr(self):
        return f"min_val={self.min_val}, max_val={self.max_val}"

    def _load_from_state_dict(
        self,
        state_dict: dict[str, Any],
        prefix: str,
        local_metadata: dict[str, torch.Tensor],
        strict: bool,
        missing_keys: list[str],
        unexpected_keys: list[str],
        error_msgs: list[str],
    ):
        version = local_metadata.get("version", None)
        if version is not None and version < 3:
            local_state = ["min_vals", "max_vals"]
            expected_min_name = "min_vals"
            expected_max_name = "max_vals"
        else:
            local_state = ["min_val", "max_val"]
            expected_min_name = "min_val"
            expected_max_name = "max_val"
        for name in local_state:
            key = prefix + name
            if key in state_dict:
                val = state_dict[key]
                # Custom handling to allow loading min_val or max_val
                # of size N into uninitialized buffers of size 0. The
                # buffers are resized here, and the values are copied in
                # the default state_dict loading code of the parent.
                if name == expected_min_name:
                    self.min_val.resize_(val.shape)
                elif name == expected_max_name:
                    self.max_val.resize_(val.shape)
                else:
                    warnings.warn(
                        f"Observer load_from_state_dict got unexpected name {name}"
                    )
                # For torchscript module we need to update the attributes here since we do not
                # call the `_load_from_state_dict` function defined module.py
                if torch.jit.is_scripting():
                    if name == expected_min_name:
                        self.min_val.copy_(val)
                    elif name == expected_max_name:
                        self.max_val.copy_(val)
                    else:
                        warnings.warn(
                            f"Observer load_from_state_dict got unexpected name {name}"
                        )
            elif strict:
                missing_keys.append(key)

        if not torch.jit.is_scripting():
            super()._load_from_state_dict(
                state_dict,
                prefix,
                local_metadata,
                False,
                missing_keys,
                unexpected_keys,
                error_msgs,
            )

    def _load_from_state_dict_script(
        self,
        state_dict: dict[str, Any],
        prefix: str,
        local_metadata: dict[str, torch.Tensor],
        strict: bool,
        missing_keys: list[str],
        unexpected_keys: list[str],
        error_msgs: list[str],
    ):
        self._load_from_state_dict(
            state_dict,
            prefix,
            local_metadata,
            strict,
            missing_keys,
            unexpected_keys,
            error_msgs,
        )

    @torch.jit.export
    def reset_min_max_vals(self):
        """Resets the min/max values."""
        # This used to be torch.ones but that does not work because
        # JIT compiler can optimize it via common subexpression elimination
        # in which case both min_val and max_val point to the same tensor.
        self.min_val = torch.rand(
            0,
        )
        self.max_val = torch.rand(
            0,
        )


class MovingAveragePerChannelMinMaxObserver(PerChannelMinMaxObserver):
    r"""Observer module for computing the quantization parameters based on the
    running per channel min and max values.

    This observer uses the tensor min/max statistics to compute the per channel
    quantization parameters. The module records the running minimum and maximum
    of incoming tensors, and uses this statistic to compute the quantization
    parameters.

    Args:
        averaging_constant: Averaging constant for min/max.
        ch_axis: Channel axis
        dtype: Quantized data type
        qscheme: Quantization scheme to be used
        reduce_range: Reduces the range of the quantized data type by 1 bit
        quant_min: Minimum quantization value. If unspecified, it will follow the 8-bit setup.
        quant_max: Maximum quantization value. If unspecified, it will follow the 8-bit setup.
        eps: Epsilon value for float32, Defaults to `torch.finfo(torch.float32).eps`.

    The quantization parameters are computed the same way as in
    :class:`~torch.ao.quantization.observer.MovingAverageMinMaxObserver`, with the
    difference that the running min/max values are stored per channel.
    Scales and zero points are thus computed per channel as well.

    .. note:: If the running minimum equals to the running maximum, the scales
              and zero_points are set to 1.0 and 0.
    """

    def __init__(
        self,
        averaging_constant=0.01,
        ch_axis=0,
        dtype=torch.quint8,
        qscheme=torch.per_channel_affine,
        reduce_range=False,
        quant_min=None,
        quant_max=None,
        eps=torch.finfo(torch.float32).eps,
        is_dynamic=False,
        **kwargs,
    ) -> None:
        if not is_per_channel(qscheme):
            raise NotImplementedError(
                "MovingAveragePerChannelMinMaxObserver's qscheme only support \
                    torch.per_channel_symmetric, torch.per_channel_affine and torch.per_channel_affine_float_qparams."
            )
        if is_dynamic:
            raise NotImplementedError(
                "MovingAveragePerChannelMinMaxObserver doesn't support dynamic quantization"
            )
        super().__init__(
            ch_axis=ch_axis,
            dtype=dtype,
            qscheme=qscheme,
            reduce_range=reduce_range,
            quant_min=quant_min,
            quant_max=quant_max,
            eps=eps,
            is_dynamic=is_dynamic,
            **kwargs,
        )
        self.averaging_constant = averaging_constant

    def forward(self, x_orig):
        if x_orig.numel() == 0:
            return x_orig
        x = x_orig.detach()  # avoid keeping autograd tape
        x = x.to(self.min_val.dtype)
        min_val = self.min_val
        max_val = self.max_val
        x_dim = x.size()

        new_axis_list = [i for i in range(len(x_dim))]  # noqa: C416
        new_axis_list[self.ch_axis] = 0
        new_axis_list[0] = self.ch_axis
        y = x.permute(new_axis_list)
        y = torch.flatten(y, start_dim=1)
        if min_val.numel() == 0 or max_val.numel() == 0:
            min_val, max_val = torch.aminmax(y, dim=1)
        else:
            min_val_cur, max_val_cur = torch.aminmax(y, dim=1)
            min_val = min_val + self.averaging_constant * (min_val_cur - min_val)
            max_val = max_val + self.averaging_constant * (max_val_cur - max_val)
        self.min_val.resize_(min_val.shape)
        self.max_val.resize_(max_val.shape)
        self.min_val.copy_(min_val)
        self.max_val.copy_(max_val)
        return x_orig


class HistogramObserver(UniformQuantizationObserverBase):
    r"""
    The module records the running histogram of tensor values along with
    min/max values. ``calculate_qparams`` will calculate scale and zero_point.

    Args:
        bins: Number of bins to use for the histogram
        dtype: dtype argument to the `quantize` node needed to implement the
               reference model spec
        qscheme: Quantization scheme to be used
        reduce_range: Reduces the range of the quantized data type by 1 bit
        eps: Epsilon value for float32, Defaults to `torch.finfo(torch.float32).eps`.

    The scale and zero point are computed as follows:

    1. Create the histogram of the incoming inputs.
        The histogram is computed continuously, and the ranges per bin change
        with every new tensor observed.
    2. Search the distribution in the histogram for optimal min/max values.
        The search for the min/max values ensures the minimization of the
        quantization error with respect to the floating point model.
    3. Compute the scale and zero point the same way as in the
        :class:`~torch.ao.quantization.MinMaxObserver`
    """

    histogram: torch.Tensor
    min_val: torch.Tensor
    max_val: torch.Tensor

    def __init__(
        self,
        bins: int = 2048,
        dtype: torch.dtype = torch.quint8,
        qscheme=torch.per_tensor_affine,
        reduce_range=False,
        quant_min=None,
        quant_max=None,
        factory_kwargs=None,
        eps=torch.finfo(torch.float32).eps,
        is_dynamic=False,
        **kwargs,
    ) -> None:
        if not is_per_tensor(qscheme):
            raise NotImplementedError(
                "HistogramObserver's qscheme only support torch.per_tensor_symmetric \
                    and torch.per_tensor_affine."
            )
        if is_dynamic:
            raise NotImplementedError(
                "HistogramObserver doesn't support dynamic quantization"
            )
        # bins: The number of bins used for histogram calculation.
        super().__init__(
            dtype=dtype,
            qscheme=qscheme,
            reduce_range=reduce_range,
            quant_min=quant_min,
            quant_max=quant_max,
            factory_kwargs=factory_kwargs,
            eps=eps,
            is_dynamic=is_dynamic,
            **kwargs,
        )
        factory_kwargs = torch.nn.factory_kwargs(factory_kwargs)
        self.bins = bins
        self.register_buffer("histogram", torch.zeros(self.bins, **factory_kwargs))
        self.register_buffer("min_val", torch.tensor(float("inf"), **factory_kwargs))
        self.register_buffer("max_val", torch.tensor(float("-inf"), **factory_kwargs))
        self.dst_nbins = 2 ** torch.iinfo(self.dtype).bits
        self.upsample_rate = (
            16  # used to reduce quantization errors when upscaling histogram
        )

    def _get_norm(
        self, delta_begin: torch.Tensor, delta_end: torch.Tensor, density: torch.Tensor
    ) -> torch.Tensor:
        r"""
        Compute the norm of the values uniformaly distributed between
        delta_begin and delta_end.
        Currently only L2 norm is supported.

        norm = density * (integral_{begin, end} x^2)
             = density * (end^3 - begin^3) / 3
        """
        norm = (
            delta_end * delta_end * delta_end - delta_begin * delta_begin * delta_begin
        ) / 3
        return density * norm

    def _compute_quantization_error(self, next_start_bin: int, next_end_bin: int):
        r"""
        Compute the quantization error if we use start_bin to end_bin as the
        min and max to do the quantization.
        """
        bin_width = (self.max_val.item() - self.min_val.item()) / self.bins

        dst_bin_width = bin_width * (next_end_bin - next_start_bin + 1) / self.dst_nbins
        if dst_bin_width == 0.0:
            return 0.0

        src_bin = torch.arange(self.bins, device=self.histogram.device)
        # distances from the beginning of first dst_bin to the beginning and
        # end of src_bin
        src_bin_begin = (src_bin - next_start_bin) * bin_width
        src_bin_end = src_bin_begin + bin_width

        # which dst_bins the beginning and end of src_bin belong to?
        dst_bin_of_begin = torch.clamp(
            torch.div(src_bin_begin, dst_bin_width, rounding_mode="floor"),
            0,
            self.dst_nbins - 1,
        )
        dst_bin_of_begin_center = (dst_bin_of_begin + 0.5) * dst_bin_width

        dst_bin_of_end = torch.clamp(
            torch.div(src_bin_end, dst_bin_width, rounding_mode="floor"),
            0,
            self.dst_nbins - 1,
        )
        density = self.histogram / bin_width

        norm = torch.zeros(self.bins, device=self.histogram.device)

        delta_begin = src_bin_begin - dst_bin_of_begin_center
        delta_end = dst_bin_width / 2
        norm += self._get_norm(
            delta_begin,
            torch.ones(self.bins, device=self.histogram.device) * delta_end,
            density,
        )

        norm += (dst_bin_of_end - dst_bin_of_begin - 1) * self._get_norm(
            torch.tensor(-dst_bin_width / 2), torch.tensor(dst_bin_width / 2), density
        )

        dst_bin_of_end_center = dst_bin_of_end * dst_bin_width + dst_bin_width / 2

        delta_begin = -dst_bin_width / 2
        delta_end = src_bin_end - dst_bin_of_end_center
        norm += self._get_norm(torch.tensor(delta_begin), delta_end, density)

        return norm.sum().item()

    def _non_linear_param_search(self) -> tuple[torch.Tensor, torch.Tensor]:
        r"""Non-linear parameter search.

        An approximation for L2 error minimization for selecting min/max.
        By selecting new min/max, we filter out outliers in input distribution.
        This follows the implementation of NormMinimization::NonlinearQuantizationParamsSearch in
        caffe2/quantization/server/norm_minimization.cc
        """
        assert self.histogram.size()[0] == self.bins, "bins mismatch"
        bin_width = (self.max_val - self.min_val) / self.bins

        # cumulative sum
        total = torch.sum(self.histogram).item()
        cSum = torch.cumsum(self.histogram, dim=0)

        stepsize = 1e-5  # granularity
        alpha = 0.0  # lower bound
        beta = 1.0  # upper bound
        start_bin = 0
        end_bin = self.bins - 1
        norm_min = float("inf")

        while alpha < beta:
            # Find the next step
            next_alpha = alpha + stepsize
            next_beta = beta - stepsize

            # find the left and right bins between the quantile bounds
            l = start_bin
            r = end_bin
            while l < end_bin and cSum[l] < next_alpha * total:
                l = l + 1
            while r > start_bin and cSum[r] > next_beta * total:
                r = r - 1

            # decide the next move
            next_start_bin = start_bin
            next_end_bin = end_bin
            if (l - start_bin) > (end_bin - r):
                # move the start bin
                next_start_bin = l
                alpha = next_alpha
            else:
                # move the end bin
                next_end_bin = r
                beta = next_beta

            if next_start_bin == start_bin and next_end_bin == end_bin:
                continue

            # calculate the quantization error using next_start_bin and next_end_bin
            norm = self._compute_quantization_error(next_start_bin, next_end_bin)

            if norm > norm_min:
                break
            norm_min = norm
            start_bin = next_start_bin
            end_bin = next_end_bin

        new_min = self.min_val + bin_width * start_bin
        new_max = self.min_val + bin_width * (end_bin + 1)
        return new_min, new_max

    def _upscale_histogram(
        self,
        histogram: torch.Tensor,
        orig_min: torch.Tensor,
        orig_max: torch.Tensor,
        update_min: torch.Tensor,
        update_max: torch.Tensor,
    ):
        # this turns the histogram into a more fine-coarsed histogram to reduce
        # bin quantization errors
        histogram = histogram.repeat_interleave(self.upsample_rate) / self.upsample_rate
        bin_size = (orig_max - orig_min) / (self.bins * self.upsample_rate)
        mid_points_histogram = (
            torch.linspace(
                orig_min,
                orig_max,
                self.bins * self.upsample_rate + 1,
                device=orig_min.device,
            )[:-1].to(histogram.device)
            + 0.5 * bin_size
        )
        boundaries_new_histogram = torch.linspace(
            update_min, update_max, self.bins + 1, device=update_min.device
        ).to(histogram.device)
        # this maps the mid-poits of the histogram to the new histogram's space
        bucket_assignments = (
            torch.bucketize(mid_points_histogram, boundaries_new_histogram, right=True)
            - 1
        )
        # this then maps the histogram mid-points in the new space, weighted by the original histogram's values
        # this is just the old histogram in the new histogram's space

        # In case due to numerical issues the values land higher/lower than the maximum/minimum
        bucket_assignments[bucket_assignments >= self.bins] = self.bins - 1
        bucket_assignments[bucket_assignments < 0] = 0

        update_histogram = torch.bincount(
            bucket_assignments, weights=histogram, minlength=self.bins
        )
        return update_histogram

    def _combine_histograms(
        self,
        orig_hist: torch.Tensor,
        orig_min: torch.Tensor,
        orig_max: torch.Tensor,
        update_hist: torch.Tensor,
        update_min: torch.Tensor,
        update_max: torch.Tensor,
    ) -> torch.Tensor:
        # If the new min and max are the same as the current min and max,
        # we can just add the new histogram to the original histogram
        if update_min == orig_min and update_max == orig_max:
            return orig_hist + update_hist

        # If the orig hist only has one value (i.e., the min and max are the same)
        # we can just add it into new histogram
        if orig_min == orig_max:
            bin_value = torch.sum(update_hist)
            transformed_orig_hist = (
                torch.histc(orig_min, bins=self.bins, min=update_min, max=update_max)  # type: ignore[arg-type]
                * bin_value
            )
            return transformed_orig_hist + update_hist

        # We assume the update_hist is already in the target range, we will map the orig_max to it
        assert update_min <= orig_min
        assert update_max >= orig_max

        # Now we need to turn the old_histogram, into the range of the new histogram
        transformed_orig_hist = self._upscale_histogram(
            orig_hist,
            orig_min,
            orig_max,
            update_min,
            update_max,
        )

        return update_hist + transformed_orig_hist

    def reset_histogram(
        self, x: torch.Tensor, min_val: torch.Tensor, max_val: torch.Tensor
    ) -> None:
        self.min_val.resize_(min_val.shape)
        self.min_val.copy_(min_val)
        self.max_val.resize_(max_val.shape)
        self.max_val.copy_(max_val)
        assert min_val.numel() == 1 and max_val.numel() == 1, (
            "histogram min/max values must be scalar."
        )
        new_histogram = torch.histc(x, self.bins, min=min_val, max=max_val)  # type: ignore[arg-type]
        self.histogram.detach_().resize_(new_histogram.shape)
        self.histogram.copy_(new_histogram)

    def forward(self, x_orig: torch.Tensor) -> torch.Tensor:  # pyre-ignore[14]
        if x_orig.numel() == 0:
            return x_orig
        x = x_orig.detach()
        x_min, x_max = torch.aminmax(x)
        # want to ignore torch.inf since we don't actually
        # want to make our quantization range infinite
        # and in practice those values will be clamped
        if x_min == -torch.inf or x_max == torch.inf:
            warnings.warn("torch.inf detected in input tensor, ignoring input")
            x = x[x.abs() != torch.inf]
            if x.numel() == 0:
                return x_orig
            x_min, x_max = torch.aminmax(x)

        current_min = self.min_val
        current_max = self.max_val

        is_uninitialized = self.min_val == float("inf") or self.max_val == float("-inf")
        if is_uninitialized:
            self.reset_histogram(x, x_min, x_max)
        else:
            update_min, update_max = x_min, x_max
            new_min = torch.min(current_min, update_min)
            new_max = torch.max(current_max, update_max)

            # TODO: For some reason, this is required for it to pass torchscript test
            # new_min and new_max should already have requires_grad set to False
            new_min, new_max = new_min.detach(), new_max.detach()
            update_histogram = torch.histc(
                x,
                self.bins,
                min=new_min,  # type: ignore[arg-type]
                max=new_max,  # type: ignore[arg-type]
            ).to(self.histogram.device)
            if new_min == current_min and new_max == current_max:
                combined_histogram = self.histogram + update_histogram
                self.histogram.detach_().resize_(combined_histogram.shape)
                self.histogram.copy_(combined_histogram)
            else:
                combined_histogram = self._combine_histograms(
                    self.histogram,
                    current_min,
                    current_max,
                    update_histogram,
                    new_min,
                    new_max,
                )
                self.histogram.detach_().resize_(combined_histogram.shape)
                self.histogram.copy_(combined_histogram)
                self.min_val.detach_().resize_(new_min.shape)
                self.min_val.copy_(new_min)
                self.max_val.detach_().resize_(new_max.shape)
                self.max_val.copy_(new_max)

        return x_orig

    @torch.jit.export
    def calculate_qparams(self):
        is_uninitialized = self.min_val == float("inf") and self.max_val == float(
            "-inf"
        )
        if is_uninitialized:
            warnings.warn(
                "must run observer before calling calculate_qparams.\
                                    Returning default scale and zero point "
            )
            return torch.tensor([1.0], device=self.min_val.device.type), torch.tensor(
                [0], device=self.min_val.device.type
            )
        assert self.bins == len(self.histogram), (
            "The number of bins in histogram should be equal to the number of bins "
            "supplied while making this observer"
        )

        new_min, new_max = self._non_linear_param_search()

        return self._calculate_qparams(new_min, new_max)

    def _save_to_state_dict(self, destination, prefix, keep_vars):
        super()._save_to_state_dict(destination, prefix, keep_vars)
        destination[prefix + "min_val"] = self.min_val
        destination[prefix + "max_val"] = self.max_val

    def _load_from_state_dict(
        self,
        state_dict,
        prefix,
        local_metadata,
        strict,
        missing_keys,
        unexpected_keys,
        error_msgs,
    ):
        version = local_metadata.get("version", None)

        if version is None or version < 3:
            # if min_val and max_val are not initialized, update their shape
            # to account for the differences between v2 and v3
            min_val_name, max_val_name = prefix + "min_val", prefix + "max_val"
            if min_val_name in state_dict:
                if state_dict[min_val_name].shape == torch.Size([0]):
                    state_dict[min_val_name] = torch.tensor(float("inf"))
            if max_val_name in state_dict:
                if state_dict[max_val_name].shape == torch.Size([0]):
                    state_dict[max_val_name] = torch.tensor(float("-inf"))

        local_state = ["min_val", "max_val"]
        for name in local_state:
            key = prefix + name
            if key in state_dict:
                val = state_dict[key]
                setattr(self, name, val)
            elif strict:
                missing_keys.append(key)
        super()._load_from_state_dict(
            state_dict,
            prefix,
            local_metadata,
            strict,
            missing_keys,
            unexpected_keys,
            error_msgs,
        )

    def extra_repr(self):
        return f"min_val={self.min_val}, max_val={self.max_val}"


class FixedQParamsObserver(ObserverBase):
    r"""
    Observer that simulates quantize and dequantize with fixed
    quantization parameters in training time. Only per tensor
    quantization is supported.

    Args:
        `scale` (float): fixed scale for the observer
        `zero_point` (int): fixed zero point for the observer
        `dtype`, `qscheme`, `quant_min`, `quant_max`
    """

    scale: torch.Tensor
    zero_point: torch.Tensor

    def __init__(
        self,
        scale,
        zero_point,
        dtype=torch.quint8,
        qscheme=torch.per_tensor_affine,
        quant_min=0,
        quant_max=255,
        is_dynamic=False,
        **kwargs,
    ):
        if is_dynamic:
            raise NotImplementedError(
                "FixedQParamsObserver doesn't support dynamic quantization"
            )
        super().__init__(dtype=dtype, is_dynamic=is_dynamic, **kwargs)
        self.quant_min = quant_min
        self.quant_max = quant_max
        self.register_buffer("scale", torch.tensor([scale], dtype=torch.float))
        self.register_buffer("zero_point", torch.tensor([zero_point], dtype=torch.int))
        self.dtype = dtype
        self.qscheme = qscheme

    def forward(self, X):
        return X

    @torch.jit.export
    def calculate_qparams(self):
        return self.scale, self.zero_point


class PlaceholderObserver(ObserverBase):
    r"""
    Observer that doesn't do anything and just passes its configuration to the
    quantized module's ``.from_float()``.

    Can be used for quantization to float16 which doesn't require determining
    ranges.

    Args:
        dtype: dtype argument to the `quantize` node needed to implement the
               reference model spec.
        quant_min: minimum value in quantized domain (TODO: align behavior with other observers)
        quant_max: maximum value in quantized domain
        custom_op_name: (temporary) specify this observer for an operator that doesn't require any observation
                        (Can be used in Graph Mode Passes for special case ops).
        compute_dtype (deprecated): if set, marks the future quantize function to use
                       dynamic quantization instead of static quantization.
                       This field is deprecated, use `is_dynamic=True` instead.
        is_dynamic: if True, the `quantize` function in the reference model
                    representation taking stats from this observer instance will
                    use dynamic quantization.
    """

    def __init__(
        self,
        dtype=torch.float32,
        custom_op_name="",
        compute_dtype=None,
        quant_min=None,
        quant_max=None,
        qscheme=None,
        eps=None,
        is_dynamic=False,
    ) -> None:
        super().__init__(dtype=dtype, is_dynamic=is_dynamic)
        if qscheme is None:
            qscheme = torch.per_tensor_affine
        if eps is None:
            eps = torch.finfo(torch.float32).eps

        # dtype of input of the target operator, e.g. for dynamic quantization
        # ops, the dtype will be float32
        self.dtype = dtype
        self.qscheme = qscheme
        self.quant_min = quant_min
        self.quant_max = quant_max
        self.eps = eps
        self.custom_op = custom_op_name
        # used for configuration of computation type for dynamic quantization
        if compute_dtype:
            is_dynamic = True
            warnings.warn(
                "Please use `is_dynamic` instead of `compute_dtype`. \
                    `compute_dtype` will be deprecated in a future release \
                    of PyTorch."
            )

    def forward(self, x):
        return x

    @torch.jit.export
    def extra_repr(self):
        return f"dtype={self.dtype}, is_dynamic={self.is_dynamic}"

    @torch.jit.export
    def calculate_qparams(self):
        raise Exception(  # noqa: TRY002
            "calculate_qparams should not be called for PlaceholderObserver"
        )


class RecordingObserver(ObserverBase):
    r"""
    The module is mainly for debug and records the tensor values during runtime.

    Args:
        dtype: Quantized data type
        qscheme: Quantization scheme to be used
        reduce_range: Reduces the range of the quantized data type by 1 bit
    """
<<<<<<< HEAD

    __annotations__ = {"tensor_val": List[Optional[torch.Tensor]]}
=======
    __annotations__ = {"tensor_val": list[Optional[torch.Tensor]]}
>>>>>>> d48eb58d

    def __init__(self, dtype=torch.quint8):
        super().__init__(dtype=dtype, is_dynamic=False)
        self.tensor_val = []

    def forward(self, x):
        self.tensor_val.append(x.clone())
        return x

    @torch.jit.export
    def calculate_qparams(self):
        raise Exception(  # noqa: TRY002
            "calculate_qparams should not be called for RecordingObserver"
        )

    @torch.jit.export
    def get_tensor_value(self):
        return self.tensor_val


class NoopObserver(ObserverBase):
    r"""
    Observer that doesn't do anything and just passes its configuration to the
    quantized module's ``.from_float()``.

    Primarily used for quantization to float16 which doesn't require determining
    ranges.

    Args:
        dtype: Quantized data type
        custom_op_name: (temporary) specify this observer for an operator that doesn't require any observation
                        (Can be used in Graph Mode Passes for special case ops).
    """

    def __init__(self, dtype=torch.float16, custom_op_name="") -> None:
        super().__init__(dtype=dtype, is_dynamic=False)
        self.dtype = dtype
        self.custom_op = custom_op_name

    def forward(self, x):
        return x

    @torch.jit.export
    def calculate_qparams(self):
        raise Exception(  # noqa: TRY002
            "calculate_qparams should not be called for NoopObserver"
        )


class ReuseInputObserver(ObserverBase):
    r"""This observer is used when we want to reuse the observer from the operator
    that produces the input Tensor, typically used for operators like reshape, e.g.
    ```
    x0 = ...
    x1 = x0.reshape()
    ```
    if we configure x0 to be observed by some observer, let's say MinMaxObserver,
    and reshape is configured with ReuseInputObserver, we'll reuse the observer instance
    for x0 for x1 (output of reshape). If x0 is not observed, we also won't observe x1.

    Note: this is only enabled in FX Graph Mode Quantization
    """

    def __init__(self) -> None:
        super().__init__(torch.quint8, is_dynamic=False)

    def forward(self, x):
        return x

    @torch.jit.export
    def calculate_qparams(self):
        raise Exception(  # noqa: TRY002
            "calculate_qparams should not be called for ReuseInputObserver"
        )


"""
# Experimental Affine Quantization Feature START
We plan to merge the following with torchao repo after we move pt2e flow to torchao
copied from https://github.com/pytorch/ao/blob/main/torchao/quantization/observer.py
"""
from dataclasses import dataclass
from enum import auto, Enum


class MappingType(Enum):
    """How floating point number is mapped to integer number

    symmetric mapping means floating point range is symmetrically mapped to integer range
    let's say we have floating point range (-3.5, 10.2) and integer range (-8, 7) (int4)
    we'll use (-10.2, 10.2) as the range for floating point and map that to (-8, 7)
    e.g. scale = (10.2 - (-10.2)) / (7 - (-8))

    SYMMETRIC_NO_CLIPPING_ERR is a variant of symmetric mapping, where the scale is the max of smin
    and smax, where smin = min_val_neg / quant_min, and smax = max_val_pos / quant_max. By calculating
    smin and smax individually, there can be less round error on negative values, and no out-of-range
    of all floating point values.

    asymmetric mapping means we just directly map the floating point range to integer range,
    for the above example, we will map (-3.5, 10.2) to (-8, 7) and calculate quantization parameter
    based on this mapping
    e.g. scale = (10.2 - (-3.5)) / (7 - (-8))
    """

    SYMMETRIC = auto()
    SYMMETRIC_NO_CLIPPING_ERR = auto()
    ASYMMETRIC = auto()


class ZeroPointDomain(Enum):
    """Enum that indicate whether zero_point is in integer domain or floating point domain

    integer domain: quantized_val = (float_val / scale) (integer) + zero_point (integer)
    float domain: quantized_val = (float_val - (zero_point (float) - scale * mid_point)) / scale
    none domain: quantized_val = (float_val / scale)
    """

    INT = auto()
    FLOAT = auto()
    NONE = auto()


class TorchAODType(Enum):
    """
    Placeholder for dtypes that do not exist in PyTorch core yet.
    """

    # torch.int1 to torch.int7 will be added to PyTorch 2.6
    # These will remain here for BC with older PyTorch versions
    INT1 = auto()
    INT2 = auto()
    INT3 = auto()
    INT4 = auto()
    INT5 = auto()
    INT6 = auto()
    INT7 = auto()


@dataclass(frozen=True)
class Granularity:
    """
    Base class for representing the granularity of quantization.

    This class serves as a parent for specific granularity types used in
    quantization operations, such as per-tensor or per-axis quantization.
    """


@dataclass(frozen=True)
class PerBlock(Granularity):
    """
    Represents per-block granularity in quantization. See
    :func:`~torchao.quantization.quant_primitives.quantize_affine` for docs for
    `block_size`

    Attributes:
        block_size (Tuple[int, ...]): The size of each quantization group
    """

    block_size: tuple[int, ...]


@dataclass(frozen=True)
class PerTensor(Granularity):
    """
    Represents per-tensor granularity in quantization.

    This granularity type calculates the quantization parameters
    based off the entire tensor.

    """


@dataclass(frozen=True)
class PerAxis(Granularity):
    """
    Represents per-axis granularity in quantization.

    This granularity type calculates different quantization parameters
    along a specified axis of the tensor.

    For example if the input tensor is shape [8, 16] and axis=0, then
    the quantization parameters are calculated for each row of the tensor.
    Giving a total of 8 quantization parameters.

    Attributes:
        axis (int): The axis along which reduction is performed.
    """

    axis: int


@dataclass(frozen=True)
class PerGroup(Granularity):
    """
    Represents per-channel group granularity in quantization.

    This granularity type calculates different quantization parameters
    for each group of <group_size> elements.

    For example if the input tensor is shape [8, 16], and the group size is 4, then
    the input tensor is reshaped to [64, 4]
    quantization parameters are calculated for each group of 4 elements,
    giving a total of 64 quantization parameters.

    Attributes:
        group_size (int): The size of each quantization group

    """

    group_size: int


class PerRow(Granularity):
    """
    Represents row-wise granularity in quantization.

    This is a special case of per-axis quantization and is unique to Float8 matmuls
    where the input is quantized with a block_size of (1, ..., input.shape[-1]). And the weight
    is quantized with a block_size of (1, weight.shape[1]).
    """


class PerToken(Granularity):
    """
    Represents per-token granularity in quantization.

    This granularity type calculates a different set of quantization parameters
    for each token, which is represented as the last dimension of the tensor.

    For example, if the input tensor has shape [2, 3, 4], then there are 6 tokens
    with 4 elements each, and we will calculate 6 sets of quantization parameters,
    one for each token.

    If the input tensor has only two dimensions, e.g. [8, 16], then this is
    equivalent to `PerAxis(axis=0)`, which yields 8 sets of quantization parameters.
    """


def get_block_size(
    input_shape: tuple[int, ...], granularity: Granularity
) -> tuple[int, ...]:
    """Get the block size based on the input shape and granularity type.

    Args:
        input_shape: The input tensor shape possibly more than 2 dimensions
        granularity: The granularity type of the quantization
    """
    assert isinstance(granularity, Granularity), (
        "Please provide an instance of Granularity, not subclass of it"
    )
    if isinstance(granularity, PerTensor):
        return input_shape
    elif isinstance(granularity, PerAxis):
        block_size = list(input_shape)
        block_size[granularity.axis] = 1
        return tuple(block_size)
    elif isinstance(granularity, PerRow):
        return (1,) * (len(input_shape) - 1) + (input_shape[-1],)
    elif isinstance(granularity, PerGroup):
        assert len(input_shape) == 2, (
            f"Expecting input shape dim to be 2 for per group quantization, gotinput shape: {input_shape}"
        )
        return (1, granularity.group_size)
    elif isinstance(granularity, PerToken):
        block_size = list(input_shape)
        block_size[-1] = input_shape[-1]
        return tuple(block_size)
    raise ValueError(f"Unsupported Granularity: {granularity}")


class AffineQuantizedObserverBase(ABC, torch.nn.Module):
    """Observer module for affine quantization (https://github.com/pytorch/ao/tree/main/torchao/quantization#affine-quantization)

    Args:
      `granularity` and `block_size`: The granularity of the quantization,
        must specify at least one, if both are specified `block_size` takes precedence
        Current supported granularity type are `PerTensor` and `PerAxis`
      other args: please see `:class:torchao.dtypes.AffineQuantizedTensor`
    """

    with_args = classmethod(_with_args)

    def __init__(
        self,
        mapping_type: MappingType,
        target_dtype: torch.dtype,
        granularity: Granularity,
        quant_min: Optional[int] = None,
        quant_max: Optional[int] = None,
        eps: Optional[float] = None,
        scale_dtype: Optional[torch.dtype] = None,
        zero_point_dtype: Optional[torch.dtype] = None,
        preserve_zero: bool = True,
        zero_point_domain: Optional[ZeroPointDomain] = ZeroPointDomain.INT,
        # there could be some extra args that's ignored
        **kwargs,
    ):
        super().__init__()
        assert granularity is not None, "granularity is None"

        self.mapping_type = mapping_type
        self.target_dtype = target_dtype
        self.granularity = granularity
        self.quant_min = quant_min
        self.quant_max = quant_max
        self.eps = eps
        self.scale_dtype = scale_dtype
        self.zero_point_dtype = zero_point_dtype
        self.preserve_zero = preserve_zero
        self.zero_point_domain = zero_point_domain
        # populatd during forward
        self.block_size = None
        self.original_dtype = None

    @abstractmethod
    def forward(self, input: torch.Tensor) -> torch.Tensor:
        """forward function should take the input tensor
        and updates internal stats and return the original input Tensor
        """

    @abstractmethod
    def calculate_qparams(self) -> tuple[torch.Tensor, torch.Tensor]:
        """Calculate quantization parameter based on the stats attached to the observer module
        and returns a tuple of scale and zero_point Tensor
        """


def _is_observer_script_module(mod, obs_type_name):
    """Returns true if given mod is an instance of Observer script module."""
    if isinstance(mod, torch.jit.RecursiveScriptModule):
        # qualified name looks like '__torch__.torch.ao.quantization.observer.___torch_mangle_2.MinMaxObserver'
        suffix = mod._c.qualified_name.split(".", 1)[1]
        name = re.sub(r"\.___torch_mangle_\d+", "", suffix)
        return obs_type_name in name
    return False


# Experimental Affine Quantization Feature END


def _is_activation_post_process(module):
    return isinstance(
        module,
        (
            torch.ao.quantization.ObserverBase,
            torch.ao.quantization.FakeQuantizeBase,
            AffineQuantizedObserverBase,
        ),
    ) or _is_observer_script_module(module, "quantization.observer")


def _is_per_channel_script_obs_instance(module):
    if isinstance(module, torch.jit.RecursiveScriptModule):
        return _is_observer_script_module(
            module, "quantization.observer.PerChannelMinMaxObserver"
        ) or _is_observer_script_module(
            module, "quantization.observer.MovingAveragePerChannelMinMaxObserver"
        )
    return False


def get_observer_state_dict(mod):
    r"""
    Returns the state dict corresponding to the observer stats.
    Traverse the model state_dict and extract out the stats.
    """
    od = OrderedDict()
    if isinstance(mod, torch.jit.RecursiveScriptModule):
        for k, v in mod.state_dict().items():
            if "observer" in k:
                od[k] = v
    else:
        # path for GraphModule and nn.Module (eager mode)
        for k, v in mod.state_dict().items():
            if "activation_post_process" in k:
                od[k] = v
    od._metadata = mod.state_dict()._metadata  # type: ignore[attr-defined]
    return od


def load_observer_state_dict(mod, obs_dict):
    r"""
    Given input model and a state_dict containing model observer stats,
    load the stats back into the model. The observer state_dict can be saved
    using torch.ao.quantization.get_observer_state_dict
    """
    missing_keys: list[str] = []
    unexpected_keys: list[str] = []
    for name, module in mod.named_modules():
        prefix = name + "."
        if _is_activation_post_process(module):
            if _is_per_channel_script_obs_instance(module):
                # For per-channel observers we need to call a custom load_from_state_dict to resize the tensor.
                # However this is not called when the module is scripted and we end up calling the default one in module.py
                module._load_from_state_dict_script(
                    obs_dict, prefix, {}, True, missing_keys, unexpected_keys, []
                )
            else:
                module._load_from_state_dict(
                    obs_dict, prefix, {}, False, missing_keys, unexpected_keys, []
                )
    for k in missing_keys:
        if "observer" in k or "activation_post_process" in k:
            raise Exception(  # noqa: TRY002
                f"Missing keys for observer {k} in state_dict"
            )
    for k in unexpected_keys:
        if "observer" in k or "activation_post_process" in k:
            raise Exception(  # noqa: TRY002
                f"Unexpected keys for observer {k} in state_dict"
            )


# Restrict activations to be in the range (0,127)
default_observer = MinMaxObserver.with_args(quant_min=0, quant_max=127)
"""
Default observer for static quantization, usually used for debugging.
"""

default_placeholder_observer = PlaceholderObserver
"""
Default placeholder observer, usually used for quantization to torch.float16.
"""

default_debug_observer = RecordingObserver
"""
Default debug-only observer.
"""

default_weight_observer = MinMaxObserver.with_args(
    dtype=torch.qint8, qscheme=torch.per_tensor_symmetric
)
"""
Default weight observer.
"""

weight_observer_range_neg_127_to_127 = MinMaxObserver.with_args(
    dtype=torch.qint8,
    qscheme=torch.per_tensor_symmetric,
    quant_min=-127,
    quant_max=127,
    eps=2**-12,
)
"""
Symmetric weight observer with the 8-bit values restricted to [-127, +127], excluding -128.
"""

default_histogram_observer = HistogramObserver.with_args(quant_min=0, quant_max=127)
"""
Default histogram observer, usually used for PTQ.
"""

default_per_channel_weight_observer = PerChannelMinMaxObserver.with_args(
    dtype=torch.qint8, qscheme=torch.per_channel_symmetric
)
"""
Default per-channel weight observer, usually used on backends where per-channel
weight quantization is supported, such as `fbgemm`.
"""

per_channel_weight_observer_range_neg_127_to_127 = PerChannelMinMaxObserver.with_args(
    dtype=torch.qint8,
    qscheme=torch.per_channel_symmetric,
    quant_min=-127,
    quant_max=127,
    eps=2**-12,
)
"""
Per-channel, symmetric weight observer with the 8-bit values restricted to [-127, +127], excluding -128.
"""

default_dynamic_quant_observer = PlaceholderObserver.with_args(
    dtype=torch.quint8,
    quant_min=0,
    quant_max=255,
    is_dynamic=True,
)
"""
Default observer for dynamic quantization.
"""

default_float_qparams_observer = PerChannelMinMaxObserver.with_args(
    dtype=torch.quint8, qscheme=torch.per_channel_affine_float_qparams, ch_axis=0
)
"""
Default observer for a floating point zero-point.
"""

default_float_qparams_observer_4bit = PerChannelMinMaxObserver.with_args(
    dtype=torch.quint4x2, qscheme=torch.per_channel_affine_float_qparams, ch_axis=0
)
"""
Default observer for a floating point zero-point and 4 bit activations.
"""

# TODO(future PR): remove these defaults and enforce activation functions
# to explicitly specify their output range
default_fixed_qparams_range_neg1to1_observer = FixedQParamsObserver.with_args(
    scale=2.0 / 256.0, zero_point=128, dtype=torch.quint8, quant_min=0, quant_max=255
)
default_fixed_qparams_range_0to1_observer = FixedQParamsObserver.with_args(
    scale=1.0 / 256.0, zero_point=0, dtype=torch.quint8, quant_min=0, quant_max=255
)
# TODO: the following 2 variables are kept for backwards compatibility; remove after a few releases
default_symmetric_fixed_qparams_observer = default_fixed_qparams_range_neg1to1_observer
default_affine_fixed_qparams_observer = default_fixed_qparams_range_0to1_observer

"""
Default observers for fixed qparams operations.
"""

default_reuse_input_observer = ReuseInputObserver
"""
Default observer for operators like reshape that reuses the observer of input to
the operator
"""<|MERGE_RESOLUTION|>--- conflicted
+++ resolved
@@ -1530,12 +1530,8 @@
         qscheme: Quantization scheme to be used
         reduce_range: Reduces the range of the quantized data type by 1 bit
     """
-<<<<<<< HEAD
-
-    __annotations__ = {"tensor_val": List[Optional[torch.Tensor]]}
-=======
+
     __annotations__ = {"tensor_val": list[Optional[torch.Tensor]]}
->>>>>>> d48eb58d
 
     def __init__(self, dtype=torch.quint8):
         super().__init__(dtype=dtype, is_dynamic=False)
