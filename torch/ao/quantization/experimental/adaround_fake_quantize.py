--- conflicted
+++ resolved
@@ -43,12 +43,7 @@
             assert quant_min <= quant_max, (
                 "quant_min must be less than or equal to quant_max"
             )
-<<<<<<< HEAD
-        # pyre-fixme[4]: Attribute must be annotated.
-        self.qscheme = qscheme
-=======
         self.qscheme: torch.qscheme = qscheme
->>>>>>> 4e8dd11b
         self.is_per_tensor: bool = is_per_tensor(qscheme)
         self.is_symmetric: bool = _is_symmetric_quant(qscheme)
         assert self.is_symmetric, "Only symmetric quantization is supported"
