from __future__ import annotations

import functools
from contextlib import nullcontext
from typing import Any, Callable, TYPE_CHECKING


if TYPE_CHECKING:
    from collections.abc import Sequence

import torch
import torch._decomp
import torch._prims
import torch._refs
import torch._refs.nn
import torch._refs.nn.functional
import torch._refs.special
import torch.overrides
from torch._prims_common import torch_function_passthrough


<<<<<<< HEAD
@functools.lru_cache(None)
def torch_to_refs_map() -> dict[Any, Any]:
=======
@functools.cache
def torch_to_refs_map():
>>>>>>> 007ac896
    """
    Mapping of torch API functions to torch._refs functions.
    E.g. torch_to_refs_map()[torch.add] == torch._refs.add
    """
    modules = [
        (torch, torch._refs),
        (torch.nn, torch._refs.nn),
        (torch.nn.functional, torch._refs.nn.functional),
        (torch.special, torch._refs.special),
        (torch.fft, torch._refs.fft),
        (torch.linalg, torch._refs.linalg),
    ]
    r: dict[Any, Any] = {
        torch.Tensor.__invert__: torch._refs.bitwise_not,
        torch.Tensor.__xor__: torch._refs.bitwise_xor,
        torch.Tensor.__and__: torch._refs.bitwise_and,
        torch.Tensor.__or__: torch._refs.bitwise_or,
        torch.Tensor.__eq__: torch._refs.eq,
        torch.Tensor.__rsub__: torch._refs.rsub,
        torch.Tensor.__rtruediv__: torch._refs.rtruediv,
        torch.Tensor.__floordiv__: torch._refs.floor_divide,
        torch.Tensor.__rfloordiv__: torch._refs.rfloordiv,
        torch.Tensor.__pow__: torch._refs.pow,
        torch.Tensor.__rpow__: torch._refs.rpow,
        torch.Tensor.new_empty: torch._refs.new_empty,
        torch.Tensor.new_full: torch._refs.new_full,
        torch.Tensor.new_zeros: torch._refs.new_zeros,
        torch.Tensor.new_ones: torch._refs.new_ones,
        torch.Tensor.fill_: torch._refs.fill_,
        torch.Tensor.zero_: torch._refs.zero_,
        torch.Tensor.to: torch._refs.to,
        torch.Tensor.sum_to_size: torch._refs.sum_to_size,
        # TODO: Should these methods be mapped some other way?
        torch.Tensor.copy_: torch._prims.copy_to,
        torch.Tensor.resize: torch._prims.resize,
    }
    for mod_torch, mod_refs in modules:
        for s in mod_refs.__all__:  # type: ignore[attr-defined]
            r[mod_torch.__dict__.get(s)] = mod_refs.__dict__.get(s)

    # Support remapping torch.Tensor.foo to _refs.foo
    for s in dir(torch.Tensor):
        if s in torch._refs.__all__:
            r[getattr(torch.Tensor, s)] = torch._refs.__dict__.get(s)

    # Support conversions
    for s in torch._refs._conversions.__all__:
        tensor_attr = getattr(torch.Tensor, s, None) or getattr(torch, s)
        r[tensor_attr] = torch._refs._conversions.__dict__.get(s)

    return r


<<<<<<< HEAD
@functools.lru_cache(None)
def all_prims() -> set[Any]:
=======
@functools.cache
def all_prims():
>>>>>>> 007ac896
    """
    Set of all prim functions, e.g., torch._prims.add in all_prims()
    """
    return {torch._prims.__dict__.get(s) for s in torch._prims.__all__}


class TorchRefsMode(torch.overrides.TorchFunctionMode):
    """
    Switches the interpretation of torch.* functions and Tensor methods to
    use PrimTorch refs in torch._refs.  (Direct calls to _refs are unaffected.)

    >>> # xdoctest: +SKIP
    >>> with TorchRefsMode():
    ...     torch.add(x, y)  # calls torch._refs.add(x, y)

    By default, this context manager will fall back on the torch.* if the
    ref does not exist; set strict=True to error if this occurs.
    If the ref exists we still would like to fall back on the torch.* sometimes,
    this behavior can be customized by passing a function to should_fallback_fn.
    """

    def __init__(
        self,
        strict: bool = False,
        should_fallback_fn: Callable[..., bool] = lambda *_: False,
        prims_mode_cls: type = nullcontext,
    ) -> None:
        self.strict = strict
        self.should_fallback_fn = should_fallback_fn
        self.prims_mode_cls = prims_mode_cls

    def __torch_function__(
        self,
        orig_func: Callable[..., Any],
        types: Sequence[type],
        args: Sequence[Any] = (),
        kwargs: dict[str, Any] | None = None,
    ) -> Any:
        if kwargs is None:
            kwargs = {}
        # For primitive operations, run them as is without interception
        # Unless we are in prims_mode, in which case we want to use nvprims
        if orig_func in torch_function_passthrough or orig_func in all_prims():
            with self.prims_mode_cls():
                return orig_func(*args, **kwargs)
        mapping = torch_to_refs_map()
        func = mapping.get(orig_func, None)

        # For torch.ops.aten.*, use registered decompositions from torch._decomp
        # torch._decomp.decomposition_table provides a mapping from
        # torch.ops.aten.* to torch._refs or torch._decomp.decompositions
        # implementations.
        # There're other ways to implement this functionality,
        # see https://github.com/pytorch/pytorch/pull/82657#discussion_r939776417
        if func is None and isinstance(orig_func, torch._ops.OpOverload):
            func = torch._decomp.decomposition_table.get(orig_func, None)
        elif func is None and isinstance(orig_func, torch._ops.OpOverloadPacket):
            default = getattr(orig_func, "default", None)
            if default is None and orig_func._dir:
                default = getattr(orig_func, orig_func._dir[0], None)
            if default is not None:
                func = torch._decomp.decomposition_table.get(default, None)

        if func is not None:
            # If the ref exists query whether we should use it or not
            if self.should_fallback_fn(self, orig_func, func, args, kwargs):
                return orig_func(*args, **kwargs)
            # torch calls inside func should be interpreted as refs calls
            with self:
                return func(*args, **kwargs)
        if self.strict:
            raise RuntimeError(
                f"no _refs support for {torch.overrides.resolve_name(orig_func)}"
            )
        return orig_func(*args, **kwargs)<|MERGE_RESOLUTION|>--- conflicted
+++ resolved
@@ -2,7 +2,8 @@
 
 import functools
 from contextlib import nullcontext
-from typing import Any, Callable, TYPE_CHECKING
+from typing import Any, Callable, TYPE_CHECKING, TypeVar
+from typing_extensions import ParamSpec
 
 
 if TYPE_CHECKING:
@@ -19,13 +20,12 @@
 from torch._prims_common import torch_function_passthrough
 
 
-<<<<<<< HEAD
-@functools.lru_cache(None)
+_P = ParamSpec("_P")
+_R = TypeVar("_R")
+
+
+@functools.cache
 def torch_to_refs_map() -> dict[Any, Any]:
-=======
-@functools.cache
-def torch_to_refs_map():
->>>>>>> 007ac896
     """
     Mapping of torch API functions to torch._refs functions.
     E.g. torch_to_refs_map()[torch.add] == torch._refs.add
@@ -79,13 +79,8 @@
     return r
 
 
-<<<<<<< HEAD
-@functools.lru_cache(None)
+@functools.cache
 def all_prims() -> set[Any]:
-=======
-@functools.cache
-def all_prims():
->>>>>>> 007ac896
     """
     Set of all prim functions, e.g., torch._prims.add in all_prims()
     """
@@ -119,7 +114,7 @@
 
     def __torch_function__(
         self,
-        orig_func: Callable[..., Any],
+        orig_func: Callable[_P, _R],
         types: Sequence[type],
         args: Sequence[Any] = (),
         kwargs: dict[str, Any] | None = None,
