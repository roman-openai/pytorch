--- conflicted
+++ resolved
@@ -68,13 +68,6 @@
 
 #include <c10/util/generic_math.h>
 #include <torch/csrc/inductor/aoti_runtime/scalar_to_tensor.h>
-<<<<<<< HEAD
-using half = at::Half;
-using bfloat16 = at::BFloat16;
-using float8_e4m3fn = at::Float8_e4m3fn;
-using float8_e5m2 = at::Float8_e5m2;
-=======
->>>>>>> c685f58f
 
 // Round up to the nearest multiple of 64
 [[maybe_unused]] inline int64_t align(int64_t nbytes) {
