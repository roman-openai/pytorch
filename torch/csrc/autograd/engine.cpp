--- conflicted
+++ resolved
@@ -1345,11 +1345,7 @@
   }
 
   if (compiled_autograd != nullptr) {
-<<<<<<< HEAD
-    TORCH_CHECK(
-=======
     TORCH_CHECK_NOT_IMPLEMENTED(
->>>>>>> e2c9d8d6
         num_threads_in_compiled_autograd.load() == 0,
         "Re-entrant into Compiled Autograd from a parent Compiled Autograd call is not yet supported. Consider disabling Compiled Autograd on the re-entrant call.");
     // Allows us to assert no other threads are in backwards
