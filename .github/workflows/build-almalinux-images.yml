--- conflicted
+++ resolved
@@ -36,11 +36,7 @@
     runs-on: linux.9xlarge.ephemeral
     strategy:
       matrix:
-<<<<<<< HEAD
-        tag: ["cuda12.6", "cuda12.8", "rocm6.3", "rocm6.4", "cpu"]
-=======
-        tag: ["cuda11.8", "cuda12.6", "cuda12.8", "cuda12.9", "rocm6.3", "rocm6.4", "cpu"]
->>>>>>> 8153340d
+        tag: ["cuda12.6", "cuda12.8", "cuda12.9", "rocm6.3", "rocm6.4", "cpu"]
     steps:
       - name: Build docker image
         uses: pytorch/pytorch/.github/actions/binary-docker-build@main
