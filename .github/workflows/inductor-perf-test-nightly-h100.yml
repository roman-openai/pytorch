--- conflicted
+++ resolved
@@ -79,18 +79,13 @@
 
   # NB: Keep this in sync with trunk.yml
   build:
-    name: cuda12.6-py3.10-gcc9-sm90
+    name: cuda12.8-py3.10-gcc9-sm90
     uses: ./.github/workflows/_linux-build.yml
     needs: get-label-type
     with:
       runner_prefix: "${{ needs.get-label-type.outputs.label-type }}"
-<<<<<<< HEAD
-      build-environment: linux-focal-cuda12.6-py3.10-gcc9-sm90
-      docker-image-name: ci-image:pytorch-linux-focal-cuda12.6-cudnn9-py3-gcc9-inductor-benchmarks
-=======
       build-environment: linux-jammy-cuda12.8-py3.10-gcc9-sm90
       docker-image-name: ci-image:pytorch-linux-jammy-cuda12.8-cudnn9-py3-gcc9-inductor-benchmarks
->>>>>>> 6cb6da6e
       cuda-arch-list: '9.0'
       test-matrix: |
         { include: [
@@ -116,16 +111,12 @@
     secrets: inherit
 
   test-nightly:
-    name: cuda12.6-py3.10-gcc9-sm90
+    name: cuda12.8-py3.10-gcc9-sm90
     uses: ./.github/workflows/_linux-test.yml
     needs: build
     if: github.event.schedule == '0 7 * * 1-6'
     with:
-<<<<<<< HEAD
-      build-environment: linux-focal-cuda12.6-py3.10-gcc9-sm90
-=======
       build-environment: linux-jammy-cuda12.8-py3.10-gcc9-sm90
->>>>>>> 6cb6da6e
       dashboard-tag: training-true-inference-true-default-true-dynamic-true-cudagraphs-true-cppwrapper-true-aotinductor-true-freezing_cudagraphs-true-cudagraphs_low_precision-true
       docker-image: ${{ needs.build.outputs.docker-image }}
       test-matrix: ${{ needs.build.outputs.test-matrix }}
@@ -137,16 +128,12 @@
     secrets: inherit
 
   test-weekly:
-    name: cuda12.6-py3.10-gcc9-sm90
+    name: cuda12.8-py3.10-gcc9-sm90
     uses: ./.github/workflows/_linux-test.yml
     needs: build
     if: github.event.schedule == '0 7 * * 0'
     with:
-<<<<<<< HEAD
-      build-environment: linux-focal-cuda12.6-py3.10-gcc9-sm90
-=======
       build-environment: linux-jammy-cuda12.8-py3.10-gcc9-sm90
->>>>>>> 6cb6da6e
       dashboard-tag: training-true-inference-true-default-true-dynamic-true-cudagraphs-true-cppwrapper-true-aotinductor-true-freezing_cudagraphs-true-maxautotune-true-freeze_autotune_cudagraphs-true-cudagraphs_low_precision-true
       docker-image: ${{ needs.build.outputs.docker-image }}
       test-matrix: ${{ needs.build.outputs.test-matrix }}
@@ -158,16 +145,12 @@
     secrets: inherit
 
   test:
-    name: cuda12.6-py3.10-gcc9-sm90
+    name: cuda12.8-py3.10-gcc9-sm90
     uses: ./.github/workflows/_linux-test.yml
     needs: build
     if: github.event_name == 'workflow_dispatch'
     with:
-<<<<<<< HEAD
-      build-environment: linux-focal-cuda12.6-py3.10-gcc9-sm90
-=======
       build-environment: linux-jammy-cuda12.8-py3.10-gcc9-sm90
->>>>>>> 6cb6da6e
       dashboard-tag: training-${{ inputs.training }}-inference-${{ inputs.inference }}-default-${{ inputs.default }}-dynamic-${{ inputs.dynamic }}-cudagraphs-${{ inputs.cudagraphs }}-cppwrapper-${{ inputs.cppwrapper }}-aotinductor-${{ inputs.aotinductor }}-maxautotune-${{ inputs.maxautotune }}-freezing_cudagraphs-${{ inputs.freezing_cudagraphs }}-cudagraphs_low_precision-${{ inputs.cudagraphs }}
       docker-image: ${{ needs.build.outputs.docker-image }}
       test-matrix: ${{ needs.build.outputs.test-matrix }}
