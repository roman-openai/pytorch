--- conflicted
+++ resolved
@@ -1170,12 +1170,6 @@
     'test/inductor/**',
     'test/dynamo/**',
     'test/distributed/**',
-<<<<<<< HEAD
-    'torch/_inductor/**',
-    'torch/_dynamo/**',
-=======
-    'torch/_*/**',
->>>>>>> d824f08b
     'torch/ao/**',
     'torch/fx/**',
     'torch/distributed/tensor/**',
