#!/bin/bash

set -ex

mkdir -p /opt/triton
if [ -z "${TRITON}" ] && [ -z "${TRITON_CPU}" ]; then
  echo "TRITON and TRITON_CPU are not set. Exiting..."
  exit 0
fi

source "$(dirname "${BASH_SOURCE[0]}")/common_utils.sh"

get_pip_version() {
  conda_run pip list | grep -w $* | head -n 1 | awk '{print $2}'
}

if [ -n "${XPU_VERSION}" ]; then
  TRITON_REPO="https://github.com/intel/intel-xpu-backend-for-triton"
  TRITON_TEXT_FILE="triton-xpu"
  # Since the https://github.com/triton-lang/triton/commit/a782a3665c48707752f1d71f8db832f10e522d5a ,
  # the setup.py file is moved to the root folder. So we need to set the SETUP_PY_FOLDER to ".".
  SETUP_PY_FOLDER="."
elif [ -n "${TRITON_CPU}" ]; then
  TRITON_REPO="https://github.com/triton-lang/triton-cpu"
  TRITON_TEXT_FILE="triton-cpu"
  SETUP_PY_FOLDER="python"
else
  TRITON_REPO="https://github.com/triton-lang/triton"
  TRITON_TEXT_FILE="triton"
  SETUP_PY_FOLDER="python"
fi

# The logic here is copied from .ci/pytorch/common_utils.sh
TRITON_PINNED_COMMIT=$(get_pinned_commit ${TRITON_TEXT_FILE})

if [ -n "${UBUNTU_VERSION}" ];then
    apt update
    apt-get install -y gpg-agent
fi

# Keep the current cmake and numpy version here, so we can reinstall them later
CMAKE_VERSION=$(get_pip_version cmake)
NUMPY_VERSION=$(get_pip_version numpy)

if [ -z "${MAX_JOBS}" ]; then
    export MAX_JOBS=$(nproc)
fi

# Git checkout triton
mkdir /var/lib/jenkins/triton
chown -R jenkins /var/lib/jenkins/triton
chgrp -R jenkins /var/lib/jenkins/triton
pushd /var/lib/jenkins/

as_jenkins git clone --recursive ${TRITON_REPO} triton
cd triton
as_jenkins git checkout ${TRITON_PINNED_COMMIT}
as_jenkins git submodule update --init --recursive
<<<<<<< HEAD
cd ${SETUP_PY_FOLDER}
=======

# Old versions of python have setup.py in ./python; newer versions have it in ./
if [ ! -f setup.py ]; then
  cd python
fi

>>>>>>> af1f981f
pip_install pybind11==2.13.6

# XPU triton have upgraded that the following issues has been resolved.
if [ -z "${XPU_VERSION}" ]; then
  # TODO: remove patch setup.py once we have a proper fix for https://github.com/triton-lang/triton/issues/4527
  as_jenkins sed -i -e 's/https:\/\/tritonlang.blob.core.windows.net\/llvm-builds/https:\/\/oaitriton.blob.core.windows.net\/public\/llvm-builds/g' setup.py
fi

if [ -n "${UBUNTU_VERSION}" ] && [ -n "${GCC_VERSION}" ] && [[ "${GCC_VERSION}" == "7" ]]; then
  # Triton needs at least gcc-9 to build
  apt-get install -y g++-9

  CXX=g++-9 conda_run python setup.py bdist_wheel
elif [ -n "${UBUNTU_VERSION}" ] && [ -n "${CLANG_VERSION}" ]; then
  # Triton needs <filesystem> which surprisingly is not available with clang-9 toolchain
  add-apt-repository -y ppa:ubuntu-toolchain-r/test
  apt-get install -y g++-9

  CXX=g++-9 conda_run python setup.py bdist_wheel
else
  conda_run python setup.py bdist_wheel
fi

# Copy the wheel to /opt for multi stage docker builds
cp dist/*.whl /opt/triton
# Install the wheel for docker builds that don't use multi stage
pip_install dist/*.whl

# TODO: This is to make sure that the same cmake and numpy version from install conda
# script is used. Without this step, the newer cmake version (3.25.2) downloaded by
# triton build step via pip will fail to detect conda MKL. Once that issue is fixed,
# this can be removed.
#
# The correct numpy version also needs to be set here because conda claims that it
# causes inconsistent environment.  Without this, conda will attempt to install the
# latest numpy version, which fails ASAN tests with the following import error: Numba
# needs NumPy 1.20 or less.
# Note that we install numpy with pip as conda might not have the version we want
if [ -n "${CMAKE_VERSION}" ]; then
  pip_install "cmake==${CMAKE_VERSION}"
fi
if [ -n "${NUMPY_VERSION}" ]; then
  pip_install "numpy==${NUMPY_VERSION}"
fi<|MERGE_RESOLUTION|>--- conflicted
+++ resolved
@@ -17,17 +17,12 @@
 if [ -n "${XPU_VERSION}" ]; then
   TRITON_REPO="https://github.com/intel/intel-xpu-backend-for-triton"
   TRITON_TEXT_FILE="triton-xpu"
-  # Since the https://github.com/triton-lang/triton/commit/a782a3665c48707752f1d71f8db832f10e522d5a ,
-  # the setup.py file is moved to the root folder. So we need to set the SETUP_PY_FOLDER to ".".
-  SETUP_PY_FOLDER="."
 elif [ -n "${TRITON_CPU}" ]; then
   TRITON_REPO="https://github.com/triton-lang/triton-cpu"
   TRITON_TEXT_FILE="triton-cpu"
-  SETUP_PY_FOLDER="python"
 else
   TRITON_REPO="https://github.com/triton-lang/triton"
   TRITON_TEXT_FILE="triton"
-  SETUP_PY_FOLDER="python"
 fi
 
 # The logic here is copied from .ci/pytorch/common_utils.sh
@@ -56,23 +51,16 @@
 cd triton
 as_jenkins git checkout ${TRITON_PINNED_COMMIT}
 as_jenkins git submodule update --init --recursive
-<<<<<<< HEAD
-cd ${SETUP_PY_FOLDER}
-=======
 
 # Old versions of python have setup.py in ./python; newer versions have it in ./
 if [ ! -f setup.py ]; then
   cd python
 fi
 
->>>>>>> af1f981f
 pip_install pybind11==2.13.6
 
-# XPU triton have upgraded that the following issues has been resolved.
-if [ -z "${XPU_VERSION}" ]; then
-  # TODO: remove patch setup.py once we have a proper fix for https://github.com/triton-lang/triton/issues/4527
-  as_jenkins sed -i -e 's/https:\/\/tritonlang.blob.core.windows.net\/llvm-builds/https:\/\/oaitriton.blob.core.windows.net\/public\/llvm-builds/g' setup.py
-fi
+# TODO: remove patch setup.py once we have a proper fix for https://github.com/triton-lang/triton/issues/4527
+as_jenkins sed -i -e 's/https:\/\/tritonlang.blob.core.windows.net\/llvm-builds/https:\/\/oaitriton.blob.core.windows.net\/public\/llvm-builds/g' setup.py
 
 if [ -n "${UBUNTU_VERSION}" ] && [ -n "${GCC_VERSION}" ] && [[ "${GCC_VERSION}" == "7" ]]; then
   # Triton needs at least gcc-9 to build
