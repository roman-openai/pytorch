# Welcome to the PyTorch setup.py.
# Environment variables you are probably interested in:
#
#   DEBUG
#     build with -O0 and -g (debug symbols)
#
#   REL_WITH_DEB_INFO
#     build with optimizations and -g (debug symbols)
#
#   USE_CUSTOM_DEBINFO="path/to/file1.cpp;path/to/file2.cpp"
#     build with debug info only for specified files
#
#   MAX_JOBS
#     maximum number of compile jobs we should use to compile your code
#
#   USE_CUDA=0
#     disables CUDA build
#
#   CFLAGS
#     flags to apply to both C and C++ files to be compiled (a quirk of setup.py
#     which we have faithfully adhered to in our build system is that CFLAGS
#     also applies to C++ files (unless CXXFLAGS is set), in contrast to the
#     default behavior of autogoo and cmake build systems.)
#
#     A specific flag that can be used is
#     -DHAS_TORCH_SHOW_DISPATCH_TRACE
#       build with dispatch trace that can be enabled with
#       TORCH_SHOW_DISPATCH_TRACE=1 at runtime.
#
#   CC
#     the C/C++ compiler to use
#
#   CMAKE_FRESH=1
#     force a fresh cmake configuration run, ignoring the existing cmake cache
#
#   CMAKE_ONLY=1
#     run cmake and stop; do not build the project
#
# Environment variables for feature toggles:
#
#   DEBUG_CUDA=1
#     if used in conjunction with DEBUG or REL_WITH_DEB_INFO, will also
#     build CUDA kernels with -lineinfo --source-in-ptx.  Note that
#     on CUDA 12 this may cause nvcc to OOM, so this is disabled by default.
#
#   USE_CUDNN=0
#     disables the cuDNN build
#
#   USE_CUSPARSELT=0
#     disables the cuSPARSELt build
#
#   USE_CUDSS=0
#     disables the cuDSS build
#
#   USE_CUFILE=0
#     disables the cuFile build
#
#   USE_FBGEMM=0
#     disables the FBGEMM build
#
#   USE_KINETO=0
#     disables usage of libkineto library for profiling
#
#   USE_NUMPY=0
#     disables the NumPy build
#
#   BUILD_TEST=0
#     disables the test build
#
#   USE_MKLDNN=0
#     disables use of MKLDNN
#
#   USE_MKLDNN_ACL
#     enables use of Compute Library backend for MKLDNN on Arm;
#     USE_MKLDNN must be explicitly enabled.
#
#   MKLDNN_CPU_RUNTIME
#     MKL-DNN threading mode: TBB or OMP (default)
#
#   USE_STATIC_MKL
#     Prefer to link with MKL statically - Unix only
#   USE_ITT=0
#     disable use of Intel(R) VTune Profiler's ITT functionality
#
#   USE_NNPACK=0
#     disables NNPACK build
#
#   USE_DISTRIBUTED=0
#     disables distributed (c10d, gloo, mpi, etc.) build
#
#   USE_TENSORPIPE=0
#     disables distributed Tensorpipe backend build
#
#   USE_GLOO=0
#     disables distributed gloo backend build
#
#   USE_MPI=0
#     disables distributed MPI backend build
#
#   USE_SYSTEM_NCCL=0
#     disables use of system-wide nccl (we will use our submoduled
#     copy in third_party/nccl)
#
#   USE_OPENMP=0
#     disables use of OpenMP for parallelization
#
#   USE_FLASH_ATTENTION=0
#     disables building flash attention for scaled dot product attention
#
#   USE_MEM_EFF_ATTENTION=0
#    disables building memory efficient attention for scaled dot product attention
#
#   BUILD_BINARY
#     enables the additional binaries/ build
#
#   ATEN_AVX512_256=TRUE
#     ATen AVX2 kernels can use 32 ymm registers, instead of the default 16.
#     This option can be used if AVX512 doesn't perform well on a machine.
#     The FBGEMM library also uses AVX512_256 kernels on Xeon D processors,
#     but it also has some (optimized) assembly code.
#
#   PYTORCH_BUILD_VERSION
#   PYTORCH_BUILD_NUMBER
#     specify the version of PyTorch, rather than the hard-coded version
#     in this file; used when we're building binaries for distribution
#
#   TORCH_CUDA_ARCH_LIST
#     specify which CUDA architectures to build for.
#     ie `TORCH_CUDA_ARCH_LIST="6.0;7.0"`
#     These are not CUDA versions, instead, they specify what
#     classes of NVIDIA hardware we should generate PTX for.
#
#   TORCH_XPU_ARCH_LIST
#     specify which XPU architectures to build for.
#     ie `TORCH_XPU_ARCH_LIST="ats-m150,lnl-m"`
#
#   PYTORCH_ROCM_ARCH
#     specify which AMD GPU targets to build for.
#     ie `PYTORCH_ROCM_ARCH="gfx900;gfx906"`
#
#   ONNX_NAMESPACE
#     specify a namespace for ONNX built here rather than the hard-coded
#     one in this file; needed to build with other frameworks that share ONNX.
#
#   BLAS
#     BLAS to be used by Caffe2. Can be MKL, Eigen, ATLAS, FlexiBLAS, or OpenBLAS. If set
#     then the build will fail if the requested BLAS is not found, otherwise
#     the BLAS will be chosen based on what is found on your system.
#
#   MKL_THREADING
#     MKL threading mode: SEQ, TBB or OMP (default)
#
#   USE_ROCM_KERNEL_ASSERT=1
#     Enable kernel assert in ROCm platform
#
# Environment variables we respect (these environment variables are
# conventional and are often understood/set by other software.)
#
#   CUDA_HOME (Linux/OS X)
#   CUDA_PATH (Windows)
#     specify where CUDA is installed; usually /usr/local/cuda or
#     /usr/local/cuda-x.y
#   CUDAHOSTCXX
#     specify a different compiler than the system one to use as the CUDA
#     host compiler for nvcc.
#
#   CUDA_NVCC_EXECUTABLE
#     Specify a NVCC to use. This is used in our CI to point to a cached nvcc
#
#   CUDNN_LIB_DIR
#   CUDNN_INCLUDE_DIR
#   CUDNN_LIBRARY
#     specify where cuDNN is installed
#
#   MIOPEN_LIB_DIR
#   MIOPEN_INCLUDE_DIR
#   MIOPEN_LIBRARY
#     specify where MIOpen is installed
#
#   NCCL_ROOT
#   NCCL_LIB_DIR
#   NCCL_INCLUDE_DIR
#     specify where nccl is installed
#
#   ACL_ROOT_DIR
#     specify where Compute Library is installed
#
#   LIBRARY_PATH
#   LD_LIBRARY_PATH
#     we will search for libraries in these paths
#
#   ATEN_THREADING
#     ATen parallel backend to use for intra- and inter-op parallelism
#     possible values:
#       OMP - use OpenMP for intra-op and native backend for inter-op tasks
#       NATIVE - use native thread pool for both intra- and inter-op tasks
#
#   USE_SYSTEM_LIBS (work in progress)
#      Use system-provided libraries to satisfy the build dependencies.
#      When turned on, the following cmake variables will be toggled as well:
#        USE_SYSTEM_CPUINFO=ON
#        USE_SYSTEM_SLEEF=ON
#        USE_SYSTEM_GLOO=ON
#        BUILD_CUSTOM_PROTOBUF=OFF
#        USE_SYSTEM_EIGEN_INSTALL=ON
#        USE_SYSTEM_FP16=ON
#        USE_SYSTEM_PTHREADPOOL=ON
#        USE_SYSTEM_PSIMD=ON
#        USE_SYSTEM_FXDIV=ON
#        USE_SYSTEM_BENCHMARK=ON
#        USE_SYSTEM_ONNX=ON
#        USE_SYSTEM_XNNPACK=ON
#        USE_SYSTEM_PYBIND11=ON
#        USE_SYSTEM_NCCL=ON
#        USE_SYSTEM_NVTX=ON
#
#   USE_MIMALLOC
#      Static link mimalloc into C10, and use mimalloc in alloc_cpu & alloc_free.
#      By default, It is only enabled on Windows.
#
#   USE_PRIORITIZED_TEXT_FOR_LD
#      Uses prioritized text form cmake/prioritized_text.txt for LD
#
#   BUILD_LIBTORCH_WHL
#      Builds libtorch.so and its dependencies as a wheel
#
#   BUILD_PYTHON_ONLY
#      Builds pytorch as a wheel using libtorch.so from a separate wheel

from __future__ import annotations

import os
import sys


if sys.platform == "win32" and sys.maxsize.bit_length() == 31:
    print(
        "32-bit Windows Python runtime is not supported. "
        "Please switch to 64-bit Python.",
        file=sys.stderr,
    )
    sys.exit(-1)

import platform


# Also update `project.requires-python` in pyproject.toml when changing this
python_min_version = (3, 9, 0)
python_min_version_str = ".".join(map(str, python_min_version))
if sys.version_info < python_min_version:
    print(
        f"You are using Python {platform.python_version()}. "
        f"Python >={python_min_version_str} is required.",
        file=sys.stderr,
    )
    sys.exit(-1)

import filecmp
import glob
import importlib
import importlib.util
import json
import shutil
import subprocess
import sysconfig
import time
from collections import defaultdict
from typing import Any, IO

import setuptools.command.build_ext
import setuptools.command.sdist
import setuptools.errors
from setuptools import Command, Extension, find_packages, setup
from setuptools.dist import Distribution


cwd = os.path.dirname(os.path.abspath(__file__))

# Add the current directory to the Python path so that we can import `tools`.
# This is required when running this script with a PEP-517-enabled build backend.
#
# From the PEP-517 documentation: https://peps.python.org/pep-0517
#
# > When importing the module path, we do *not* look in the directory containing
# > the source tree, unless that would be on `sys.path` anyway (e.g. because it
# > is specified in `PYTHONPATH`).
#
sys.path.insert(0, cwd)  # this only affects the current process
# Add the current directory to PYTHONPATH so that we can import `tools` in subprocesses
os.environ["PYTHONPATH"] = os.pathsep.join(
    [
        cwd,
        os.getenv("PYTHONPATH", ""),
    ]
).rstrip(os.pathsep)

from tools.build_pytorch_libs import build_pytorch
from tools.generate_torch_version import get_torch_version
from tools.setup_helpers.cmake import CMake, CMakeValue
from tools.setup_helpers.env import build_type, IS_DARWIN, IS_LINUX, IS_WINDOWS
from tools.setup_helpers.generate_linker_script import gen_linker_script


def str2bool(value: str | None) -> bool:
    """Convert environment variables to boolean values."""
    if not value:
        return False
    if not isinstance(value, str):
        raise ValueError(
            f"Expected a string value for boolean conversion, got {type(value)}"
        )
    value = value.strip().lower()
    if value in (
        "1",
        "true",
        "t",
        "yes",
        "y",
        "on",
        "enable",
        "enabled",
        "found",
    ):
        return True
    if value in (
        "0",
        "false",
        "f",
        "no",
        "n",
        "off",
        "disable",
        "disabled",
        "notfound",
        "none",
        "null",
        "nil",
        "undefined",
        "n/a",
    ):
        return False
    raise ValueError(f"Invalid string value for boolean conversion: {value}")


def _get_package_path(package_name: str) -> str | None:
    spec = importlib.util.find_spec(package_name)
    if spec:
        # The package might be a namespace package, so get_data may fail
        try:
            loader = spec.loader
            if loader is not None:
                file_path = loader.get_filename()  # type: ignore[attr-defined]
                return os.path.dirname(file_path)
        except AttributeError:
            pass
    return None


BUILD_LIBTORCH_WHL = str2bool(os.getenv("BUILD_LIBTORCH_WHL"))
BUILD_PYTHON_ONLY = str2bool(os.getenv("BUILD_PYTHON_ONLY"))

# set up appropriate env variables
if BUILD_LIBTORCH_WHL:
    # Set up environment variables for ONLY building libtorch.so and not libtorch_python.so
    # functorch is not supported without python
    os.environ["BUILD_FUNCTORCH"] = "OFF"

if BUILD_PYTHON_ONLY:
    os.environ["BUILD_LIBTORCHLESS"] = "ON"
    os.environ["LIBTORCH_LIB_PATH"] = f"{_get_package_path('torch')}/lib"

################################################################################
# Parameters parsed from environment
################################################################################

VERBOSE_SCRIPT = str2bool(os.getenv("VERBOSE", "1"))
RUN_BUILD_DEPS = True
# see if the user passed a quiet flag to setup.py arguments and respect
# that in our parts of the build
EMIT_BUILD_WARNING = False
RERUN_CMAKE = str2bool(os.environ.pop("CMAKE_FRESH", None))
CMAKE_ONLY = str2bool(os.environ.pop("CMAKE_ONLY", None))
filtered_args = []
for i, arg in enumerate(sys.argv):
    if arg == "--cmake":
        RERUN_CMAKE = True
        continue
    if arg == "--cmake-only":
        # Stop once cmake terminates. Leave users a chance to adjust build
        # options.
        CMAKE_ONLY = True
        continue
    if arg == "rebuild" or arg == "build":
        arg = "build"  # rebuild is gone, make it build
        EMIT_BUILD_WARNING = True
    if arg == "--":
        filtered_args += sys.argv[i:]
        break
    if arg == "-q" or arg == "--quiet":
        VERBOSE_SCRIPT = False
    if arg in ["clean", "egg_info", "sdist"]:
        RUN_BUILD_DEPS = False
    filtered_args.append(arg)
sys.argv = filtered_args

if VERBOSE_SCRIPT:

    def report(*args: Any, file: IO[str] = sys.stderr, **kwargs: Any) -> None:
        print(*args, file=file, **kwargs)

else:

    def report(*args: Any, file: IO[str] = sys.stderr, **kwargs: Any) -> None:
        pass

    # Make distutils respect --quiet too
    setuptools.distutils.log.warn = report  # type: ignore[attr-defined]

# Constant known variables used throughout this file
lib_path = os.path.join(cwd, "torch", "lib")
third_party_path = os.path.join(cwd, "third_party")

# CMAKE: full path to python library
if IS_WINDOWS:
    cmake_python_library = "{}/libs/python{}.lib".format(
        sysconfig.get_config_var("prefix"), sysconfig.get_config_var("VERSION")
    )
    # Fix virtualenv builds
    if not os.path.exists(cmake_python_library):
        cmake_python_library = "{}/libs/python{}.lib".format(
            sys.base_prefix, sysconfig.get_config_var("VERSION")
        )
else:
    cmake_python_library = "{}/{}".format(
        sysconfig.get_config_var("LIBDIR"), sysconfig.get_config_var("INSTSONAME")
    )
cmake_python_include_dir = sysconfig.get_path("include")


################################################################################
# Version, create_version_file, and package_name
################################################################################

package_name = os.getenv("TORCH_PACKAGE_NAME", "torch")
LIBTORCH_PKG_NAME = os.getenv("LIBTORCH_PACKAGE_NAME", "torch_no_python")
if BUILD_LIBTORCH_WHL:
    package_name = LIBTORCH_PKG_NAME


package_type = os.getenv("PACKAGE_TYPE", "wheel")
version = get_torch_version()
report(f"Building wheel {package_name}-{version}")

cmake = CMake()


def get_submodule_folders() -> list[str]:
    git_modules_path = os.path.join(cwd, ".gitmodules")
    default_modules_path = [
        os.path.join(third_party_path, name)
        for name in [
            "gloo",
            "cpuinfo",
            "onnx",
            "fbgemm",
            "cutlass",
        ]
    ]
    if not os.path.exists(git_modules_path):
        return default_modules_path
    with open(git_modules_path) as f:
        return [
            os.path.join(cwd, line.split("=", 1)[1].strip())
            for line in f
            if line.strip().startswith("path")
        ]


def check_submodules() -> None:
    def check_for_files(folder: str, files: list[str]) -> None:
        if not any(os.path.exists(os.path.join(folder, f)) for f in files):
            report("Could not find any of {} in {}".format(", ".join(files), folder))
            report("Did you run 'git submodule update --init --recursive'?")
            sys.exit(1)

    def not_exists_or_empty(folder: str) -> bool:
        return not os.path.exists(folder) or (
            os.path.isdir(folder) and len(os.listdir(folder)) == 0
        )

    if str2bool(os.getenv("USE_SYSTEM_LIBS")):
        return
    folders = get_submodule_folders()
    # If none of the submodule folders exists, try to initialize them
    if all(not_exists_or_empty(folder) for folder in folders):
        try:
            report(" --- Trying to initialize submodules")
            start = time.time()
            subprocess.check_call(
                ["git", "submodule", "update", "--init", "--recursive"], cwd=cwd
            )
            end = time.time()
            report(f" --- Submodule initialization took {end - start:.2f} sec")
        except Exception:
            report(" --- Submodule initialization failed")
            report("Please run:\n\tgit submodule update --init --recursive")
            sys.exit(1)
    for folder in folders:
        check_for_files(
            folder,
            [
                "CMakeLists.txt",
                "Makefile",
                "setup.py",
                "LICENSE",
                "LICENSE.md",
                "LICENSE.txt",
            ],
        )
    check_for_files(
        os.path.join(third_party_path, "fbgemm", "external", "asmjit"),
        ["CMakeLists.txt"],
    )


# Windows has very bad support for symbolic links.
# Instead of using symlinks, we're going to copy files over
def mirror_files_into_torchgen() -> None:
    # (new_path, orig_path)
    # Directories are OK and are recursively mirrored.
    paths = [
        (
            "torchgen/packaged/ATen/native/native_functions.yaml",
            "aten/src/ATen/native/native_functions.yaml",
        ),
        ("torchgen/packaged/ATen/native/tags.yaml", "aten/src/ATen/native/tags.yaml"),
        ("torchgen/packaged/ATen/templates", "aten/src/ATen/templates"),
        ("torchgen/packaged/autograd", "tools/autograd"),
        ("torchgen/packaged/autograd/templates", "tools/autograd/templates"),
    ]
    for new_path, orig_path in paths:
        # Create the dirs involved in new_path if they don't exist
        if not os.path.exists(new_path):
            os.makedirs(os.path.dirname(new_path), exist_ok=True)

        # Copy the files from the orig location to the new location
        if os.path.isfile(orig_path):
            shutil.copyfile(orig_path, new_path)
            continue
        if os.path.isdir(orig_path):
            if os.path.exists(new_path):
                # copytree fails if the tree exists already, so remove it.
                shutil.rmtree(new_path)
            shutil.copytree(orig_path, new_path)
            continue
        raise RuntimeError("Check the file paths in `mirror_files_into_torchgen()`")


# all the work we need to do _before_ setup runs
def build_deps() -> None:
    report("-- Building version " + version)
    check_submodules()
    check_pydep("yaml", "pyyaml")
    build_python = not BUILD_LIBTORCH_WHL
    build_pytorch(
        version=version,
        cmake_python_library=cmake_python_library,
        build_python=build_python,
        rerun_cmake=RERUN_CMAKE,
        cmake_only=CMAKE_ONLY,
        cmake=cmake,
    )

    if CMAKE_ONLY:
        report(
            'Finished running cmake. Run "ccmake build" or '
            '"cmake-gui build" to adjust build options and '
            '"python -m pip install --no-build-isolation ." to build.'
        )
        sys.exit()

    # Use copies instead of symbolic files.
    # Windows has very poor support for them.
    sym_files = [
        "tools/shared/_utils_internal.py",
        "torch/utils/benchmark/utils/valgrind_wrapper/callgrind.h",
        "torch/utils/benchmark/utils/valgrind_wrapper/valgrind.h",
    ]
    orig_files = [
        "torch/_utils_internal.py",
        "third_party/valgrind-headers/callgrind.h",
        "third_party/valgrind-headers/valgrind.h",
    ]
    for sym_file, orig_file in zip(sym_files, orig_files):
        same = False
        if os.path.exists(sym_file):
            if filecmp.cmp(sym_file, orig_file):
                same = True
            else:
                os.remove(sym_file)
        if not same:
            shutil.copyfile(orig_file, sym_file)


################################################################################
# Building dependent libraries
################################################################################

missing_pydep = """
Missing build dependency: Unable to `import {importname}`.
Please install it via `conda install {module}` or `pip install {module}`
""".strip()


def check_pydep(importname: str, module: str) -> None:
    try:
        importlib.import_module(importname)
    except ImportError as e:
        raise RuntimeError(
            missing_pydep.format(importname=importname, module=module)
        ) from e


class build_ext(setuptools.command.build_ext.build_ext):
    def _embed_libomp(self) -> None:
        # Copy libiomp5.dylib/libomp.dylib inside the wheel package on MacOS
        lib_dir = os.path.join(self.build_lib, "torch", "lib")
        libtorch_cpu_path = os.path.join(lib_dir, "libtorch_cpu.dylib")
        if not os.path.exists(libtorch_cpu_path):
            return
        # Parse libtorch_cpu load commands
        otool_cmds = (
            subprocess.check_output(["otool", "-l", libtorch_cpu_path])
            .decode("utf-8")
            .split("\n")
        )
        rpaths, libs = [], []
        for idx, line in enumerate(otool_cmds):
            if line.strip() == "cmd LC_LOAD_DYLIB":
                lib_name = otool_cmds[idx + 2].strip()
                assert lib_name.startswith("name ")
                libs.append(lib_name.split(" ", 1)[1].rsplit("(", 1)[0][:-1])

            if line.strip() == "cmd LC_RPATH":
                rpath = otool_cmds[idx + 2].strip()
                assert rpath.startswith("path ")
                rpaths.append(rpath.split(" ", 1)[1].rsplit("(", 1)[0][:-1])

        omplib_path: str = get_cmake_cache_vars()["OpenMP_libomp_LIBRARY"]  # type: ignore[assignment]
        omplib_name: str = get_cmake_cache_vars()["OpenMP_C_LIB_NAMES"]  # type: ignore[assignment]
        omplib_name += ".dylib"
        omplib_rpath_path = os.path.join("@rpath", omplib_name)

        # This logic is fragile and checks only two cases:
        # - libtorch_cpu depends on `@rpath/libomp.dylib`e (happens when built inside miniconda environment)
        # - libtorch_cpu depends on `/abs/path/to/libomp.dylib` (happens when built with libomp from homebrew)
        if not any(c in libs for c in [omplib_path, omplib_rpath_path]):
            return

        # Copy libomp/libiomp5 from rpath locations
        target_lib = os.path.join(self.build_lib, "torch", "lib", omplib_name)
        libomp_relocated = False
        install_name_tool_args: list[str] = []
        for rpath in rpaths:
            source_lib = os.path.join(rpath, omplib_name)
            if not os.path.exists(source_lib):
                continue
            self.copy_file(source_lib, target_lib)
            # Delete old rpath and add @loader_lib to the rpath
            # This should prevent delocate from attempting to package another instance
            # of OpenMP library in torch wheel as well as loading two libomp.dylib into
            # the address space, as libraries are cached by their unresolved names
            install_name_tool_args = [
                "-rpath",
                rpath,
                "@loader_path",
            ]
            libomp_relocated = True
            break
        if not libomp_relocated and os.path.exists(omplib_path):
            self.copy_file(omplib_path, target_lib)
            install_name_tool_args = [
                "-change",
                omplib_path,
                omplib_rpath_path,
            ]
            if "@loader_path" not in rpaths:
                install_name_tool_args += [
                    "-add_rpath",
                    "@loader_path",
                ]
            libomp_relocated = True
        if libomp_relocated:
            install_name_tool_args.insert(0, "install_name_tool")
            install_name_tool_args.append(libtorch_cpu_path)
            subprocess.check_call(install_name_tool_args)
        # Copy omp.h from OpenMP_C_FLAGS and copy it into include folder
        omp_cflags: str = get_cmake_cache_vars()["OpenMP_C_FLAGS"]  # type: ignore[assignment]
        if not omp_cflags:
            return
        for include_dir in [f[2:] for f in omp_cflags.split(" ") if f.startswith("-I")]:
            omp_h = os.path.join(include_dir, "omp.h")
            if not os.path.exists(omp_h):
                continue
            target_omp_h = os.path.join(self.build_lib, "torch", "include", "omp.h")
            self.copy_file(omp_h, target_omp_h)
            break

    def run(self) -> None:
        # Report build options. This is run after the build completes so # `CMakeCache.txt` exists
        # and we can get an accurate report on what is used and what is not.
        cmake_cache_vars = defaultdict(lambda: False, cmake.get_cmake_cache_variables())
        if cmake_cache_vars["USE_NUMPY"]:
            report("-- Building with NumPy bindings")
        else:
            report("-- NumPy not found")
        if cmake_cache_vars["USE_CUDNN"]:
            report(
                "-- Detected cuDNN at "
                f"{cmake_cache_vars['CUDNN_LIBRARY']}, {cmake_cache_vars['CUDNN_INCLUDE_DIR']}"
            )
        else:
            report("-- Not using cuDNN")
        if cmake_cache_vars["USE_CUDA"]:
            report(f"-- Detected CUDA at {cmake_cache_vars['CUDA_TOOLKIT_ROOT_DIR']}")
        else:
            report("-- Not using CUDA")
        if cmake_cache_vars["USE_XPU"]:
            report(f"-- Detected XPU runtime at {cmake_cache_vars['SYCL_LIBRARY_DIR']}")
        else:
            report("-- Not using XPU")
        if cmake_cache_vars["USE_MKLDNN"]:
            report("-- Using MKLDNN")
            if cmake_cache_vars["USE_MKLDNN_ACL"]:
                report("-- Using Compute Library for the Arm architecture with MKLDNN")
            else:
                report(
                    "-- Not using Compute Library for the Arm architecture with MKLDNN"
                )
            if cmake_cache_vars["USE_MKLDNN_CBLAS"]:
                report("-- Using CBLAS in MKLDNN")
            else:
                report("-- Not using CBLAS in MKLDNN")
        else:
            report("-- Not using MKLDNN")
        if cmake_cache_vars["USE_NCCL"] and cmake_cache_vars["USE_SYSTEM_NCCL"]:
            report(
                "-- Using system provided NCCL library at {}, {}".format(
                    cmake_cache_vars["NCCL_LIBRARIES"],
                    cmake_cache_vars["NCCL_INCLUDE_DIRS"],
                )
            )
        elif cmake_cache_vars["USE_NCCL"]:
            report("-- Building NCCL library")
        else:
            report("-- Not using NCCL")
        if cmake_cache_vars["USE_DISTRIBUTED"]:
            if IS_WINDOWS:
                report("-- Building without distributed package")
            else:
                report("-- Building with distributed package: ")
                report(
                    "  -- USE_TENSORPIPE={}".format(cmake_cache_vars["USE_TENSORPIPE"])
                )
                report("  -- USE_GLOO={}".format(cmake_cache_vars["USE_GLOO"]))
                report("  -- USE_MPI={}".format(cmake_cache_vars["USE_OPENMPI"]))
        else:
            report("-- Building without distributed package")
        if cmake_cache_vars["STATIC_DISPATCH_BACKEND"]:
            report(
                "-- Using static dispatch with backend {}".format(
                    cmake_cache_vars["STATIC_DISPATCH_BACKEND"]
                )
            )
        if cmake_cache_vars["USE_LIGHTWEIGHT_DISPATCH"]:
            report("-- Using lightweight dispatch")

        if cmake_cache_vars["USE_ITT"]:
            report("-- Using ITT")
        else:
            report("-- Not using ITT")

        # Do not use clang to compile extensions if `-fstack-clash-protection` is defined
        # in system CFLAGS
        c_flags = str(os.getenv("CFLAGS", ""))
        if (
            IS_LINUX
            and "-fstack-clash-protection" in c_flags
            and "clang" in os.environ.get("CC", "")
        ):
            os.environ["CC"] = str(os.environ["CC"])

        super().run()

        if IS_DARWIN:
            self._embed_libomp()

        # Copy the essential export library to compile C++ extensions.
        if IS_WINDOWS:
            build_temp = self.build_temp

            ext_filename = self.get_ext_filename("_C")
            lib_filename = ".".join(ext_filename.split(".")[:-1]) + ".lib"

            export_lib = os.path.join(
                build_temp, "torch", "csrc", lib_filename
            ).replace("\\", "/")

            build_lib = self.build_lib

            target_lib = os.path.join(build_lib, "torch", "lib", "_C.lib").replace(
                "\\", "/"
            )

            # Create "torch/lib" directory if not exists.
            # (It is not created yet in "develop" mode.)
            target_dir = os.path.dirname(target_lib)
            if not os.path.exists(target_dir):
                os.makedirs(target_dir)

            self.copy_file(export_lib, target_lib)

            # In ROCm on Windows case copy rocblas and hipblaslt files into
            # torch/lib/rocblas/library and torch/lib/hipblaslt/library
            if str2bool(os.getenv("USE_ROCM")):
                rocm_dir_path = os.environ["ROCM_DIR"]
                rocm_bin_path = os.path.join(rocm_dir_path, "bin")

                rocblas_dir = os.path.join(rocm_bin_path, "rocblas")
                target_rocblas_dir = os.path.join(target_dir, "rocblas")
                os.makedirs(target_rocblas_dir, exist_ok=True)
                self.copy_tree(rocblas_dir, target_rocblas_dir)

                hipblaslt_dir = os.path.join(rocm_bin_path, "hipblaslt")
                target_hipblaslt_dir = os.path.join(target_dir, "hipblaslt")
                os.makedirs(target_hipblaslt_dir, exist_ok=True)
                self.copy_tree(hipblaslt_dir, target_hipblaslt_dir)
            else:
                report("The specified environment variable does not exist.")

    def build_extensions(self) -> None:
        self.create_compile_commands()

        # Copy functorch extension
        for i, ext in enumerate(self.extensions):
            if ext.name != "functorch._C":
                continue
            fullname = self.get_ext_fullname(ext.name)
            filename = self.get_ext_filename(fullname)
            fileext = os.path.splitext(filename)[1]
            src = os.path.join(os.path.dirname(filename), "functorch" + fileext)
            dst = os.path.join(os.path.realpath(self.build_lib), filename)
            if os.path.exists(src):
                report(f"Copying {ext.name} from {src} to {dst}")
                dst_dir = os.path.dirname(dst)
                if not os.path.exists(dst_dir):
                    os.makedirs(dst_dir)
                self.copy_file(src, dst)

        super().build_extensions()

    def get_outputs(self) -> list[str]:
        outputs = super().get_outputs()
        outputs.append(os.path.join(self.build_lib, "caffe2"))
        report(f"setup.py::get_outputs returning {outputs}")
        return outputs

    def create_compile_commands(self) -> None:
        def load(filename: str) -> Any:
            with open(filename) as f:
                return json.load(f)

        ninja_files = glob.glob("build/*compile_commands.json")
        cmake_files = glob.glob("torch/lib/build/*/compile_commands.json")
        all_commands = [entry for f in ninja_files + cmake_files for entry in load(f)]

        # cquery does not like c++ compiles that start with gcc.
        # It forgets to include the c++ header directories.
        # We can work around this by replacing the gcc calls that python
        # setup.py generates with g++ calls instead
        for command in all_commands:
            if command["command"].startswith("gcc "):
                command["command"] = "g++ " + command["command"][4:]

        new_contents = json.dumps(all_commands, indent=2)
        contents = ""
        if os.path.exists("compile_commands.json"):
            with open("compile_commands.json") as f:
                contents = f.read()
        if contents != new_contents:
            with open("compile_commands.json", "w") as f:
                f.write(new_contents)


class concat_license_files:
    """Merge LICENSE and LICENSES_BUNDLED.txt as a context manager

    LICENSE is the main PyTorch license, LICENSES_BUNDLED.txt is auto-generated
    from all the licenses found in ./third_party/. We concatenate them so there
    is a single license file in the sdist and wheels with all of the necessary
    licensing info.
    """

    def __init__(self, include_files: bool = False) -> None:
        self.f1 = "LICENSE"
        self.f2 = "third_party/LICENSES_BUNDLED.txt"
        self.include_files = include_files

    def __enter__(self) -> None:
        """Concatenate files"""

        old_path = sys.path
        sys.path.append(third_party_path)
        try:
            from build_bundled import create_bundled  # type: ignore[import-not-found]
        finally:
            sys.path = old_path

        with open(self.f1) as f1:
            self.bsd_text = f1.read()

        with open(self.f1, "a") as f1:
            f1.write("\n\n")
            create_bundled(
                os.path.relpath(third_party_path), f1, include_files=self.include_files
            )

    def __exit__(self, *exc_info: object) -> None:
        """Restore content of f1"""
        with open(self.f1, "w") as f:
            f.write(self.bsd_text)


try:
    from wheel.bdist_wheel import bdist_wheel  # type: ignore[import-untyped]
except ImportError:
    # This is useful when wheel is not installed and bdist_wheel is not
    # specified on the command line. If it _is_ specified, parsing the command
    # line will fail before wheel_concatenate is needed
    wheel_concatenate: type[Command] | None = None
else:
    # Need to create the proper LICENSE.txt for the wheel
    class wheel_concatenate(bdist_wheel):  # type: ignore[no-redef]
        """check submodules on sdist to prevent incomplete tarballs"""

        def run(self) -> None:
            with concat_license_files(include_files=True):
                super().run()

        def write_wheelfile(self, *args: Any, **kwargs: Any) -> None:
            super().write_wheelfile(*args, **kwargs)

            if BUILD_LIBTORCH_WHL:
                # Remove extraneneous files in the libtorch wheel
                for root, dirs, files in os.walk(self.bdist_dir):
                    for file in files:
                        if file.endswith((".a", ".so")) and os.path.isfile(
                            os.path.join(self.bdist_dir, file)
                        ):
                            os.remove(os.path.join(root, file))
                        elif file.endswith(".py"):
                            os.remove(os.path.join(root, file))
                # need an __init__.py file otherwise we wouldn't have a package
                open(os.path.join(self.bdist_dir, "torch", "__init__.py"), "w").close()


<<<<<<< HEAD
class install(setuptools.command.install.install):
    pass


class clean(Command):
    def initialize_options(self) -> None:
=======
class clean(setuptools.Command):
    user_options = []

    def initialize_options(self):
>>>>>>> 0a5518b4
        pass

    def finalize_options(self) -> None:
        pass

    def run(self) -> None:
        import re

        with open(".gitignore") as f:
            ignores = f.read()
            pat = re.compile(r"^#( BEGIN NOT-CLEAN-FILES )?")
            for wildcard in filter(None, ignores.split("\n")):
                match = pat.match(wildcard)
                if match:
                    if match.group(1):
                        # Marker is found and stop reading .gitignore.
                        break
                    # Ignore lines which begin with '#'.
                else:
                    # Don't remove absolute paths from the system
                    wildcard = wildcard.lstrip("./")

                    for filename in glob.glob(wildcard):
                        try:
                            os.remove(filename)
                        except OSError:
                            shutil.rmtree(filename, ignore_errors=True)


class sdist(setuptools.command.sdist.sdist):
    def run(self) -> None:
        with concat_license_files():
            super().run()


def get_cmake_cache_vars() -> defaultdict[str, CMakeValue]:
    try:
        return defaultdict(lambda: False, cmake.get_cmake_cache_variables())
    except FileNotFoundError:
        # CMakeCache.txt does not exist.
        # Probably running "python setup.py clean" over a clean directory.
        return defaultdict(lambda: False)


def configure_extension_build() -> tuple[
    list[Extension],  # ext_modules
    dict[str, type[Command]],  # cmdclass
    list[str],  # packages
    dict[str, list[str]],  # entry_points
    list[str],  # extra_install_requires
]:
    r"""Configures extension build options according to system environment and user's choice.

    Returns:
      The input to parameters ext_modules, cmdclass, packages, and entry_points as required in setuptools.setup.
    """

    cmake_cache_vars = get_cmake_cache_vars()

    ################################################################################
    # Configure compile flags
    ################################################################################

    library_dirs = []
    extra_install_requires = []

    if IS_WINDOWS:
        # /NODEFAULTLIB makes sure we only link to DLL runtime
        # and matches the flags set for protobuf and ONNX
        extra_link_args = ["/NODEFAULTLIB:LIBCMT.LIB"]
        # /MD links against DLL runtime
        # and matches the flags set for protobuf and ONNX
        # /EHsc is about standard C++ exception handling
        extra_compile_args = ["/MD", "/FS", "/EHsc"]
    else:
        extra_link_args = []
        extra_compile_args = [
            "-Wall",
            "-Wextra",
            "-Wno-strict-overflow",
            "-Wno-unused-parameter",
            "-Wno-missing-field-initializers",
            "-Wno-unknown-pragmas",
            # Python 2.6 requires -fno-strict-aliasing, see
            # http://legacy.python.org/dev/peps/pep-3123/
            # We also depend on it in our code (even Python 3).
            "-fno-strict-aliasing",
        ]

    library_dirs.append(lib_path)

    main_compile_args: list[str] = []
    main_libraries: list[str] = ["torch_python"]

    main_link_args: list[str] = []
    main_sources: list[str] = ["torch/csrc/stub.c"]

    if BUILD_LIBTORCH_WHL:
        main_libraries = ["torch"]
        main_sources = []

    if build_type.is_debug():
        if IS_WINDOWS:
            extra_compile_args += ["/Z7"]
            extra_link_args += ["/DEBUG:FULL"]
        else:
            extra_compile_args += ["-O0", "-g"]
            extra_link_args += ["-O0", "-g"]

    if build_type.is_rel_with_deb_info():
        if IS_WINDOWS:
            extra_compile_args += ["/Z7"]
            extra_link_args += ["/DEBUG:FULL"]
        else:
            extra_compile_args += ["-g"]
            extra_link_args += ["-g"]

    # pypi cuda package that requires installation of cuda runtime, cudnn and cublas
    # should be included in all wheels uploaded to pypi
    pytorch_extra_install_requirements = os.getenv(
        "PYTORCH_EXTRA_INSTALL_REQUIREMENTS", ""
    )
    if pytorch_extra_install_requirements:
        report(
            f"pytorch_extra_install_requirements: {pytorch_extra_install_requirements}"
        )
        extra_install_requires += pytorch_extra_install_requirements.split("|")

    # Cross-compile for M1
    if IS_DARWIN:
        macos_target_arch = os.getenv("CMAKE_OSX_ARCHITECTURES", "")
        if macos_target_arch in ["arm64", "x86_64"]:
            macos_sysroot_path = os.getenv("CMAKE_OSX_SYSROOT")
            if macos_sysroot_path is None:
                macos_sysroot_path = (
                    subprocess.check_output(
                        ["xcrun", "--show-sdk-path", "--sdk", "macosx"]
                    )
                    .decode("utf-8")
                    .strip()
                )
            extra_compile_args += [
                "-arch",
                macos_target_arch,
                "-isysroot",
                macos_sysroot_path,
            ]
            extra_link_args += ["-arch", macos_target_arch]

    def make_relative_rpath_args(path: str) -> list[str]:
        if IS_DARWIN:
            return ["-Wl,-rpath,@loader_path/" + path]
        elif IS_WINDOWS:
            return []
        else:
            return ["-Wl,-rpath,$ORIGIN/" + path]

    ################################################################################
    # Declare extensions and package
    ################################################################################

    extensions = []
    # packages that we want to install into site-packages and include them in wheels
    includes = ["torch", "torch.*", "torchgen", "torchgen.*"]
    # exclude folders that they look like Python packages but are not wanted in wheels
    excludes = ["tools", "tools.*", "caffe2", "caffe2.*"]
    if cmake_cache_vars["BUILD_FUNCTORCH"]:
        includes.extend(["functorch", "functorch.*"])
    else:
        excludes.extend(["functorch", "functorch.*"])
    packages = find_packages(include=includes, exclude=excludes)
    C = Extension(
        "torch._C",
        libraries=main_libraries,
        sources=main_sources,
        language="c",
        extra_compile_args=main_compile_args + extra_compile_args,
        include_dirs=[],
        library_dirs=library_dirs,
        extra_link_args=(
            extra_link_args + main_link_args + make_relative_rpath_args("lib")
        ),
    )
    extensions.append(C)

    # These extensions are built by cmake and copied manually in build_extensions()
    # inside the build_ext implementation
    if cmake_cache_vars["BUILD_FUNCTORCH"]:
        extensions.append(
            Extension(name="functorch._C", sources=[]),
        )

    cmdclass = {
        "build_ext": build_ext,
        "clean": clean,
        "sdist": sdist,
    }
    if wheel_concatenate is not None:
        cmdclass["bdist_wheel"] = wheel_concatenate

    entry_points = {
        "console_scripts": [
            "torchrun = torch.distributed.run:main",
        ],
        "torchrun.logs_specs": [
            "default = torch.distributed.elastic.multiprocessing:DefaultLogsSpecs",
        ],
    }

    if cmake_cache_vars["USE_DISTRIBUTED"]:
        # Only enable fr_trace command if distributed is enabled
        entry_points["console_scripts"].append(
            "torchfrtrace = tools.flight_recorder.fr_trace:main",
        )
    return extensions, cmdclass, packages, entry_points, extra_install_requires


# post run, warnings, printed at the end to make them more visible
build_update_message = """
    It is no longer necessary to use the 'build' or 'rebuild' targets

    To install:
      $ python -m pip install --no-build-isolation .
    To develop locally:
      $ python -m pip install --no-build-isolation -e .
    To force cmake to re-generate native build files (off by default):
      $ CMAKE_FRESH=1 python -m pip install --no-build-isolation -e .
"""


def print_box(msg: str) -> None:
    lines = msg.split("\n")
    size = max(len(l) + 1 for l in lines)
    print("-" * (size + 2))
    for l in lines:
        print("|{}{}|".format(l, " " * (size - len(l))))
    print("-" * (size + 2))


def main() -> None:
    if BUILD_LIBTORCH_WHL and BUILD_PYTHON_ONLY:
        raise RuntimeError(
            "Conflict: 'BUILD_LIBTORCH_WHL' and 'BUILD_PYTHON_ONLY' can't both be 1. "
            "Set one to 0 and rerun."
        )
    install_requires = [
        "filelock",
        "typing-extensions>=4.10.0",
        'setuptools ; python_version >= "3.12"',
        "sympy>=1.13.3",
        "networkx",
        "jinja2",
        "fsspec",
    ]

    if BUILD_PYTHON_ONLY:
        install_requires.append(f"{LIBTORCH_PKG_NAME}=={get_torch_version()}")

    if str2bool(os.getenv("USE_PRIORITIZED_TEXT_FOR_LD")):
        gen_linker_script(
            filein="cmake/prioritized_text.txt", fout="cmake/linker_script.ld"
        )
        linker_script_path = os.path.abspath("cmake/linker_script.ld")
        os.environ["LDFLAGS"] = os.getenv("LDFLAGS", "") + f" -T{linker_script_path}"
        os.environ["CFLAGS"] = (
            os.getenv("CFLAGS", "") + " -ffunction-sections -fdata-sections"
        )
        os.environ["CXXFLAGS"] = (
            os.getenv("CXXFLAGS", "") + " -ffunction-sections -fdata-sections"
        )
    elif platform.system() == "Linux" and platform.processor() == "aarch64":
        print_box(
            """
            WARNING: we strongly recommend enabling linker script optimization for ARM + CUDA.
            To do so please export USE_PRIORITIZED_TEXT_FOR_LD=1
            """
        )

    # Parse the command line and check the arguments before we proceed with
    # building deps and setup. We need to set values so `--help` works.
    dist = Distribution()
    dist.script_name = os.path.basename(sys.argv[0])
    dist.script_args = sys.argv[1:]
    try:
        dist.parse_command_line()
    except setuptools.errors.BaseError as e:
        print(e)
        sys.exit(1)

    mirror_files_into_torchgen()
    if RUN_BUILD_DEPS:
        build_deps()

    (
        ext_modules,
        cmdclass,
        packages,
        entry_points,
        extra_install_requires,
    ) = configure_extension_build()
    install_requires += extra_install_requires

    torch_package_data = [
        "py.typed",
        "bin/*",
        "test/*",
        "*.pyi",
        "**/*.pyi",
        "lib/*.pdb",
        "lib/**/*.pdb",
        "lib/*shm*",
        "lib/torch_shm_manager",
        "lib/*.h",
        "lib/**/*.h",
        "include/*.h",
        "include/**/*.h",
        "include/*.hpp",
        "include/**/*.hpp",
        "include/*.cuh",
        "include/**/*.cuh",
        "_inductor/codegen/*.h",
        "_inductor/codegen/aoti_runtime/*.cpp",
        "_inductor/script.ld",
        "_export/serde/*.yaml",
        "_export/serde/*.thrift",
        "share/cmake/ATen/*.cmake",
        "share/cmake/Caffe2/*.cmake",
        "share/cmake/Caffe2/public/*.cmake",
        "share/cmake/Caffe2/Modules_CUDA_fix/*.cmake",
        "share/cmake/Caffe2/Modules_CUDA_fix/upstream/*.cmake",
        "share/cmake/Caffe2/Modules_CUDA_fix/upstream/FindCUDA/*.cmake",
        "share/cmake/Gloo/*.cmake",
        "share/cmake/Tensorpipe/*.cmake",
        "share/cmake/Torch/*.cmake",
        "utils/benchmark/utils/*.cpp",
        "utils/benchmark/utils/valgrind_wrapper/*.cpp",
        "utils/benchmark/utils/valgrind_wrapper/*.h",
        "utils/model_dump/skeleton.html",
        "utils/model_dump/code.js",
        "utils/model_dump/*.mjs",
        "_dynamo/graph_break_registry.json",
    ]

    if not BUILD_LIBTORCH_WHL:
        torch_package_data.extend(
            [
                "lib/libtorch_python.so",
                "lib/libtorch_python.dylib",
                "lib/libtorch_python.dll",
            ]
        )
    if not BUILD_PYTHON_ONLY:
        torch_package_data.extend(
            [
                "lib/*.so*",
                "lib/*.dylib*",
                "lib/*.dll",
                "lib/*.lib",
            ]
        )
        aotriton_image_path = os.path.join(lib_path, "aotriton.images")
        aks2_files = []
        for root, dirs, files in os.walk(aotriton_image_path):
            subpath = os.path.relpath(root, start=aotriton_image_path)
            for fn in files:
                aks2_files.append(os.path.join("lib/aotriton.images", subpath, fn))
        torch_package_data += aks2_files
    if get_cmake_cache_vars()["USE_TENSORPIPE"]:
        torch_package_data.extend(
            [
                "include/tensorpipe/*.h",
                "include/tensorpipe/**/*.h",
            ]
        )
    if get_cmake_cache_vars()["USE_KINETO"]:
        torch_package_data.extend(
            [
                "include/kineto/*.h",
                "include/kineto/**/*.h",
            ]
        )
    torchgen_package_data = [
        "packaged/*",
        "packaged/**/*",
    ]
    package_data = {
        "torch": torch_package_data,
    }
    exclude_package_data = {}

    if not BUILD_LIBTORCH_WHL:
        package_data["torchgen"] = torchgen_package_data
        exclude_package_data["torchgen"] = ["*.py[co]"]
    else:
        # no extensions in BUILD_LIBTORCH_WHL mode
        ext_modules = []

    setup(
        name=package_name,
        version=version,
        ext_modules=ext_modules,
        cmdclass=cmdclass,
        packages=packages,
        entry_points=entry_points,
        install_requires=install_requires,
        package_data=package_data,
        exclude_package_data=exclude_package_data,
        include_package_data=True,
    )
    if EMIT_BUILD_WARNING:
        print_box(build_update_message)


if __name__ == "__main__":
    main()<|MERGE_RESOLUTION|>--- conflicted
+++ resolved
@@ -964,19 +964,8 @@
                 open(os.path.join(self.bdist_dir, "torch", "__init__.py"), "w").close()
 
 
-<<<<<<< HEAD
-class install(setuptools.command.install.install):
-    pass
-
-
 class clean(Command):
     def initialize_options(self) -> None:
-=======
-class clean(setuptools.Command):
-    user_options = []
-
-    def initialize_options(self):
->>>>>>> 0a5518b4
         pass
 
     def finalize_options(self) -> None:
