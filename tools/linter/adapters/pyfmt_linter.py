from __future__ import annotations

import argparse
import concurrent.futures
import fnmatch
import json
import logging
import os
import re
import subprocess
import sys
from enum import Enum
from pathlib import Path
from typing import NamedTuple

import black
import isort
import usort


IS_WINDOWS: bool = os.name == "nt"
REPO_ROOT = Path(__file__).absolute().parents[3]

# TODO: remove this when it gets empty and remove `black` in PYFMT
USE_BLACK_FILELIST = re.compile(
    "|".join(
        (
            r"\A\Z",  # empty string
            *map(
                fnmatch.translate,
                [
                    # **
                    # .ci/**
                    # .github/**
                    # benchmarks/**
                    # functorch/**
                    # tools/**
                    # torchgen/**
                    # test/**
                    # test/[a-h]*/**
                    # test/[i-j]*/**
<<<<<<< HEAD
                    # test/[k-n]*/**
                    # test/n*/**
                    "test/n*/**",
=======
                    "test/j*/**",
                    # test/[k-m]*/**
                    "test/[k-m]*/**",
>>>>>>> a07a4214
                    # test/optim/**
                    # "test/[p-z]*/**",
                    # torch/**
                    # torch/_[a-c]*/**
                    # torch/_[e-h]*/**
                    # torch/_i*/**
                    # torch/_[j-z]*/**
                    # torch/[a-c]*/**
                    # torch/d*/**
                    # torch/[e-m]*/**
                    # torch/optim/**
                    # torch/[p-z]*/**
                ],
            ),
        )
    )
)


class LintSeverity(str, Enum):
    ERROR = "error"
    WARNING = "warning"
    ADVICE = "advice"
    DISABLED = "disabled"


class LintMessage(NamedTuple):
    path: str | None
    line: int | None
    char: int | None
    code: str
    severity: LintSeverity
    name: str
    original: str | None
    replacement: str | None
    description: str | None


def as_posix(name: str) -> str:
    return name.replace("\\", "/") if IS_WINDOWS else name


def format_error_message(filename: str, err: Exception) -> LintMessage:
    return LintMessage(
        path=filename,
        line=None,
        char=None,
        code="PYFMT",
        severity=LintSeverity.ADVICE,
        name="command-failed",
        original=None,
        replacement=None,
        description=(f"Failed due to {err.__class__.__name__}:\n{err}"),
    )


def run_isort(content: str, path: Path) -> str:
    isort_config = isort.Config(settings_path=str(REPO_ROOT))

    is_this_file = path.samefile(__file__)
    if not is_this_file:
        content = re.sub(r"(#.*\b)usort:\s*skip\b", r"\g<1>isort: split", content)

    content = isort.code(content, config=isort_config, file_path=path)

    if not is_this_file:
        content = re.sub(r"(#.*\b)isort: split\b", r"\g<1>usort: skip", content)

    return content


def run_usort(content: str, path: Path) -> str:
    usort_config = usort.Config.find(path)

    return usort.usort_string(content, path=path, config=usort_config)


def run_black(content: str, path: Path) -> str:
    black_config = black.parse_pyproject_toml(black.find_pyproject_toml((str(path),)))  # type: ignore[attr-defined,arg-type]
    # manually patch options that do not have a 1-to-1 match in Mode arguments
    black_config["target_versions"] = {
        black.TargetVersion[ver.upper()]  # type: ignore[attr-defined]
        for ver in black_config.pop("target_version", [])
    }
    black_config["string_normalization"] = not black_config.pop(
        "skip_string_normalization", False
    )
    black_mode = black.Mode(**black_config)
    black_mode.is_pyi = path.suffix.lower() == ".pyi"
    black_mode.is_ipynb = path.suffix.lower() == ".ipynb"

    return black.format_str(content, mode=black_mode)


def run_ruff_format(content: str, path: Path) -> str:
    try:
        return subprocess.check_output(
            [
                sys.executable,
                "-m",
                "ruff",
                "format",
                "--config",
                str(REPO_ROOT / "pyproject.toml"),
                "--stdin-filename",
                str(path),
                "-",
            ],
            input=content,
            stderr=subprocess.STDOUT,
            text=True,
            encoding="utf-8",
        )
    except subprocess.CalledProcessError as exc:
        raise ValueError(exc.output) from exc


def check_file(filename: str) -> list[LintMessage]:
    path = Path(filename).absolute()
    original = replacement = path.read_text(encoding="utf-8")

    try:
        # NB: run isort first to enforce style for blank lines
        replacement = run_isort(replacement, path=path)
        replacement = run_usort(replacement, path=path)
        if USE_BLACK_FILELIST.match(path.absolute().relative_to(REPO_ROOT).as_posix()):
            replacement = run_black(replacement, path=path)
        else:
            replacement = run_ruff_format(replacement, path=path)

        if original == replacement:
            return []

        return [
            LintMessage(
                path=filename,
                line=None,
                char=None,
                code="PYFMT",
                severity=LintSeverity.WARNING,
                name="format",
                original=original,
                replacement=replacement,
                description="Run `lintrunner -a` to apply this patch.",
            )
        ]
    except Exception as err:
        return [format_error_message(filename, err)]


def main() -> None:
    parser = argparse.ArgumentParser(
        description="Format files with usort + ruff-format.",
        fromfile_prefix_chars="@",
    )
    parser.add_argument(
        "--verbose",
        action="store_true",
        help="verbose logging",
    )
    parser.add_argument(
        "filenames",
        nargs="+",
        help="paths to lint",
    )
    args = parser.parse_args()

    logging.basicConfig(
        format="<%(processName)s:%(levelname)s> %(message)s",
        level=logging.NOTSET
        if args.verbose
        else logging.DEBUG
        if len(args.filenames) < 1000
        else logging.INFO,
        stream=sys.stderr,
    )

    with concurrent.futures.ProcessPoolExecutor(
        max_workers=os.cpu_count(),
    ) as executor:
        futures = {executor.submit(check_file, x): x for x in args.filenames}
        for future in concurrent.futures.as_completed(futures):
            try:
                for lint_message in future.result():
                    print(json.dumps(lint_message._asdict()), flush=True)
            except Exception:
                logging.critical('Failed at "%s".', futures[future])
                raise


if __name__ == "__main__":
    main()<|MERGE_RESOLUTION|>--- conflicted
+++ resolved
@@ -39,17 +39,9 @@
                     # test/**
                     # test/[a-h]*/**
                     # test/[i-j]*/**
-<<<<<<< HEAD
-                    # test/[k-n]*/**
-                    # test/n*/**
-                    "test/n*/**",
-=======
-                    "test/j*/**",
                     # test/[k-m]*/**
-                    "test/[k-m]*/**",
->>>>>>> a07a4214
                     # test/optim/**
-                    # "test/[p-z]*/**",
+                    # test/[p-z]*/**,
                     # torch/**
                     # torch/_[a-c]*/**
                     # torch/_[e-h]*/**
