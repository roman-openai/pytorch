--- conflicted
+++ resolved
@@ -414,11 +414,7 @@
       format_tag = ideep::tag::ndhwc;
     }
     auto other_desc = ideep::tensor::desc(
-<<<<<<< HEAD
-        output_size, get_onednn_dtype(weight.scalar_type()), format_tag);
-=======
-        other.sizes().vec(), get_mkldnn_dtype(other.scalar_type()), format_tag);
->>>>>>> 18358fba
+        other.sizes().vec(), get_onednn_dtype(other.scalar_type()), format_tag);
 
     ideep::attr_t op_attr;
     ideep::post_ops po;
