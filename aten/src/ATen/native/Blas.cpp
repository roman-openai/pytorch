--- conflicted
+++ resolved
@@ -246,13 +246,10 @@
       mat1.sizes()[0], "x", mat1.sizes()[1], " and ", mat2.sizes()[0], "x", mat2.sizes()[1], ")");
 
   TORCH_INTERNAL_ASSERT((scale_a.numel() == 1 && scale_b.numel() == 1), "Now _scaled_mm only supports per-tensor scaling for CPU backend.");
-<<<<<<< HEAD
-=======
   TORCH_CHECK(
       !scale_result ||
           (scale_result->numel() == 1 && scale_result->scalar_type() == kFloat),
       "scale_result must be a float scalar");
->>>>>>> 13044b2b
   TORCH_CHECK(!bias || bias->numel() == mat2.sizes()[1], "Bias must be size ", mat2.sizes()[1],
        " but got ", bias->numel());
 
@@ -269,28 +266,22 @@
 
   float input_scale = scale_a.item<float>();
   float weight_scale = scale_b.item<float>();
-<<<<<<< HEAD
-=======
   float output_scale = float(1.0);
   if (scale_result.has_value() &&
       (*out_dtype == ScalarType::Float8_e4m3fn ||
        *out_dtype == ScalarType::Float8_e5m2)) {
     output_scale = scale_result.value().item<float>();
   }
->>>>>>> 13044b2b
   auto fp32_mat1 = at::mul(mat1.to(kFloat), input_scale);
   auto fp32_mat2 = at::mul(mat2_c.to(kFloat), weight_scale);
   auto out_tmp = at::matmul(fp32_mat1, fp32_mat2);
   if (bias) {
     out_tmp.add_(bias.value());
   }
-<<<<<<< HEAD
-=======
   if (*out_dtype == ScalarType::Float8_e4m3fn ||
       *out_dtype == ScalarType::Float8_e5m2) {
     out_tmp = at::mul(out_tmp, 1 / output_scale);
   }
->>>>>>> 13044b2b
   out_tmp = out_tmp.to(out.scalar_type());
   out.copy_(out_tmp);
   return out;
