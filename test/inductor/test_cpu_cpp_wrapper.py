# Owner(s): ["oncall: cpu inductor"]
import sys
import unittest
from typing import NamedTuple

import torch
from torch._inductor import config
from torch._inductor.test_case import TestCase as InductorTestCase
from torch.testing._internal.common_device_type import (
    get_desired_device_type_test_bases,
)
from torch.testing._internal.common_utils import (
    IS_MACOS,
    IS_WINDOWS,
    slowTest,
    TEST_MKL,
    TEST_WITH_ROCM,
)
from torch.testing._internal.inductor_utils import HAS_CPU


try:
    try:
        from . import (
            test_cpu_repro,
            test_cpu_select_algorithm,
            test_mkldnn_pattern_matcher,
            test_torchinductor,
            test_torchinductor_dynamic_shapes,
        )
    except ImportError:
        import test_cpu_repro  # @manual=fbcode//caffe2/test/inductor:test_cpu_repro-library
        import test_cpu_select_algorithm  # @manual=fbcode//caffe2/test/inductor:cpu_select_algorithm_cpu-library
        import test_mkldnn_pattern_matcher  # @manual
        import test_torchinductor  # @manual=fbcode//caffe2/test/inductor:test_inductor-library
        import test_torchinductor_dynamic_shapes  # @manual=fbcode//caffe2/test/inductor:test_inductor-library_dynamic_shapes
except unittest.SkipTest:
    if __name__ == "__main__":
        sys.exit(0)
    raise


_desired_test_bases = get_desired_device_type_test_bases()
RUN_CPU = (
    HAS_CPU
    and any(getattr(x, "device_type", "") == "cpu" for x in _desired_test_bases)
    and not IS_MACOS
)


class CppWrapperTemplate:
    pass


class TestCppWrapper(InductorTestCase):
    device = "cpu"


class DynamicShapesCppWrapperCpuTests(InductorTestCase):
    device = "cpu"


test_failures_cpp_wrapper = {
    # conv2d will fallback for dynamic shapes; the fallback path is not yet supported
    "test_conv2d_unary_cpu_dynamic_shapes": test_torchinductor.TestFailure(
        ("cpp_wrapper",), is_skip=True
    ),
    "test_conv2d_binary_inplace_fusion_failed_cpu_dynamic_shapes": test_torchinductor.TestFailure(
        ("cpp_wrapper",), is_skip=True
    ),
    "test_conv2d_binary_inplace_fusion_pass_cpu_dynamic_shapes": test_torchinductor.TestFailure(
        ("cpp_wrapper",), is_skip=True
    ),
    # aten._native_multi_head_attention.default is not yet supported for dynamic shapes
    "test_multihead_attention_cpu_dynamic_shapes": test_torchinductor.TestFailure(
        ("cpp_wrapper",), is_skip=True
    ),
}
if TEST_WITH_ROCM:
    test_failures_cpp_wrapper.update(
        {
            "test_linear_packed": test_torchinductor.TestFailure(
                ("cpp_wrapper"), is_skip=True
            ),
            "test_linear_packed_dynamic_shapes": test_torchinductor.TestFailure(
                ("cpp_wrapper"), is_skip=True
            ),
        }
    )


def make_test_case(
    name,
    device,
    tests,
    condition=True,
    slow=False,
    func_inputs=None,
    code_string_count=None,
    test_build_separate=False,
):
    test_name = f"{name}_{device}" if device else name
    if code_string_count is None:
        code_string_count = {}

    func = getattr(tests, test_name)
    assert callable(func), "not a callable"
    func = slowTest(func) if slow else func
    new_test_name = f"{test_name}_separate" if test_build_separate else test_name

    @config.patch(
        cpp_wrapper=True,
        search_autotune_cache=False,
        cpp_wrapper_build_separate=test_build_separate,
    )
    def fn(self):
        tests.setUpClass()
        tests.setUp()
        try:
            with torch._C._PreserveDispatchKeyGuard():
                torch._C._dispatch_tls_set_dispatch_key_included(
                    torch._C.DispatchKey.Dense, True
                )

                _, code = test_torchinductor.run_and_get_cpp_code(
                    func, *func_inputs if func_inputs else []
                )
                # If a test generates no code, skip the remaining checks.  This can
                # happen for tests validating build-dependent features (e.g. datatypes
                # that are available on some platforms and not others).
                if code:
<<<<<<< HEAD
                    self.assertIn("async_compile.cpp_wrapper", code)
=======
                    if test_build_separate:
                        self.assertIn("kernel_src", code)
                    self.assertIn("CppWrapperCodeCache", code)
>>>>>>> d601d85b
                    self.assertTrue(
                        all(
                            code.count(string) == code_string_count[string]
                            for string in code_string_count
                        )
                    )
        finally:
            tests.tearDown()
            tests.tearDownClass()

    fn.__name__ = new_test_name
    import copy

    fn.__dict__ = copy.deepcopy(func.__dict__)
    if condition:
        setattr(
            CppWrapperTemplate,
            new_test_name,
            fn,
        )


if RUN_CPU:

    class BaseTest(NamedTuple):
        name: str
        device: str = "cpu"
        tests: InductorTestCase = test_torchinductor.CpuTests()
        condition: bool = True
        slow: bool = False
        func_inputs: list = None
        code_string_count: dict = {}
        test_build_separate: bool = False

    for item in [
        BaseTest("test_add_complex"),
        BaseTest("test_add_complex", test_build_separate=True),
        BaseTest("test_add_complex4"),
        BaseTest("test_add_complex4", test_build_separate=True),
        BaseTest("test_as_strided"),  # buffer reuse
        BaseTest("test_bernoulli1"),
        BaseTest("test_bitwise"),  # int32
        BaseTest("test_bmm1"),
        BaseTest("test_bmm1", test_build_separate=True),
        BaseTest("test_bmm2"),
        BaseTest("test_cat"),  # alias
        BaseTest(
            "test_conv2d_binary_inplace_fusion_failed",
            "cpu",
            test_mkldnn_pattern_matcher.TestPatternMatcher(),
            condition=torch.backends.mkldnn.is_available(),
            func_inputs=[
                ["aoti_torch_cpu_mkldnn__convolution_pointwise_binary("],
                ["aoti_torch_cpu_mkldnn__convolution_pointwise_binary_("],
            ],
        ),
        BaseTest(
            "test_conv2d_binary_inplace_fusion_pass",
            "cpu",
            test_mkldnn_pattern_matcher.TestPatternMatcher(),
            condition=torch.backends.mkldnn.is_available(),
            func_inputs=[
                ["aoti_torch_cpu_mkldnn__convolution_pointwise_binary_("],
                ["aoti_torch_cpu_mkldnn__convolution_pointwise_binary("],
            ],
        ),
        BaseTest(
            "test_conv2d_unary",
            "cpu",
            test_mkldnn_pattern_matcher.TestPatternMatcherGenericCPU(),
            condition=torch.backends.mkldnn.is_available(),
            slow=True,
        ),
        BaseTest("test_conv_transpose2d_packed", "cpu", test_cpu_repro.CPUReproTests()),
        BaseTest("test_cumsum"),
        BaseTest("test_custom_op_1"),
        BaseTest("test_custom_op_2"),
        BaseTest("test_custom_op_3"),
        BaseTest("test_dtype_sympy_expr"),
        BaseTest("test_embedding_bag"),  # test default FallbackKernel
        BaseTest("test_index_put1"),
        BaseTest("test_index_put_deterministic_fallback"),
        BaseTest("test_adding_tensor_offsets"),
        BaseTest("test_inductor_layout_optimization_input_mutations"),
        BaseTest("test_int_div", "", test_cpu_repro.CPUReproTests()),
        BaseTest("test_int8_weight_only_quant"),
        BaseTest("test_linear1"),
        BaseTest("test_linear2"),
        *[
            BaseTest(func, "", test_cpu_select_algorithm.TestSelectAlgorithmCPU())
            for func in dir(test_cpu_select_algorithm.TestSelectAlgorithmCPU())
            if func.startswith(
                (
                    "test_linear_with_pointwise",
                    "test_grouped_linear",
                )
            )
        ],
        BaseTest("test_polar"),
        BaseTest(
            "test_linear_binary",
            "",
            test_mkldnn_pattern_matcher.TestPatternMatcher(),
            torch.backends.mkldnn.is_available()
            and torch.ops.mkldnn._is_mkldnn_bf16_supported(),
        ),
        BaseTest(
            "test_linear_packed",
            "",
            test_cpu_repro.CPUReproTests(),
            torch.backends.mkldnn.is_available()
            and (
                torch.ops.mkldnn._is_mkldnn_bf16_supported()
                or torch.ops.mkldnn._is_mkldnn_fp16_supported()
            ),
        ),
        *[
            BaseTest(
                func,
                "",
                test_cpu_repro.CPUReproTests(),
                condition=torch.backends.mkldnn.is_available() and not IS_WINDOWS,
            )
            for func in dir(test_cpu_repro.CPUReproTests())
            if func.startswith("test_lstm_packed_change_input_sizes")
        ],
        BaseTest("test_max_pool2d6_dilation_1"),
        BaseTest("test_max_pool2d6_dilation_2"),
        BaseTest(
            "test_mkl_linear", "", test_cpu_repro.CPUReproTests(), condition=TEST_MKL
        ),
        BaseTest("test_mm_views"),
        BaseTest("test_multihead_attention", "cpu", test_cpu_repro.CPUReproTests()),
        BaseTest(
            "test_multi_threading",
            condition=not IS_WINDOWS,
            # Two threads compile, so we expect the output code to be printed twice.
            code_string_count={"py::gil_scoped_release release;": 2},
        ),
        BaseTest("test_profiler_mark_wrapper_call"),
        BaseTest(
            "test_qconv2d",
            "cpu",
            test_mkldnn_pattern_matcher.TestPatternMatcher(),
            condition=torch.backends.mkldnn.is_available() and not IS_WINDOWS,
        ),
        BaseTest(
            "test_qconv2d_relu",
            "cpu",
            test_mkldnn_pattern_matcher.TestPatternMatcher(),
            condition=torch.backends.mkldnn.is_available() and not IS_WINDOWS,
        ),
        BaseTest(
            "test_qconv2d_add",
            "cpu",
            test_mkldnn_pattern_matcher.TestPatternMatcher(),
            condition=torch.backends.mkldnn.is_available() and not IS_WINDOWS,
        ),
        BaseTest(
            "test_qconv2d_add_relu",
            "cpu",
            test_mkldnn_pattern_matcher.TestPatternMatcher(),
            condition=torch.backends.mkldnn.is_available() and not IS_WINDOWS,
        ),
        BaseTest(
            "test_qconv2d_dequant_promotion",
            "cpu",
            test_mkldnn_pattern_matcher.TestPatternMatcher(),
            condition=torch.backends.mkldnn.is_available() and not IS_WINDOWS,
        ),
        BaseTest(
            "test_qconv2d_maxpool2d_linear_dynamic",
            "cpu",
            test_mkldnn_pattern_matcher.TestDynamicPatternMatcher(),
            condition=torch.backends.mkldnn.is_available() and not IS_WINDOWS,
            func_inputs=[
                [
                    "aoti_torch_cpu__qconv_pointwise_tensor",
                    "torch.ops.quantized.max_pool2d",
                    "aoti_torch_cpu__qlinear_pointwise_tensor",
                ]
            ],
        ),
        *[
            BaseTest(
                func,
                "",
                test_mkldnn_pattern_matcher.TestPatternMatcher(),
                condition=torch.backends.mkldnn.is_available() and not IS_WINDOWS,
            )
            for func in dir(test_mkldnn_pattern_matcher.TestPatternMatcher())
            if func.startswith("test_qlinear")
        ],
        BaseTest(
            "test_qconv2d_with_concat",
            "cpu",
            test_mkldnn_pattern_matcher.TestPatternMatcher(),
            condition=torch.backends.mkldnn.is_available() and not IS_WINDOWS,
        ),
        BaseTest(
            "test_dynamic_qlinear",
            "cpu",
            test_mkldnn_pattern_matcher.TestPatternMatcher(),
            condition=torch.backends.mkldnn.is_available() and not IS_WINDOWS,
        ),
        BaseTest(
            "test_dynamic_qlinear_qat",
            "cpu",
            test_mkldnn_pattern_matcher.TestPatternMatcher(),
            condition=torch.backends.mkldnn.is_available() and not IS_WINDOWS,
        ),
        BaseTest("test_randint"),
        BaseTest("test_randn_with_dtype_and_device"),
        BaseTest("test_reduction1"),  # Reduction
        BaseTest("test_relu"),  # multiple inputs
        BaseTest("test_repeat_interleave", "", test_cpu_repro.CPUReproTests()),
        BaseTest("test_scalar_input"),
        BaseTest("test_scalar_output"),
        BaseTest("test_scaled_dot_product_attention"),
        BaseTest("test_scatter1"),
        BaseTest("test_scatter2"),
        BaseTest("test_scatter3"),
        BaseTest("test_scatter4"),
        BaseTest("test_scatter5"),
        BaseTest("test_scatter6"),
        BaseTest("test_scatter_reduce1"),
        BaseTest("test_scatter_reduce2"),
        BaseTest("test_scatter_reduce3"),
        BaseTest("test_silu"),  # single input, single output
        BaseTest("test_sort"),
        BaseTest("test_sum_dtype"),  # float64
        BaseTest("test_sum_int"),  # bool, int64, int8, uint8
        BaseTest("test_tensor2"),  # constant input
        BaseTest(
            "test_transpose", code_string_count={".reset();": 2}
        ),  # multiple outputs, buffer clear
        BaseTest("test_view_as_complex"),
        BaseTest("test_view_as_real"),
        BaseTest(
            "test_woq_int4",
            "cpu",
            test_mkldnn_pattern_matcher.TestPatternMatcher(),
        ),
    ]:
        make_test_case(
            item.name,
            item.device,
            item.tests,
            item.condition,
            item.slow,
            item.func_inputs,
            item.code_string_count,
            item.test_build_separate,
        )

    test_torchinductor.copy_tests(
        CppWrapperTemplate,
        TestCppWrapper,
        "cpp_wrapper",
        test_failures_cpp_wrapper,
    )

    DynamicShapesCppWrapperTemplate = (
        test_torchinductor_dynamic_shapes.make_dynamic_cls(CppWrapperTemplate)
    )

    test_torchinductor.copy_tests(
        DynamicShapesCppWrapperTemplate,
        DynamicShapesCppWrapperCpuTests,
        "cpp_wrapper",
        test_failures_cpp_wrapper,
        xfail_prop="_expected_failure_dynamic_wrapper",
    )


if __name__ == "__main__":
    from torch._inductor.test_case import run_tests

    if RUN_CPU:
        run_tests(needs="filelock")<|MERGE_RESOLUTION|>--- conflicted
+++ resolved
@@ -129,13 +129,9 @@
                 # happen for tests validating build-dependent features (e.g. datatypes
                 # that are available on some platforms and not others).
                 if code:
-<<<<<<< HEAD
-                    self.assertIn("async_compile.cpp_wrapper", code)
-=======
                     if test_build_separate:
                         self.assertIn("kernel_src", code)
-                    self.assertIn("CppWrapperCodeCache", code)
->>>>>>> d601d85b
+                    self.assertIn("async_compile.cpp_wrapper", code)
                     self.assertTrue(
                         all(
                             code.count(string) == code_string_count[string]
