--- conflicted
+++ resolved
@@ -1544,8 +1544,6 @@
         )
 
     @common_utils.parametrize("dynamic", [False, True])
-<<<<<<< HEAD
-=======
     def test_while_loop_with_mixed_device(self, dynamic):
         inputs = (
             torch.randn(10, 20, device=self.device),
@@ -1566,7 +1564,6 @@
         )
 
     @common_utils.parametrize("dynamic", [False, True])
->>>>>>> 40b3e4a3
     def test_while_loop_with_sym_expr_cond(self, dynamic):
         inputs = (
             torch.randn(10, 20, device=self.device),
