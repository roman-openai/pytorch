# Owner(s): ["oncall: cpu inductor"]
import contextlib
import copy
import itertools
import unittest

import torch
import torch.ao.quantization.quantizer.x86_inductor_quantizer as xiq
from torch._dynamo import config as dynamo_config
from torch._dynamo.utils import counters
from torch._inductor import config, metrics
from torch._inductor.test_case import run_tests, TestCase
from torch._inductor.utils import run_and_get_code
from torch.ao.quantization.quantizer.x86_inductor_quantizer import X86InductorQuantizer
from torch.nn import functional as F
from torch.testing._internal.common_device_type import instantiate_device_type_tests
from torch.testing._internal.common_mkldnn import bf32_on_and_off
from torch.testing._internal.common_quantization import (
    _generate_qdq_quantized_model,
    skipIfNoDynamoSupport,
    skipIfNoONEDNN,
    skipIfNoONEDNNBF16,
)
from torch.testing._internal.common_utils import (
    instantiate_parametrized_tests,
    IS_FBCODE,
    IS_LINUX,
    IS_X86,
    MI300_ARCH,
    parametrize,
    skipIfNoXPU,
    skipIfRocm,
    skipIfRocmArch,
    TEST_ACL,
    TEST_MKL,
    xfailIfACL,
)
from torch.testing._internal.inductor_utils import (
    _check_has_dynamic_shape,
    clone_preserve_strides_offset,
    HAS_CPU,
)


# The dict value is match_nodes(computation_op+unary_op)

unary_list = {
    torch.nn.ReLU(): 2,
    torch.nn.Sigmoid(): 2,
    torch.nn.Tanh(): 2,
    torch.nn.Hardswish(): 6,
    torch.nn.LeakyReLU(0.1, inplace=False): 4,
    # Use floats for min/max, otherwise they can get converted to symints
    torch.nn.Hardtanh(min_val=-0.5, max_val=4.0, inplace=False): 3,
    torch.nn.Hardtanh(min_val=-0.5, max_val=float("inf"), inplace=False): 3,
    torch.nn.GELU(approximate="none"): 6,
    torch.nn.GELU(approximate="tanh"): 10,
    torch.nn.ReLU6(): 3,
    torch.nn.SiLU(): 3,
    torch.nn.Hardsigmoid(): 5,
}

non_decomposed_unary_list = [
    torch.nn.ReLU,
    torch.nn.Sigmoid,
    torch.nn.Tanh,
]

# The dict value is (match_count, match_nodes, inplace)
binary_list = {
    lambda x, y: torch.add(x, y): (1, 2, False),  # call_function
    lambda x, y: torch.add(y, x): (1, 2, False),  # call_function
    lambda x, y: x.add(y): (1, 2, False),  # call_method
    lambda x, y: x.add_(y): (1, 2, True),  # call_method
    lambda x, y: torch.sub(x, y): (1, 2, False),  # call_function
    lambda x, y: x.sub(y): (1, 2, False),  # call_method
    lambda x, y: x.sub_(y): (1, 2, True),  # call_method
}

quantization_add_fn_list = [
    lambda x, y: torch.add(x, y),
    lambda x, y: x.add(y),
]

quantization_inplace_add_fn_list = [
    lambda x, y: x.add_(y),
]


def get_default_quantizer(is_qat, is_dynamic):
    quantizer = X86InductorQuantizer()
    quantizer.set_global(
        xiq.get_default_x86_inductor_quantization_config(
            is_qat=is_qat, is_dynamic=is_dynamic
        )
    )
    return quantizer


def cal_conv_generated_kernel_number(mod, input, dtype, dim=4, device="cpu"):
    # this function is to decide how many kernels are generated
    # while testing conv2d/3d/deconv2d
    # the assumption is:
    #   (1) There will be a to_dtype kernel for input for lp
    #   (2) inductor always use channel_last format, there will
    #       be a to_channel_last format for input
    #   (3) to_dtype and to_channel_last for input can be fused
    #   (4) inductor always get channel last format from mkldnn_conv_pointwise(binary),
    #       and force the output to have same stride with eager.
    #       So there will be a to_contiguous for output if eager output is contiguouse
    mod = copy.deepcopy(mod)
    mod = mod.to(device=device)
    input = input.clone()
    input = input.to(device)

    if dtype == torch.float32:
        maybe_autocast = contextlib.nullcontext()
    else:
        maybe_autocast = torch.amp.autocast(device_type=device, dtype=dtype)
    with torch.no_grad(), maybe_autocast:
        output = mod(input)
    input_kernel, output_kernel = 0, 0
    if (
        input.is_contiguous(memory_format=torch.contiguous_format)
        or dtype != torch.float32
        or (TEST_ACL and dim == 4)
    ):
        input_kernel = 1
    if output.is_contiguous(memory_format=torch.contiguous_format) or (
        TEST_ACL and dtype == torch.bfloat16
    ):
        output_kernel = 1
    return input_kernel + output_kernel


@config.patch({"freezing": True})
class TestPatternMatcherBase(TestCase):
    def _check_unary_is_decomposed(self, unary_fn):
        return not any(
            isinstance(unary_fn, fn)
            for fn in [torch.nn.ReLU, torch.nn.Sigmoid, torch.nn.Tanh]
        )

    def _clone_inputs(self, inputs):
        def clone(x):
            if not isinstance(x, torch.Tensor):
                return x
            return x.clone()

        return tuple(clone(x) for x in inputs)

    def _test_common(
        self,
        mod,
        inputs,
        matcher_check_fn,
        atol=1e-5,
        rtol=1.3e-6,
        check_autocast=torch.float32,
        check_quantization=False,
        is_qat=False,
        dtype=None,
        is_dynamic=False,
        quantizer=None,
        compile_options={},  # noqa: B006
    ):
        if not hasattr(self, "device"):
            has_xpu = any(
                isinstance(input, torch.Tensor) and input.device.type == "xpu"
                for input in inputs
            )
            device = "xpu" if has_xpu else "cpu"
        else:
            device = self.device

        mod = mod.to(device=device)
        if device != "cpu":
            inputs = tuple(
                clone_preserve_strides_offset(x, device=device) for x in inputs
            )
        counters.clear()
        torch._dynamo.reset()
        if check_autocast == torch.bfloat16 and (
            torch.ops.mkldnn._is_mkldnn_bf16_supported() or device == "xpu"
        ):
            maybe_autocast = torch.amp.autocast(
                device_type=device, dtype=torch.bfloat16
            )
            atol, rtol = 1e-2, 1e-2
        elif check_autocast == torch.float16 and (
            torch.ops.mkldnn._is_mkldnn_fp16_supported() or device == "xpu"
        ):
            maybe_autocast = torch.amp.autocast(device_type=device, dtype=torch.float16)
            atol, rtol = 1e-2, 1e-2
        else:
            assert check_autocast == torch.float32
            maybe_autocast = contextlib.nullcontext()
        if check_quantization:
            convert_model = _generate_qdq_quantized_model(
                mod, inputs, is_qat, is_dynamic, quantizer
            )
            with torch.no_grad(), maybe_autocast:
                _ = torch.compile(convert_model)(*inputs)
                matcher_check_fn()
        else:
            with torch.no_grad(), maybe_autocast:
                clone_inputs = self._clone_inputs(inputs)
                expected = mod(*inputs)
                actual = torch.compile(mod, **compile_options)(*clone_inputs)
                if self.precision != 0:
                    torch.testing.assert_close(actual, expected, atol=self.precision, rtol=self.precision)
                else:
                    torch.testing.assert_close(actual, expected, atol=atol, rtol=rtol)
                matcher_check_fn()

    def _test_code_common(
        self,
        mod,
        inputs,
        include_ops,
        exclude_ops,
        atol=1e-5,
        rtol=1.3e-6,
        check_quantization=False,
        check_dynamic=None,
        num_include_ops=None,
        quantizer=None,
    ):
        with torch.no_grad():
            clone_inputs = self._clone_inputs(inputs)
            if check_quantization:
                mod = _generate_qdq_quantized_model(mod, inputs, quantizer=quantizer)
            expected = mod(*inputs)
            actual, (source_code,) = run_and_get_code(
                torch.compile(mod, fullgraph=True, dynamic=check_dynamic),
                *clone_inputs,
            )
            for op in include_ops:
                self.assertIn(op, source_code)
            if num_include_ops is not None:
                assert len(include_ops) == len(num_include_ops)
                for i in range(len(include_ops)):
                    self.assertEqual(
                        source_code.count(include_ops[i]), num_include_ops[i]
                    )
            for op in exclude_ops:
                self.assertNotIn(op, source_code)
            if check_dynamic is not None:
                _check_has_dynamic_shape(self, source_code)
            if not check_quantization:
                # Skip due to reduce range setting for Quantization on preCI system.
                torch.testing.assert_close(actual, expected, atol=atol, rtol=rtol)


class TestPatternMatcherGeneric(TestPatternMatcherBase):
    def _test_conv_unary_base(self, dim=4):
        assert dim == 4 or dim == 5

        class M(torch.nn.Module):
            def __init__(
                self,
                unary_fn,
                **kwargs,
            ):
                super().__init__()
                if dim == 4:
                    self.conv = torch.nn.Conv2d(3, 16, kernel_size=3, stride=1)
                else:
                    self.conv = torch.nn.Conv3d(3, 16, kernel_size=3, stride=1)
                self.unary_fn = unary_fn

            def forward(self, x):
                x = self.conv(x)
                return self.unary_fn(x)

        dtypes = [
            torch.float,
        ]
        if torch.ops.mkldnn._is_mkldnn_bf16_supported():
            dtypes.append(torch.bfloat16)
        if torch.ops.mkldnn._is_mkldnn_fp16_supported():
            dtypes.append(torch.float16)
        cl_format = torch.channels_last if dim == 4 else torch.channels_last_3d
        options = itertools.product(
            unary_list.keys(),
            [torch.contiguous_format, cl_format],
            dtypes,
        )

        for (
            unary_fn,
            memory_format,
            dtype,
        ) in options:
            metrics.reset()
            if dim == 4:
                x_shape = (1, 3, 56, 56)
            else:
                x_shape = (1, 3, 20, 56, 56)
            mod = M(unary_fn).to(memory_format=memory_format).eval()

            v = (
                torch.randn(x_shape, dtype=torch.float32)
                .add(1)
                .to(memory_format=memory_format)
            )

            def matcher_check_fn():
                match_nodes = unary_list[unary_fn]
                if dtype in (
                    torch.float16,
                    torch.bfloat16,
                ) and self._check_unary_is_decomposed(unary_fn):
                    # Has extra dtype conversion nodes for autocast.
                    match_nodes += 2
                self.assertEqual(
                    counters["inductor"]["mkldnn_unary_fusion_matcher_nodes"],
                    0 if TEST_ACL else match_nodes,
                )
                self.assertEqual(
                    counters["inductor"]["mkldnn_conv_weight_pack_matcher_count"], 1
                )

            self._test_common(mod, (v,), matcher_check_fn, check_autocast=dtype)
            generated_kernel_count = cal_conv_generated_kernel_number(
                mod, v, dtype, dim, self.device
            )
            self.assertEqual(metrics.generated_kernel_count, generated_kernel_count)

    @skipIfNoDynamoSupport
    @skipIfNoONEDNN
    @skipIfRocm
    @bf32_on_and_off()
    def test_conv2d_unary(self, device):
        self.device = device
        self._test_conv_unary_base(dim=4)

    @skipIfNoDynamoSupport
    @skipIfNoONEDNN
    @skipIfRocm
    @bf32_on_and_off()
    def test_conv3d_unary(self, device):
        self.device = device
        self._test_conv_unary_base(dim=5)

    def test_linear_unary(self, device):
        self.device = device

<<<<<<< HEAD
    @bf32_on_and_off()
    def test_linear_unary(self):
=======
>>>>>>> 9e89801f
        class M(torch.nn.Module):
            def __init__(
                self,
                unary_fn,
                in_features,
                out_features,
                bias,
                **kwargs,
            ):
                super().__init__()
                self.linear = torch.nn.Linear(
                    in_features,
                    out_features,
                    bias,
                    **kwargs,
                )
                self.unary_fn = unary_fn

            def forward(self, x):
                x = self.linear(x)
                return self.unary_fn(x)

        dtypes = []
        if torch.ops.mkldnn._is_mkldnn_bf16_supported():
            dtypes.append(torch.bfloat16)
        if torch.ops.mkldnn._is_mkldnn_fp16_supported():
            dtypes.append(torch.float16)
        if torch.backends.mkldnn.matmul.fp32_precision == "bf16":
            dtypes.append(torch.float32)
        options = itertools.product(unary_list, [True, False], dtypes)
        for unary_fn, bias, dtype in options:
            metrics.reset()
            mod = M(unary_fn, 10, 30, bias=bias).eval()
            # only fuse for linear when the dtype is bf16
            mod = mod
            v = torch.randn(2, 10)

            def matcher_check_fn():
                match_nodes = unary_list[unary_fn]
                if dtype != torch.float32 and self._check_unary_is_decomposed(unary_fn):
                    # Has extra dtype conversion nodes for autocast.
                    match_nodes += 2
                self.assertEqual(
                    counters["inductor"]["mkldnn_unary_fusion_matcher_nodes"],
                    0 if TEST_ACL else match_nodes,
                )
                self.assertEqual(
                    counters["inductor"]["mkldnn_linear_weight_pack_matcher_count"], 1
                )

            self._test_common(mod, (v,), matcher_check_fn, check_autocast=dtype)
            expected_kernel_count = 1
            if TEST_ACL:
                expected_kernel_count = 2
            elif dtype == torch.float32:
                expected_kernel_count = 0
            # only generated 1 kernel for "to_dtype"
            self.assertEqual(metrics.generated_kernel_count, expected_kernel_count)

    @bf32_on_and_off()
    @unittest.skipIf(not TEST_MKL, "Test requires MKL")
    def test_linear_fp32(self, device):
        self.device = device

        class M(torch.nn.Module):
            def __init__(self, bias):
                super().__init__()
                self.linear = torch.nn.Linear(10, 30, bias)

            def forward(self, x):
                return self.linear(x)

        for bias in [True, False]:
            mod = M(bias=bias).eval()
            v = torch.randn(2, 10)

            # packing pass.
            def matcher_check_fn():
                self.assertEqual(
                    counters["inductor"]["mkldnn_linear_weight_pack_matcher_count"], 1
                )

            self._test_common(mod, (v,), matcher_check_fn)

    @unittest.skipIf(not TEST_MKL, "Test requires MKL")
    def test_linear_input_non_contiguous_3D_wo_bias(self, device):
        self.device = device

        # Activation is 3D, non-contiguous and without Bias
        class M(torch.nn.Module):
            def __init__(self):
                super().__init__()
                self.linear = torch.nn.Linear(4096, 1024, bias=False)

            def forward(self, x):
                x = torch.ops.aten.permute.default(x, [0, 2, 1, 3])
                x = torch.ops.aten.reshape.default(x, [4, 1, 4096])
                return self.linear(x)

        mod = M().eval()
        v = torch.randn(4, 32, 1, 128)

        dtypes = [torch.float]
        if torch.ops.mkldnn._is_mkldnn_bf16_supported():
            dtypes.append(torch.bfloat16)
        if torch.ops.mkldnn._is_mkldnn_fp16_supported():
            dtypes.append(torch.float16)

        for dtype in dtypes:
            torch._dynamo.reset()
            autocast_enabled = (
                True if dtype in [torch.bfloat16, torch.float16] else False
            )
            with torch.no_grad(), torch.autocast(
                device_type="cpu", enabled=autocast_enabled, dtype=dtype
            ):
                expected = mod(v)
                actual, (source_code,) = run_and_get_code(
                    torch.compile(mod, fullgraph=True),
                    v,
                )
                self.assertIn(
                    "torch.ops.mkldnn._linear_pointwise.default"
                    if autocast_enabled
                    else "torch.ops.mkl._mkl_linear.default",
                    source_code,
                )
                torch.testing.assert_close(actual, expected, atol=1e-2, rtol=1e-2)

    def test_linear_add_bias(self, device):
        self.device = device

        class M(torch.nn.Module):
            def __init__(self, device, dtype, unary_fn, cast_bias):
                super().__init__()
                self.linear1 = torch.nn.Linear(10, 64, bias=False)
                self.bias1 = torch.randn(64, device=device)
                self.linear2 = torch.nn.Linear(10, 64, bias=False)
                self.bias2 = torch.randn(64, device=device)
                if cast_bias:
                    self.bias1 = self.bias1.to(dtype=dtype, device=device)
                    self.bias2 = self.bias2.to(dtype=dtype, device=device)
                self.unary_fn = unary_fn

            def forward(self, x):
                a = self.linear1(x) + self.bias1
                b = self.linear2(x) + self.bias2
                return self.unary_fn(a), self.unary_fn(b)

        dtypes = []
        if torch.ops.mkldnn._is_mkldnn_bf16_supported():
            dtypes.append(torch.bfloat16)
        if torch.ops.mkldnn._is_mkldnn_fp16_supported():
            dtypes.append(torch.float16)
        options = itertools.product(unary_list, dtypes)
        for unary_fn, dtype in options:
            metrics.reset()
            fold_mod = M(self.device, dtype, unary_fn, cast_bias=True).eval()
            v = torch.randn(2, 10)

            def folder_matcher_check_fn():
                match_nodes = unary_list[unary_fn]
                if self._check_unary_is_decomposed(unary_fn):
                    # Has extra dtype conversion nodes for autocast.
                    match_nodes += 2
                # we have 2 linears, so we double the matcher_count/nodes
                self.assertEqual(
                    counters["inductor"]["mkldnn_unary_fusion_matcher_count"],
                    0 if TEST_ACL else 2,
                )
                self.assertEqual(
                    counters["inductor"]["mkldnn_unary_fusion_matcher_nodes"],
                    0 if TEST_ACL else match_nodes * 2,
                )
                self.assertEqual(
                    counters["inductor"]["mkldnn_linear_weight_pack_matcher_count"], 2
                )

            self._test_common(
                fold_mod,
                (v,),
                folder_matcher_check_fn,
                check_autocast=dtype,
            )
            self.assertEqual(metrics.generated_kernel_count, 3 if TEST_ACL else 1)
            # we won't fold the bias if bias is not same dtype with weight
            # https://github.com/pytorch/pytorch/pull/129138
            metrics.reset()
            mod = M(self.device, dtype, unary_fn, cast_bias=False).eval()

            def matcher_check_fn():
                self.assertEqual(
                    counters["inductor"]["mkldnn_linear_weight_pack_matcher_count"], 2
                )

            self._test_common(mod, (v,), matcher_check_fn, check_autocast=dtype)
            # 1 kernel for "to_lowp", 2 kernels for unary ops
            self.assertEqual(metrics.generated_kernel_count, 3)

    def _test_conv_transpose_unary_base(self, dim=4):
        assert dim == 4 or dim == 5

        class M(torch.nn.Module):
            def __init__(
                self,
                unary_fn,
                **kwargs,
            ):
                super().__init__()
                if dim == 4:
                    self.conv_transpose = torch.nn.ConvTranspose2d(
                        3, 16, 3, stride=2, padding=1
                    )
                else:
                    self.conv_transpose = torch.nn.ConvTranspose3d(
                        3, 16, 3, stride=2, padding=1
                    )
                self.unary_fn = unary_fn

            def forward(self, x):
                x = self.conv_transpose(x)
                return self.unary_fn(x)

        dtypes = [
            torch.float,
        ]
        if torch.ops.mkldnn._is_mkldnn_bf16_supported():
            dtypes.append(torch.bfloat16)
        if torch.ops.mkldnn._is_mkldnn_fp16_supported():
            dtypes.append(torch.float16)

        cl_format = torch.channels_last if dim == 4 else torch.channels_last_3d
        options = itertools.product(
            unary_list,
            [torch.contiguous_format, cl_format],
            dtypes,
        )

        for unary_fn, memory_format, dtype in options:
            metrics.reset()
            if dim == 4:
                x_shape = (1, 3, 28, 28)
            else:
                x_shape = (1, 3, 17, 28, 28)
            mod = M(unary_fn).eval()

            v = torch.randn(x_shape, dtype=torch.float32).to(
                memory_format=memory_format
            )

            def matcher_check_fn():
                match_nodes = unary_list[unary_fn]
                if dtype in (
                    torch.float16,
                    torch.bfloat16,
                ) and self._check_unary_is_decomposed(unary_fn):
                    # Has extra dtype conversion nodes for autocast.
                    match_nodes += 2
                self.assertEqual(
                    counters["inductor"]["mkldnn_unary_fusion_matcher_nodes"],
                    0 if TEST_ACL else match_nodes,
                )
                self.assertEqual(
                    counters["inductor"]["mkldnn_conv_weight_pack_matcher_count"], 1
                )

            self._test_common(mod, (v,), matcher_check_fn, check_autocast=dtype)
            generated_kernel_count = cal_conv_generated_kernel_number(
                mod, v, dtype, dim, self.device
            )
            self.assertEqual(metrics.generated_kernel_count, generated_kernel_count)

    @skipIfNoDynamoSupport
    @skipIfNoONEDNN
    @skipIfRocm
    def test_conv_transpose2d_unary(self, device):
        self.device = device
        self._test_conv_transpose_unary_base(dim=4)

    @skipIfNoDynamoSupport
    @skipIfNoONEDNN
    @skipIfRocm
    def test_conv_transpose3d_unary(self, device):
        self.device = device
        self._test_conv_transpose_unary_base(dim=5)

    def _test_conv_binary_base(self, dim=4):
        assert dim == 4 or dim == 5

        class M(torch.nn.Module):
            def __init__(
                self,
                binary_fn,
                has_relu,
                **kwargs,
            ):
                super().__init__()
                if dim == 4:
                    self.conv1 = torch.nn.Conv2d(3, 16, kernel_size=3, stride=1)
                    self.conv2 = torch.nn.Conv2d(3, 16, kernel_size=3, stride=1)
                else:
                    self.conv1 = torch.nn.Conv3d(3, 16, kernel_size=3, stride=1)
                    self.conv2 = torch.nn.Conv3d(3, 16, kernel_size=3, stride=1)
                self.binary_fn = binary_fn
                self.has_relu = has_relu

            def forward(self, x):
                x1 = self.conv1(x)
                x2 = self.conv2(x)
                if has_relu:
                    return self.binary_fn(x1, x2).relu()
                else:
                    return self.binary_fn(x1, x2)

        dtypes = [
            torch.float,
        ]
        if torch.ops.mkldnn._is_mkldnn_bf16_supported():
            dtypes.append(torch.bfloat16)
        if torch.ops.mkldnn._is_mkldnn_fp16_supported():
            dtypes.append(torch.float16)
        cl_format = torch.channels_last if dim == 4 else torch.channels_last_3d
        test_memory_format = [torch.contiguous_format, cl_format]
        options = itertools.product(
            binary_list,
            [True, False],
            test_memory_format,
            dtypes,
        )

        for (
            binary_fn,
            has_relu,
            memory_format,
            dtype,
        ) in options:
            metrics.reset()
            if dim == 4:
                x_shape = (1, 3, 56, 56)
            else:
                x_shape = (1, 3, 20, 56, 56)
            mod = M(binary_fn, has_relu).eval()
            v = (
                torch.randn(x_shape, dtype=torch.float32, requires_grad=True)
                .add(1)
                .to(memory_format=memory_format)
            )

            def matcher_check_fn():
                match_nodes = binary_list[binary_fn][1]
                if has_relu:
                    match_nodes += 1
                self.assertEqual(
                    counters["inductor"][
                        "mkldnn_conv_binary_unary_fusion_matcher_nodes"
                    ],
                    0 if TEST_ACL else match_nodes,
                )
                self.assertEqual(
                    counters["inductor"]["mkldnn_conv_weight_pack_matcher_count"], 2
                )

            self._test_common(mod, (v,), matcher_check_fn, check_autocast=dtype)
            generated_kernel_count = cal_conv_generated_kernel_number(
                mod, v, dtype, dim, self.device
            )
            self.assertEqual(metrics.generated_kernel_count, generated_kernel_count)

    @skipIfNoDynamoSupport
    @skipIfNoONEDNN
    @skipIfRocm
    @bf32_on_and_off(0.02)
    def test_conv2d_binary(self, device):
        self.device = device
        self._test_conv_binary_base(dim=4)

    @skipIfNoDynamoSupport
    @skipIfNoONEDNN
    @skipIfRocm
    @bf32_on_and_off(0.02)
    def test_conv3d_binary(self, device):
        self.device = device
        self._test_conv_binary_base(dim=5)

    def _test_conv_binary_broadcast_shapes_base(self, dim=4):
        assert dim == 4 or dim == 5

        class M(torch.nn.Module):
            def __init__(
                self,
                binary_fn,
                has_relu,
                **kwargs,
            ):
                super().__init__()
                if dim == 4:
                    self.conv = torch.nn.Conv2d(3, 16, kernel_size=3, stride=1)
                else:
                    self.conv = torch.nn.Conv3d(3, 16, kernel_size=3, stride=1)
                self.binary_fn = binary_fn
                self.has_relu = has_relu

            def forward(self, x, x2):
                x1 = self.conv(x)
                if has_relu:
                    return self.binary_fn(x1, x2).relu()
                else:
                    return self.binary_fn(x1, x2)

        dtypes = [
            torch.float,
        ]
        if torch.ops.mkldnn._is_mkldnn_bf16_supported():
            dtypes.append(torch.bfloat16)
        if torch.ops.mkldnn._is_mkldnn_fp16_supported():
            dtypes.append(torch.float16)
        cl_format = torch.channels_last if dim == 4 else torch.channels_last_3d
        test_memory_format = [torch.contiguous_format, cl_format]
        if dim == 4:
            input_shapes = [
                [2, 3, 56, 56],
            ]
            other_shapes = [[2, 16, 1, 1], [1, 16, 1, 1], [1, 1, 1, 1]]
        else:
            input_shapes = [
                [2, 3, 20, 56, 56],
            ]
            other_shapes = [[2, 16, 1, 1, 1], [1, 16, 1, 1, 1], [1, 1, 1, 1, 1]]
        options = itertools.product(
            binary_list,
            input_shapes,
            other_shapes,
            [True, False],
            test_memory_format,
            dtypes,
        )

        for (
            binary_fn,
            x_shape,
            other_shape,
            has_relu,
            memory_format,
            dtype,
        ) in options:
            metrics.reset()
            mod = M(binary_fn, has_relu).eval()
            x = (
                torch.randn(x_shape, dtype=torch.float32, requires_grad=True)
                .add(1)
                .to(memory_format=memory_format)
            )
            other = (
                torch.randn(other_shape, dtype=torch.float32, requires_grad=True)
                .add(1)
                .to(memory_format=memory_format)
                .to(dtype)
            )

            def matcher_check_fn():
                match_nodes = binary_list[binary_fn][1]
                if has_relu:
                    match_nodes += 1
                self.assertEqual(
                    counters["inductor"][
                        "mkldnn_conv_binary_unary_fusion_matcher_nodes"
                    ],
                    0 if TEST_ACL else match_nodes,
                )
                self.assertEqual(
                    counters["inductor"]["mkldnn_conv_weight_pack_matcher_nodes"], 1
                )

            self._test_common(mod, (x, other), matcher_check_fn, check_autocast=dtype)

    @skipIfNoDynamoSupport
    @skipIfNoONEDNN
    @skipIfRocm
    def test_conv2d_binary_broadcast_shapes_cpu(self):
        self._test_conv_binary_broadcast_shapes_base(dim=4)

    @skipIfNoDynamoSupport
    @skipIfNoONEDNN
    @skipIfRocm
    def test_conv3d_binary_broadcast_shapes_cpu(self):
        self._test_conv_binary_broadcast_shapes_base(dim=5)

<<<<<<< HEAD
    @bf32_on_and_off()
    def test_linear_binary(self):
=======
    def test_linear_binary(self, device):
        self.device = device

>>>>>>> 9e89801f
        class M(torch.nn.Module):
            def __init__(self, binary_fn, in_channels, out_channels, bias, **kwargs):
                super().__init__()
                self.linear = torch.nn.Linear(
                    in_channels, out_channels, bias=bias, **kwargs
                )
                self.binary_fn = binary_fn

            def forward(self, x, y):
                x = self.linear(x)
                x = self.binary_fn(x, y.clone())
                return x

        dtypes = []
        if torch.ops.mkldnn._is_mkldnn_bf16_supported():
            dtypes.append(torch.bfloat16)
        if torch.ops.mkldnn._is_mkldnn_fp16_supported():
            dtypes.append(torch.float16)
        if torch.backends.mkldnn.matmul.fp32_precision == "bf16":
            dtypes.append(torch.float32)
        options = itertools.product(
            binary_list, [[2, 3, 10], [2, 10]], [True, False], dtypes
        )
        out_feature = 30

        for binary_fn, input_shape, bias, dtype in options:
            metrics.reset()

            def matcher_check_fn():
                self.assertEqual(
                    counters["inductor"][
                        "mkldnn_conv_binary_unary_fusion_matcher_nodes"
                    ],
                    0 if TEST_ACL else 2,
                )
                reshape_linear_reshape_match_nodes = 3 if len(input_shape) == 3 else 0
                self.assertEqual(
                    counters["inductor"]["mkldnn_reshape_linear_reshape_matcher_nodes"],
                    reshape_linear_reshape_match_nodes,
                )
                self.assertEqual(
                    counters["inductor"]["mkldnn_linear_weight_pack_matcher_count"], 1
                )

            mod = M(binary_fn, input_shape[-1], out_feature, bias).eval()
            v = torch.randn(input_shape)
            other = torch.randn(input_shape[:-1] + [out_feature]).to(dtype)
            self._test_common(
                mod,
                (
                    v,
                    other,
                ),
                matcher_check_fn,
                check_autocast=dtype,
            )
            expected_kernel_count = 1
            if TEST_ACL:
                expected_kernel_count = 2
            elif dtype == torch.float32:
                expected_kernel_count = 0
            # only generated 1 kernel for "to_dtype"
            self.assertEqual(metrics.generated_kernel_count, expected_kernel_count)

    def test_linear_binary_broadcast_shapes_cpu(self):
        class M(torch.nn.Module):
            def __init__(self, binary_fn, in_channels, out_channels, bias, **kwargs):
                super().__init__()
                self.linear = torch.nn.Linear(
                    in_channels, out_channels, bias=bias, **kwargs
                )
                self.binary_fn = binary_fn

            def forward(self, x, y):
                x = self.linear(x)
                x = self.binary_fn(x, y.clone())
                return x

        dtypes = []
        if torch.ops.mkldnn._is_mkldnn_bf16_supported():
            dtypes.append(torch.bfloat16)
        if torch.ops.mkldnn._is_mkldnn_fp16_supported():
            dtypes.append(torch.float16)
        options = itertools.product(
            binary_list,
            (
                ([2, 3, 10], [1, 1, 30]),
                ([2, 10], [1, 30]),
            ),
            (True, False),
            dtypes,
        )
        out_feature = 30

        for binary_fn, (input_shape, other_shape), bias, dtype in options:
            metrics.reset()
            mod = M(binary_fn, input_shape[-1], out_feature, bias).eval()
            v = torch.randn(input_shape)
            other = torch.randn(other_shape).to(dtype)

            def matcher_check_fn():
                reshape_linear_reshape_match_nodes = 3 if len(input_shape) == 3 else 0
                self.assertEqual(
                    counters["inductor"]["mkldnn_reshape_linear_reshape_matcher_nodes"],
                    reshape_linear_reshape_match_nodes,
                )
                self.assertEqual(
                    counters["inductor"][
                        "mkldnn_conv_binary_unary_fusion_matcher_nodes"
                    ],
                    0 if TEST_ACL else 2,
                )
                self.assertEqual(
                    counters["inductor"]["mkldnn_linear_weight_pack_matcher_nodes"], 1
                )

            self._test_common(
                mod,
                (
                    v,
                    other,
                ),
                matcher_check_fn,
                check_autocast=dtype,
            )
            expected_kernel_count = 1
            if TEST_ACL:
                expected_kernel_count = 2
            elif dtype == torch.float32:
                expected_kernel_count = 0
            # only generated 1 kernel for "to_dtype"
            self.assertEqual(metrics.generated_kernel_count, expected_kernel_count)

    @skipIfNoDynamoSupport
    @skipIfNoONEDNN
    @skipIfRocm
    @unittest.skipIf(IS_FBCODE, "Failing in fbcode")
    def test_conv2d_linear_add_broadcast_shapes_cpu(self):
        class M(torch.nn.Module):
            def __init__(self):
                super().__init__()
                self.conv = torch.nn.Conv2d(3, 16, kernel_size=3, stride=1)
                self.linear = torch.nn.Linear(3, 16)

            def forward(self, x1, x2):
                return self.conv(x1) + self.linear(x2)[:, :, None, None]

        metrics.reset()
        mod = M().eval()
        x1 = torch.randn(2, 3, 56, 56)
        x2 = torch.randn(2, 3)

        def matcher_check_fn():
            match_nodes = 0 if TEST_ACL else 2
            self.assertEqual(
                counters["inductor"]["mkldnn_conv_binary_unary_fusion_matcher_nodes"],
                match_nodes,
            )
            self.assertEqual(
                counters["inductor"]["mkldnn_conv_weight_pack_matcher_nodes"], 1
            )

        self._test_common(mod, (x1, x2), matcher_check_fn)

<<<<<<< HEAD
    @bf32_on_and_off()
    def test_multi_linear_share_same_input(self):
=======
    def test_multi_linear_share_same_input(self, device):
        self.device = device

>>>>>>> 9e89801f
        # llama pattern.
        class M(torch.nn.Module):
            def __init__(
                self,
            ):
                super().__init__()
                self.w1 = torch.nn.Linear(16, 16, bias=False)
                self.w2 = torch.nn.Linear(16, 16, bias=False)

            def forward(self, x):
                return F.silu(self.w1(x)) * F.relu(self.w2(x))

        dtypes = []
        if torch.ops.mkldnn._is_mkldnn_bf16_supported():
            dtypes.append(torch.bfloat16)
        if torch.ops.mkldnn._is_mkldnn_fp16_supported():
            dtypes.append(torch.float16)

        def matcher_check_fn():
            self.assertEqual(
                counters["inductor"]["mkldnn_unary_fusion_matcher_nodes"],
                0 if TEST_ACL else 7,
            )
            self.assertEqual(
                counters["inductor"]["mkldnn_unary_fusion_matcher_count"],
                0 if TEST_ACL else 2,
            )
            self.assertEqual(
                counters["inductor"]["mkldnn_reshape_linear_reshape_matcher_nodes"], 6
            )
            self.assertEqual(
                counters["inductor"]["mkldnn_linear_weight_pack_matcher_count"], 2
            )

        for dtype in dtypes:
            mod = M().to(dtype).eval()
            v = torch.randn(2, 4, 16).to(dtype)
            self._test_common(mod, (v,), matcher_check_fn, rtol=1e-2, atol=1e-2)


class TestPatternMatcher(TestPatternMatcherBase):
    def _qconv2d_test_helper(self, device="cpu", int8_mixed_bf16=False):
        class M(torch.nn.Module):
            def __init__(
                self,
                **kwargs,
            ):
                super().__init__()
                self.conv = torch.nn.Conv2d(3, 128, kernel_size=3, stride=1)
                self.conv2 = torch.nn.Conv2d(128, 128, kernel_size=3, stride=1)
                self.conv3 = torch.nn.Conv2d(
                    128, 128, kernel_size=3, stride=1, groups=4
                )

            def forward(self, x):
                return self.conv3(self.conv2(self.conv(x)))

        mod = M().eval().to(device=device)
        v = (
            torch.randn((1, 3, 8, 8), dtype=torch.float32, requires_grad=False)
            .add(1)
            .to(device=device)
        )

        def matcher_check_fn():
            # 1. Dequant-Conv2D pattern matched in QConv2D weight prepack * 1
            #    int8_mixed_fp32: [dequant_node, dequantize_per_channel, clone, convolution]
            #    int8_mixed_bf16: [dequant_node, optional(convert_element_type_4),
            #     dequantize_per_channel, optional(convert_element_type_3), clone, convolution]
            self.assertEqual(
                counters["inductor"]["qconv_weight_prepack_matcher_count"], 3
            )
            self.assertEqual(
                counters["inductor"]["qconv_weight_prepack_matcher_nodes"],
                18 if int8_mixed_bf16 else 12,
            )
            self.assertEqual(
                counters["inductor"]["qconv_unary_lower_count"], 0 if TEST_ACL else 3
            )

        self._test_common(
            mod,
            (v,),
            matcher_check_fn,
            check_quantization=True,
            check_autocast=torch.bfloat16 if int8_mixed_bf16 else torch.float,
        )

    @skipIfNoDynamoSupport
    @skipIfNoONEDNN
    @skipIfRocm
    def test_qconv2d_cpu(self):
        r"""
        This testcase will quantize a single Conv2d module.
        """
        self._qconv2d_test_helper("cpu")

    @skipIfNoDynamoSupport
    @skipIfNoONEDNN
    @skipIfNoXPU
    def test_qconv2d_xpu(self):
        r"""
        This testcase will quantize a single Conv2d module.
        """
        self._qconv2d_test_helper("xpu")

    @skipIfNoDynamoSupport
    @skipIfNoONEDNNBF16
    @skipIfNoONEDNN
    @skipIfRocmArch(MI300_ARCH)
    def test_qconv2d_int8_mixed_bf16(self):
        r"""
        This testcase will quantize a single Conv2d module with int8_mixed_bf16 quantization.
        """
        self._qconv2d_test_helper(int8_mixed_bf16=True)

    @skipIfNoDynamoSupport
    @skipIfNoONEDNNBF16
    @skipIfNoONEDNN
    @skipIfNoXPU
    def test_qconv2d_int8_mixed_bf16_xpu(self):
        r"""
        This testcase will quantize a single Conv2d module with int8_mixed_bf16 quantization.
        """
        self._qconv2d_test_helper(device="xpu", int8_mixed_bf16=True)

    def _qconv2d_unary_test_helper(
        self,
        device="cpu",
        int8_mixed_bf16=False,
        unary_op=torch.nn.ReLU(),
        qconv_unary_matcher_nodes=None,
    ):
        class M(torch.nn.Module):
            def __init__(
                self,
                **kwargs,
            ):
                super().__init__()
                self.conv = torch.nn.Conv2d(3, 128, kernel_size=3, stride=1)
                self.unary_fn = copy.deepcopy(unary_op)
                self.conv2 = torch.nn.Conv2d(
                    128, 128, kernel_size=3, stride=1, bias=False
                )
                self.unary_fn2 = copy.deepcopy(unary_op)

            def forward(self, x):
                tmp = self.unary_fn(self.conv(x))
                return self.unary_fn2(self.conv2(tmp))

        mod = M().eval().to(device=device)
        v = (
            torch.randn((1, 3, 8, 8), dtype=torch.float32, requires_grad=False)
            .add(1)
            .to(device=device)
        )

        def matcher_check_fn():
            # 1. Dequant-Conv2D pattern matched in quantization weight prepack * 2
            self.assertEqual(
                counters["inductor"]["qconv_weight_prepack_matcher_count"], 2
            )
            # 2. QConv2D Unary fusion in post-grad fusion pass * 2
            self.assertEqual(
                counters["inductor"]["qconv_unary_matcher_count"],
                0 if TEST_ACL else 2,
            )
            self.assertEqual(
                counters["inductor"]["qconv_unary_lower_count"], 0 if TEST_ACL else 2
            )
            if qconv_unary_matcher_nodes:
                self.assertEqual(
                    counters["inductor"]["qconv_unary_matcher_nodes"],
                    0 if TEST_ACL else qconv_unary_matcher_nodes,
                )

        self._test_common(
            mod,
            (v,),
            check_quantization=True,
            check_autocast=torch.bfloat16 if int8_mixed_bf16 else torch.float,
            matcher_check_fn=matcher_check_fn,
        )

    @skipIfNoDynamoSupport
    @skipIfNoONEDNN
    def test_qconv2d_relu_cpu(self):
        r"""
        This testcase will quantize Conv2d->ReLU pattern.
        """
        self._qconv2d_unary_test_helper(device="cpu")

    @skipIfNoDynamoSupport
    @skipIfNoONEDNN
    @skipIfNoXPU
    def test_qconv2d_relu_xpu(self):
        r"""
        This testcase will quantize Conv2d->ReLU pattern.
        """
        self._qconv2d_unary_test_helper(device="xpu")

    @skipIfNoDynamoSupport
    @skipIfNoONEDNNBF16
    @skipIfNoONEDNN
    def test_qconv2d_relu_int8_mixed_bf16_xpu(self):
        r"""
        This testcase will quantize Conv2d->ReLU pattern with int8_mixed_bf16 quantization.
        """
        self._qconv2d_unary_test_helper(int8_mixed_bf16=True)

    @skipIfNoDynamoSupport
    @skipIfNoONEDNN
    def test_qconv2d_relu6_cpu(self):
        r"""
        This testcase will quantize Conv2d->ReLU6 pattern.
        """
        self._qconv2d_unary_test_helper(device="cpu", unary_op=torch.nn.ReLU6())

    @skipIfNoDynamoSupport
    @skipIfNoONEDNN
    @skipIfNoXPU
    def test_qconv2d_relu6_xpu(self):
        r"""
        This testcase will quantize Conv2d->ReLU6 pattern.
        """
        self._qconv2d_unary_test_helper(device="xpu", unary_op=torch.nn.ReLU6())

    @skipIfNoDynamoSupport
    @skipIfNoONEDNN
    def test_qconv2d_hardtanh_cpu(self):
        r"""
        This testcase will quantize Conv2d->Hardtanh pattern.
        """
        self._qconv2d_unary_test_helper(device="cpu", unary_op=torch.nn.Hardtanh())

    @skipIfNoDynamoSupport
    @skipIfNoONEDNN
    @skipIfNoXPU
    def test_qconv2d_hardtanh_xpu(self):
        r"""
        This testcase will quantize Conv2d->Hardtanh pattern.
        """
        self._qconv2d_unary_test_helper(device="xpu", unary_op=torch.nn.Hardtanh())

    @skipIfNoDynamoSupport
    @skipIfNoONEDNNBF16
    @skipIfNoONEDNN
    def test_qconv2d_hardtanh_int8_mixed_bf16_cpu(self):
        r"""
        This testcase will quantize Conv2d->Hardtanh pattern.
        Match.nodes:
            [qconv2d_pointwise_default, convert_element_type, clamp_min, clamp_max, convert_element_type, quantize_per_tensor]
            [qconv2d_pointwise_default, convert_element_type, clamp_min, clamp_max, convert_element_type]
        """
        self._qconv2d_unary_test_helper(
            unary_op=torch.nn.Hardtanh(),
            int8_mixed_bf16=True,
            qconv_unary_matcher_nodes=11,
        )

    @skipIfNoDynamoSupport
    @skipIfNoONEDNNBF16
    @skipIfNoONEDNN
    @skipIfNoXPU
    def test_qconv2d_hardtanh_int8_mixed_bf16_xpu(self):
        r"""
        This testcase will quantize Conv2d->Hardtanh pattern.
        Match.nodes:
            [qconv2d_pointwise_default, convert_element_type, clamp_min, clamp_max, convert_element_type, quantize_per_tensor]
            [qconv2d_pointwise_default, convert_element_type, clamp_min, clamp_max, convert_element_type]
        """
        self._qconv2d_unary_test_helper(
            device="xpu",
            unary_op=torch.nn.Hardtanh(),
            int8_mixed_bf16=True,
            qconv_unary_matcher_nodes=11,
        )

    @skipIfNoDynamoSupport
    @skipIfNoONEDNN
    def test_qconv2d_hardswish_cpu(self):
        r"""
        This testcase will quantize Conv2d->Hardswish pattern.
        """
        self._qconv2d_unary_test_helper(device="cpu", unary_op=torch.nn.Hardswish())

    @skipIfNoDynamoSupport
    @skipIfNoONEDNN
    @skipIfNoXPU
    def test_qconv2d_hardswish_xpu(self):
        r"""
        This testcase will quantize Conv2d->Hardswish pattern.
        """
        self._qconv2d_unary_test_helper(device="xpu", unary_op=torch.nn.Hardswish())

    @skipIfNoDynamoSupport
    @skipIfNoONEDNNBF16
    @skipIfNoONEDNN
    def test_qconv2d_hardswish_int8_mixed_bf16_cpu(self):
        r"""
        This testcase will quantize Conv2d->Hardswish pattern.
        Match.nodes:
            [qconv2d_pointwise_default, convert_element_type, add, clamp_min,
             clamp_max, mul, div, convert_element_type, quantize_per_tensor]
            [qconv2d_pointwise_default, convert_element_type, add, clamp_min, clamp_max, mul, div, convert_element_type]
        """
        self._qconv2d_unary_test_helper(
            unary_op=torch.nn.Hardswish(),
            int8_mixed_bf16=True,
            qconv_unary_matcher_nodes=17,
        )

    @skipIfNoDynamoSupport
    @skipIfNoONEDNNBF16
    @skipIfNoONEDNN
    @skipIfNoXPU
    def test_qconv2d_hardswish_int8_mixed_bf16_xpu(self):
        r"""
        This testcase will quantize Conv2d->Hardswish pattern.
        Match.nodes:
            [qconv2d_pointwise_default, convert_element_type, add, clamp_min,
             clamp_max, mul, div, convert_element_type, quantize_per_tensor]
            [qconv2d_pointwise_default, convert_element_type, add, clamp_min, clamp_max, mul, div, convert_element_type]
        """
        self._qconv2d_unary_test_helper(
            device="xpu",
            unary_op=torch.nn.Hardswish(),
            int8_mixed_bf16=True,
            qconv_unary_matcher_nodes=17,
        )

    @skipIfNoDynamoSupport
    @skipIfNoONEDNN
    def test_qconv2d_silu_cpu(self):
        r"""
        This testcase will quantize Conv2d->SiLU pattern.
        """
        self._qconv2d_unary_test_helper(device="cpu", unary_op=torch.nn.SiLU())

    @skipIfNoDynamoSupport
    @skipIfNoONEDNN
    @skipIfNoXPU
    def test_qconv2d_silu_xpu(self):
        r"""
        This testcase will quantize Conv2d->SiLU pattern.
        """
        self._qconv2d_unary_test_helper(device="xpu", unary_op=torch.nn.SiLU())

    @skipIfNoDynamoSupport
    @skipIfNoONEDNNBF16
    @skipIfNoONEDNN
    def test_qconv2d_silu_int8_mixed_bf16_cpu(self):
        r"""
        This testcase will quantize Conv2d->SiLU pattern.
        Match.nodes:
            [qconv2d_pointwise_default, convert_element_type, sigmoid, mul,
             convert_element_type, quantize_per_tensor]
            [qconv2d_pointwise_default, convert_element_type, sigmoid, mul, convert_element_type]
        """
        self._qconv2d_unary_test_helper(
            unary_op=torch.nn.SiLU(),
            int8_mixed_bf16=True,
            qconv_unary_matcher_nodes=11,
        )

    @skipIfNoDynamoSupport
    @skipIfNoONEDNNBF16
    @skipIfNoONEDNN
    @skipIfNoXPU
    def test_qconv2d_silu_int8_mixed_bf16_xpu(self):
        r"""
        This testcase will quantize Conv2d->SiLU pattern.
        Match.nodes:
            [qconv2d_pointwise_default, convert_element_type, sigmoid, mul,
             convert_element_type, quantize_per_tensor]
            [qconv2d_pointwise_default, convert_element_type, sigmoid, mul, convert_element_type]
        """
        self._qconv2d_unary_test_helper(
            device="xpu",
            unary_op=torch.nn.SiLU(),
            int8_mixed_bf16=True,
            qconv_unary_matcher_nodes=11,
        )

    def _qconv2d_add_test_helper(
        self, device="cpu", use_relu=False, int8_mixed_bf16=False
    ):
        r"""
        This testcase will quantize a Conv2d->Add pattern as:
                 X
               /   \
        Conv1(X)   Conv2(X)
               \   /
                Add
                 |
           Optional(relu)
                 |
                 Y
        """

        class M(torch.nn.Module):
            def __init__(
                self,
                add_fn,
                use_relu,
                **kwargs,
            ):
                super().__init__()
                self.conv1 = torch.nn.Conv2d(3, 6, kernel_size=3, stride=1)
                self.conv2 = torch.nn.Conv2d(3, 6, kernel_size=3, stride=1)
                self.add_fn = add_fn
                self.relu = torch.nn.ReLU()
                self.conv3 = torch.nn.Conv2d(6, 6, kernel_size=3, stride=1, bias=False)
                self.conv4 = torch.nn.Conv2d(6, 6, kernel_size=3, stride=1, bias=False)
                self.add_fn2 = add_fn
                self.relu2 = torch.nn.ReLU()
                self.use_relu = use_relu

            def forward(self, x):
                x1 = self.conv1(x)
                x2 = self.conv2(x)
                tmp = self.add_fn(x1, x2)
                if self.use_relu:
                    tmp = self.relu(tmp)
                tmp1 = self.conv3(tmp)
                tmp2 = self.conv4(tmp)
                res = self.add_fn2(tmp1, tmp2)
                if self.use_relu:
                    res = self.relu2(res)
                return res

        for add_fn in quantization_add_fn_list + quantization_inplace_add_fn_list:
            mod = M(add_fn, use_relu).eval().to(device=device)
            v = (
                torch.randn((1, 3, 8, 8), dtype=torch.float32, requires_grad=False)
                .add(1)
                .to(device=device)
            )

            def matcher_check_fn():
                # 1. Dequant-Conv2D pattern matched in quantization weight prepack * 4
                self.assertEqual(
                    counters["inductor"]["qconv_weight_prepack_matcher_count"], 4
                )
                # 2. Qconv2d Binary Unary fusion in post-grad fusion pass * 2
                self.assertEqual(
                    counters["inductor"]["qconv2d_binary_matcher_count"],
                    0 if TEST_ACL else 2,
                )
                self.assertEqual(
                    counters["inductor"]["qconv2d_binary_lower_count"],
                    0 if TEST_ACL else 2,
                )

            self._test_common(
                mod,
                (v,),
                matcher_check_fn,
                check_quantization=True,
                check_autocast=torch.bfloat16 if int8_mixed_bf16 else torch.float,
            )

    def _qconv2d_add_test_helper2(
        self, device="cpu", use_relu=False, int8_mixed_bf16=False
    ):
        r"""
        This testcase will quantize two Conv2d->Add patterns as:

        Conv(X)   extra input
               \   /
                Add
                 |
           Optional(relu)
                 |
                 Y

        , and

        extra input   Conv(X)
               \   /
                Add
                 |
           Optional(relu)
                 |
                 Y
        """

        class M(torch.nn.Module):
            def __init__(
                self,
                add_fn,
                use_relu,
                swap_inputs,
                **kwargs,
            ):
                super().__init__()
                self.conv1 = torch.nn.Conv2d(3, 6, kernel_size=3, stride=1)
                self.add_fn = add_fn
                self.relu = torch.nn.ReLU()
                self.conv2 = torch.nn.Conv2d(6, 6, kernel_size=3, stride=1, bias=False)
                self.add_fn2 = add_fn
                self.relu2 = torch.nn.ReLU()
                self.use_relu = use_relu
                self.swap_inputs = swap_inputs

            def forward(self, x, x2, x3):
                x1 = self.conv1(x)
                if self.swap_inputs:
                    tmp = self.add_fn(x2, x1)
                else:
                    tmp = self.add_fn(x1, x2)
                if self.use_relu:
                    tmp = self.relu(tmp)
                tmp1 = self.conv2(tmp)
                if self.swap_inputs:
                    res = self.add_fn2(x3, tmp1)
                else:
                    res = self.add_fn2(tmp1, x3)
                if self.use_relu:
                    res = self.relu2(res)
                return res

        for add_fn, swap_inputs in itertools.product(
            quantization_add_fn_list + quantization_inplace_add_fn_list, [False, True]
        ):
            mod = M(add_fn, use_relu, swap_inputs).eval().to(device=device)
            x = torch.randn(
                (1, 3, 8, 8), dtype=torch.float32, requires_grad=False, device=device
            )
            x2 = torch.randn(
                (1, 6, 6, 6), dtype=torch.float32, requires_grad=False, device=device
            )
            x3 = torch.randn(
                (1, 6, 4, 4), dtype=torch.float32, requires_grad=False, device=device
            )

            def matcher_check_fn():
                # 1. Dequant-Conv2D pattern matched in quantization weight prepack * 2
                self.assertEqual(
                    counters["inductor"]["qconv_weight_prepack_matcher_count"], 2
                )
                # 2. Qconv2d Binary Unary fusion in post-grad fusion pass * 2
                self.assertEqual(
                    counters["inductor"]["qconv2d_binary_matcher_count"],
                    0 if TEST_ACL else 2,
                )
                self.assertEqual(
                    counters["inductor"]["qconv2d_binary_lower_count"],
                    0 if TEST_ACL else 2,
                )

            self._test_common(
                mod,
                (x, x2, x3),
                matcher_check_fn,
                check_quantization=True,
                check_autocast=torch.bfloat16 if int8_mixed_bf16 else torch.float,
            )

    @skipIfNoDynamoSupport
    @skipIfNoONEDNN
    def test_qconv2d_add_cpu(self):
        self._qconv2d_add_test_helper()
        self._qconv2d_add_test_helper2()

    @skipIfNoDynamoSupport
    @skipIfNoONEDNN
    @skipIfNoXPU
    def test_qconv2d_add_xpu(self):
        self._qconv2d_add_test_helper(device="xpu")
        self._qconv2d_add_test_helper2(device="xpu")

    @skipIfNoDynamoSupport
    @skipIfNoONEDNNBF16
    @skipIfNoONEDNN
    def test_qconv2d_add_int8_mixed_bf16(self):
        self._qconv2d_add_test_helper(int8_mixed_bf16=True)
        self._qconv2d_add_test_helper2(int8_mixed_bf16=True)

    @skipIfNoDynamoSupport
    @skipIfNoONEDNNBF16
    @skipIfNoONEDNN
    @skipIfNoXPU
    def test_qconv2d_add_int8_mixed_bf16_xpu(self):
        self._qconv2d_add_test_helper(device="xpu", int8_mixed_bf16=True)

    @skipIfNoDynamoSupport
    @skipIfNoONEDNN
    def test_qconv2d_add_relu_cpu(self):
        self._qconv2d_add_test_helper(use_relu=True)
        self._qconv2d_add_test_helper2(use_relu=True)

    @skipIfNoDynamoSupport
    @skipIfNoONEDNN
    @skipIfNoXPU
    def test_qconv2d_add_relu_xpu(self):
        self._qconv2d_add_test_helper(device="xpu", use_relu=True)
        self._qconv2d_add_test_helper2(device="xpu", use_relu=True)

    @skipIfNoDynamoSupport
    @skipIfNoONEDNNBF16
    @skipIfNoONEDNN
    def test_qconv2d_add_relu_int8_mixed_bf16(self):
        self._qconv2d_add_test_helper(use_relu=True, int8_mixed_bf16=True)
        self._qconv2d_add_test_helper2(use_relu=True, int8_mixed_bf16=True)

    @skipIfNoDynamoSupport
    @skipIfNoONEDNNBF16
    @skipIfNoONEDNN
    @skipIfNoXPU
    def test_qconv2d_add_relu_int8_mixed_bf16_xpu(self):
        self._qconv2d_add_test_helper(device="xpu", use_relu=True, int8_mixed_bf16=True)

    @skipIfNoDynamoSupport
    @skipIfNoONEDNN
    def test_qconv2d_add_broadcast_shapes_cpu(self):
        r"""
        This testcase will quantize Conv2d->add pattern using broadcast shape inputs.
        Conv2d->Add fusion will fail for the broadcast shape inputs case.
        """

        class M(torch.nn.Module):
            def __init__(self, use_bias):
                super().__init__()
                self.conv = torch.nn.Conv2d(32, 32, kernel_size=3, stride=1)

            def forward(self, x1, x2):
                return torch.add(self.conv(x1), x2)

        bias_list = [True, False]
        for bias in bias_list:
            mod = M(bias).eval()
            x1 = torch.randn((2, 32, 9, 9))
            x2 = torch.randn((2, 32, 1, 1))

            def matcher_check_fn():
                # 1. Dequant-Conv2D pattern matched in quantization weight prepack * 1
                self.assertEqual(
                    counters["inductor"]["qconv_weight_prepack_matcher_count"], 1
                )
                # 2. Qconv2d Binary Unary fusion in post-grad fusion pass * 0
                self.assertEqual(
                    counters["inductor"]["qconv2d_binary_matcher_count"], 0
                )

            self._test_common(
                mod,
                (x1, x2),
                matcher_check_fn,
                check_quantization=True,
            )

    @skipIfNoDynamoSupport
    @skipIfNoONEDNN
    def test_qconv2d_with_concat_cpu(self):
        channel_1 = 32
        channel_2 = 16
        channel_3 = 8
        channel_4 = int(channel_2 * 2 + channel_3)

        class Model(torch.nn.Module):
            def __init__(
                self,
            ):
                super().__init__()
                self.conv1 = torch.nn.Conv2d(
                    channel_1, channel_2, 1, stride=1, dilation=1, padding=0
                )
                self.conv2 = torch.nn.Conv2d(
                    channel_1, channel_2, 1, stride=1, dilation=1, padding=0
                )
                self.conv3 = torch.nn.Conv2d(
                    channel_2, channel_3, 3, stride=1, dilation=1, padding=1
                )

                self.conv = torch.nn.Conv2d(
                    channel_4, channel_2, 1, stride=1, dilation=1, padding=0
                )

            def forward(self, x: torch.Tensor):
                x1 = self.conv1(x)
                x2 = self.conv2(x)
                x3 = self.conv3(x2)
                res = torch.cat([x1, x2, x3], dim=1)
                res = self.conv(res)
                return res

        mod = Model().eval()
        v = torch.randn(
            (8, channel_1, 40, 40), dtype=torch.float32, requires_grad=False
        )

        def matcher_check_fn():
            self.assertEqual(
                counters["inductor"]["qconv_weight_prepack_matcher_count"], 4
            )
            self.assertEqual(
                counters["inductor"]["qconv_unary_matcher_count"],
                0 if TEST_ACL else 3,
            )
            self.assertEqual(
                counters["inductor"]["qconv_unary_lower_count"], 0 if TEST_ACL else 4
            )

        self._test_common(
            mod,
            (v,),
            matcher_check_fn,
            check_quantization=True,
        )

    @skipIfNoDynamoSupport
    @skipIfNoONEDNN
    def test_qconv2d_add_2(self):
        r"""
        This testcase prevents this pattern be matched as a conv_binary fusion by mistake.
                Conv(X)  3
                    \   /
                     Add
        We see this pattern in Mobilenet v3 large which add is decomposed from torch.nn.Hardswish or torch.nn.Hardsigmoid.
        """

        class M(torch.nn.Module):
            def __init__(
                self,
                post_op,
            ):
                super().__init__()
                self.conv = torch.nn.Conv2d(3, 6, kernel_size=3, stride=1)
                self.post_op = post_op

            def forward(self, x):
                return self.post_op(self.conv(x))

        for post_op in [
            torch.nn.Hardswish(inplace=True),
            torch.nn.Hardsigmoid(inplace=True),
        ]:
            mod = M(post_op).eval()
            v = torch.randn((1, 3, 8, 8), dtype=torch.float32, requires_grad=False).add(
                1
            )

            def matcher_check_fn():
                # Shouldn't hit conv binary fusion
                self.assertEqual(
                    counters["inductor"]["qconv2d_binary_matcher_count"], 0
                )

            self._test_common(
                mod,
                (v,),
                matcher_check_fn,
                check_quantization=True,
            )

    @skipIfNoDynamoSupport
    @skipIfNoONEDNN
    def test_qconv2d_add_3(self):
        r"""
        This testcase will test below model:
             x
           /   \
        conv1  maxpool
          \    /   \
           add    conv2
            \     /
              cat
        Based on default recipe of x86InductorQuantizer, we will see this pattern after convert:
        qconv1    maxpool
         \           |
          \         q1
           \       /   \
            \     dq1  qconv2
             \   /
              add
               |
               q2
        Since q1 has 2 users and qconv2 is not ancestor node of qconv1, we shouldn't fuse:
                int8
                 /
        qconv1 dq1
           \   /
            add
             |
             q2
             |
            int8
        Instead we can match and fuse this pattern into qconv_binary:
        qconv1  fp32
            \   /
             add
              |
             fp32
        """

        class M(torch.nn.Module):
            def __init__(
                self,
            ):
                super().__init__()
                self.conv1 = torch.nn.Conv2d(3, 3, kernel_size=3, stride=1)
                self.conv2 = torch.nn.Conv2d(3, 3, kernel_size=1, stride=1)
                self.maxpool = torch.nn.MaxPool2d(
                    kernel_size=3, stride=1, padding=0, dilation=1
                )

            def forward(self, x):
                tmp1 = self.conv1(x)
                tmp2 = self.maxpool(x)
                add = torch.add(tmp1, tmp2)
                tmp3 = self.conv2(tmp2)
                return torch.cat((add, tmp3), dim=1)

        mod = M().eval()
        v = torch.randn((1, 3, 8, 8), dtype=torch.float32, requires_grad=False).add(1)

        def matcher_check_fn():
            self.assertEqual(
                counters["inductor"]["qconv2d_binary_matcher_count"],
                0 if TEST_ACL else 1,
            )
            # The matched qconv binary pattern should have 2 nodes [qconv, add]
            # instead of 11 which has dequant in binary input and output quant
            self.assertEqual(
                counters["inductor"]["qconv2d_binary_matcher_nodes"],
                0 if TEST_ACL else 2,
            )
            self.assertEqual(
                counters["inductor"]["qconv2d_binary_lower_count"],
                0 if TEST_ACL else 1,
            )

        self._test_common(
            mod,
            (v,),
            matcher_check_fn,
            check_quantization=True,
        )

    @skipIfNoDynamoSupport
    @skipIfNoONEDNN
    @skipIfRocm
    def test_qat_qconv2d(self):
        r"""
        This testcase will quantize a single Conv2d module with qat flow.
        """

        class M(torch.nn.Module):
            def __init__(
                self,
                **kwargs,
            ):
                super().__init__()
                self.conv = torch.nn.Conv2d(3, 128, kernel_size=3, stride=1)
                self.bn = torch.nn.BatchNorm2d(128)

            def forward(self, x):
                return self.bn(self.conv(x))

        mod = M().train()
        v = torch.randn((1, 3, 8, 8), dtype=torch.float32, requires_grad=True).add(1)

        def matcher_check_fn():
            # 1. Dequant-conv pattern matched in quantization weight prepack * 1
            #    [dequantize_per_tensor, dequantize_per_channel, clone, convolution]
            self.assertEqual(
                counters["inductor"]["qconv_weight_prepack_matcher_count"], 1
            )
            self.assertEqual(
                counters["inductor"]["qconv_weight_prepack_matcher_nodes"], 4
            )
            # 2. QConv2D Unary fusion in post-grad fusion pass * 1
            #    [qconv2d_pointwise_default, quantize_per_tensor]
            self.assertEqual(
                counters["inductor"]["qconv_unary_matcher_count"],
                0 if TEST_ACL else 1,
            )
            self.assertEqual(
                counters["inductor"]["qconv_unary_matcher_nodes"],
                0 if TEST_ACL else 2,
            )
            self.assertEqual(
                counters["inductor"]["qconv_unary_lower_count"], 0 if TEST_ACL else 1
            )

        self._test_common(
            mod,
            (v,),
            matcher_check_fn,
            check_quantization=True,
            is_qat=True,
        )

    def _qat_qconv2d_unary_cpu_test_helper(
        self,
        unary_op=torch.nn.ReLU(),
    ):
        class M(torch.nn.Module):
            def __init__(
                self,
                **kwargs,
            ):
                super().__init__()
                self.conv = torch.nn.Conv2d(3, 3, kernel_size=3, stride=1)
                self.unary_fn = copy.deepcopy(unary_op)
                self.bn = torch.nn.BatchNorm2d(3)
                self.conv2 = torch.nn.Conv2d(3, 3, kernel_size=3, stride=1)
                self.unary_fn2 = copy.deepcopy(unary_op)
                self.bn2 = torch.nn.BatchNorm2d(3)

            def forward(self, x):
                tmp = self.unary_fn(self.bn(self.conv(x)))
                return self.unary_fn2(self.bn2(self.conv2(tmp)))

        mod = M()
        v = torch.randn((1, 3, 8, 8), dtype=torch.float32, requires_grad=True).add(1)

        def matcher_check_fn():
            # 1. Dequant-conv pattern matched in quantization weight prepack * 1
            #    [convert_element_type_1, sub, mul_1, dequantize_per_channel, clone, convolution]
            self.assertEqual(
                counters["inductor"]["qconv_weight_prepack_matcher_count"], 2
            )
            # 2. QConv2D Unary fusion in post-grad fusion pass * 1
            #    [qconv2d_pointwise_default, relu, div_1, round_2, add_1, clamp_min_1, clamp_max_1, convert_element_type_2]
            self.assertEqual(
                counters["inductor"]["qconv_unary_matcher_count"],
                0 if TEST_ACL else 2,
            )
            self.assertEqual(
                counters["inductor"]["qconv_unary_lower_count"], 0 if TEST_ACL else 2
            )

        self._test_common(
            mod,
            (v,),
            matcher_check_fn,
            check_quantization=True,
            is_qat=True,
        )

    @skipIfNoDynamoSupport
    @skipIfNoONEDNN
    def test_qat_qconv2d_relu(self):
        r"""
        This testcase will quantize Conv2d->ReLU pattern with qat flow.
        """

        self._qat_qconv2d_unary_cpu_test_helper()

    @skipIfNoDynamoSupport
    @skipIfNoONEDNN
    def test_qat_qconv2d_relu6(self):
        r"""
        This testcase will quantize Conv2d->ReLU6 pattern with qat flow.
        """
        self._qat_qconv2d_unary_cpu_test_helper(unary_op=torch.nn.ReLU6())

    @skipIfNoDynamoSupport
    @skipIfNoONEDNN
    def test_qat_qconv2d_hardtanh(self):
        r"""
        This testcase will quantize Conv2d->Hardtanh pattern with qat flow.
        """
        self._qat_qconv2d_unary_cpu_test_helper(unary_op=torch.nn.Hardtanh())

    @skipIfNoDynamoSupport
    @skipIfNoONEDNN
    def test_qat_qconv2d_silu(self):
        r"""
        This testcase will quantize Conv2d->SiLU pattern with qat flow.
        """
        self._qat_qconv2d_unary_cpu_test_helper(unary_op=torch.nn.SiLU())

    @skipIfNoDynamoSupport
    @skipIfNoONEDNN
    def test_qat_qconv2d_hardswish(self):
        r"""
        This testcase will quantize Conv2d->Hardswish pattern with qat flow.
        """
        self._qat_qconv2d_unary_cpu_test_helper(unary_op=torch.nn.Hardswish())

    @skipIfNoDynamoSupport
    @skipIfNoONEDNN
    @skipIfRocm
    def test_qat_qconv2d_add(self):
        r"""
        This testcase will quantize a Conv2d->Add pattern as:
                 X
               /   \
        Conv1(X)   Conv2(X)
               \   /
                Add
                 |
                 Y
        """

        class M(torch.nn.Module):
            def __init__(
                self,
                **kwargs,
            ):
                super().__init__()
                self.conv1 = torch.nn.Conv2d(3, 6, kernel_size=3, stride=1)
                self.bn1 = torch.nn.BatchNorm2d(6)
                self.conv2 = torch.nn.Conv2d(3, 6, kernel_size=3, stride=1)
                self.bn2 = torch.nn.BatchNorm2d(6)

            def forward(self, x):
                x1 = self.bn1(self.conv1(x))
                x2 = self.bn2(self.conv2(x))
                return x1 + x2

        mod = M().train()
        v = torch.randn((1, 3, 8, 8), dtype=torch.float32, requires_grad=True).add(1)

        def matcher_check_fn():
            # 1. Dequant-conv pattern matched in quantization weight prepack * 2
            #    [dequantize_per_tensor, dequantize_per_channel, clone, convolution]
            self.assertEqual(
                counters["inductor"]["qconv_weight_prepack_matcher_count"], 2
            )
            self.assertEqual(
                counters["inductor"]["qconv_weight_prepack_matcher_nodes"], 8
            )
            # 2. Qconv2d Binary fusion in post-grad fusion pass * 1
            #    [qconv2d_pointwise_default_1, dequantize_per_tensor, add_3, quantize_per_tensor]
            self.assertEqual(
                counters["inductor"]["qconv2d_binary_matcher_count"],
                0 if TEST_ACL else 1,
            )
            self.assertEqual(
                counters["inductor"]["qconv2d_binary_matcher_nodes"],
                0 if TEST_ACL else 4,
            )
            self.assertEqual(
                counters["inductor"]["qconv2d_binary_lower_count"],
                0 if TEST_ACL else 1,
            )

        self._test_common(
            mod,
            (v,),
            matcher_check_fn,
            check_quantization=True,
            is_qat=True,
        )

    @skipIfNoDynamoSupport
    @skipIfNoONEDNN
    @skipIfRocm
    def test_qat_qconv2d_add_relu(self):
        r"""
        This testcase will quantize a Conv2d->Add->ReLU pattern as:
                 X
               /   \
        Conv1(X)   Conv2(X)
               \   /
                Add
                 |
                ReLU
                 |
                 Y
        """

        class M(torch.nn.Module):
            def __init__(
                self,
                **kwargs,
            ):
                super().__init__()
                self.conv1 = torch.nn.Conv2d(3, 6, kernel_size=3, stride=1)
                self.bn1 = torch.nn.BatchNorm2d(6)
                self.conv2 = torch.nn.Conv2d(3, 6, kernel_size=3, stride=1)
                self.bn2 = torch.nn.BatchNorm2d(6)
                self.relu = torch.nn.ReLU()

            def forward(self, x):
                x1 = self.bn1(self.conv1(x))
                x2 = self.bn2(self.conv2(x))
                return self.relu(x1 + x2)

        mod = M().train()
        v = torch.randn((1, 3, 8, 8), dtype=torch.float32, requires_grad=True).add(1)

        def matcher_check_fn():
            # 1. Dequant-conv pattern matched in quantization weight prepack * 2
            #    [dequantize_per_tensor, dequantize_per_channel, clone, convolution]
            self.assertEqual(
                counters["inductor"]["qconv_weight_prepack_matcher_count"], 2
            )
            self.assertEqual(
                counters["inductor"]["qconv_weight_prepack_matcher_nodes"], 8
            )
            # 2. Qconv2d Binary fusion in post-grad fusion pass * 1
            #    [qconv2d_pointwise_default_1, dequantize_per_tensor, add_3, relu, quantize_per_tensor]
            self.assertEqual(
                counters["inductor"]["qconv2d_binary_matcher_count"],
                0 if TEST_ACL else 1,
            )
            self.assertEqual(
                counters["inductor"]["qconv2d_binary_matcher_nodes"],
                0 if TEST_ACL else 5,
            )
            self.assertEqual(
                counters["inductor"]["qconv2d_binary_lower_count"],
                0 if TEST_ACL else 1,
            )

        self._test_common(
            mod,
            (v,),
            matcher_check_fn,
            check_quantization=True,
            is_qat=True,
        )

    def _test_qconv2d_dequant_promotion_helper(self, device="cpu"):
        r"""
        This testcase tests if dequant node before conv2d is promoted correctly:
                 X
                 |
              Conv1(X)
               /   \
        Conv2(X)   Conv3(X)
               \   /
                Add
                 |
                 Y
        """

        class M(torch.nn.Module):
            def __init__(
                self,
                **kwargs,
            ):
                super().__init__()
                self.conv1 = torch.nn.Conv2d(3, 6, kernel_size=3, stride=1)
                self.conv2 = torch.nn.Conv2d(6, 6, kernel_size=3, stride=1)
                self.conv3 = torch.nn.Conv2d(6, 6, kernel_size=3, stride=1)

            def forward(self, x):
                temp = self.conv1(x)
                temp = self.conv2(temp) + self.conv3(temp)
                return temp

        mod = M().eval().to(device=device)
        v = (
            torch.randn((1, 3, 8, 8), dtype=torch.float32, requires_grad=False)
            .add(1)
            .to(device=device)
        )

        def matcher_check_fn():
            # 1. Dequant pattern matcher for dequant promotion * 1
            #    [dequantize_per_tensor]
            self.assertEqual(counters["inductor"]["dequant_promotion_matcher_count"], 1)
            self.assertEqual(counters["inductor"]["dequant_promotion_matcher_nodes"], 1)
            # 2. Dequant-conv pattern matched in quantization weight prepack * 3
            #    [dequantize_per_tensor, dequantize_per_channel, clone, convolution]
            self.assertEqual(
                counters["inductor"]["qconv_weight_prepack_matcher_count"], 3
            )
            self.assertEqual(
                counters["inductor"]["qconv_weight_prepack_matcher_nodes"], 12
            )
            # 3. Qconv2d Binary fusion in post-grad fusion pass * 1
            #    [qconv2d_pointwise_default_1, add_3]
            self.assertEqual(
                counters["inductor"]["qconv2d_binary_matcher_count"],
                0 if TEST_ACL else 1,
            )
            self.assertEqual(
                counters["inductor"]["qconv2d_binary_matcher_nodes"],
                0 if TEST_ACL else 2,
            )
            self.assertEqual(
                counters["inductor"]["qconv2d_binary_lower_count"],
                0 if TEST_ACL else 1,
            )

        self._test_common(
            mod,
            (v,),
            matcher_check_fn,
            check_quantization=True,
        )

    @skipIfNoDynamoSupport
    @skipIfNoONEDNN
    @skipIfRocm
    def test_qconv2d_dequant_promotion_cpu(self):
        self._test_qconv2d_dequant_promotion_helper()

    @skipIfNoDynamoSupport
    @skipIfNoONEDNN
    @skipIfRocm
    @skipIfNoXPU
    def test_qconv2d_dequant_promotion_xpu(self):
        self._test_qconv2d_dequant_promotion_helper(device="xpu")

    @skipIfNoDynamoSupport
    @skipIfNoONEDNN
    def test_qconv1d_relu_cpu(self):
        r"""
        This testcase will quantize Conv1d->ReLU pattern.
        """
        device = "cpu"
        unary_op = torch.nn.ReLU()

        class M(torch.nn.Module):
            def __init__(
                self,
            ):
                super().__init__()
                self.conv = torch.nn.Conv1d(3, 128, kernel_size=3, stride=1)
                self.unary_fn = copy.deepcopy(unary_op)
                self.conv2 = torch.nn.Conv1d(
                    128, 128, kernel_size=3, stride=1, bias=False
                )
                self.unary_fn2 = copy.deepcopy(unary_op)

            def forward(self, x):
                tmp = self.unary_fn(self.conv(x))
                return self.unary_fn2(self.conv2(tmp))

        mod = M().eval().to(device=device)
        v = (
            torch.randn((1, 3, 8), dtype=torch.float32, requires_grad=False)
            .add(1)
            .to(device=device)
        )

        def matcher_check_fn():
            # 1. Dequant-Conv2D pattern matched in quantization weight prepack * 2
            self.assertEqual(
                counters["inductor"]["qconv_weight_prepack_matcher_count"], 2
            )
            # 2. QConv2D Unary fusion in post-grad fusion pass * 2
            self.assertEqual(
                counters["inductor"]["qconv_unary_matcher_count"],
                0 if TEST_ACL else 2,
            )
            self.assertEqual(
                counters["inductor"]["qconv_unary_lower_count"], 0 if TEST_ACL else 2
            )

        self._test_common(
            mod,
            (v,),
            check_quantization=True,
            matcher_check_fn=matcher_check_fn,
        )

    def _qlinear_test_helper(
        self,
        inputs,
        device="cpu",
        int8_mixed_bf16=False,
        do_permute=False,
        matcher_check_fn=None,
        bias=True,
        is_dynamic=False,
        is_qat=False,
    ):
        class M(torch.nn.Module):
            def __init__(self, use_bias, do_permute=False):
                super().__init__()
                self.linear = torch.nn.Linear(4, 3, use_bias)
                self.linear2 = torch.nn.Linear(3, 4, use_bias)
                self.do_permute = do_permute

            def forward(self, x):
                if self.do_permute:
                    x = torch.reshape(torch.permute(x, (0, 2, 3, 1)), (2, 12, 4))
                return self.linear2(self.linear(x))

        mod = M(bias, do_permute=do_permute).eval().to(device=device)
        assert isinstance(inputs, tuple)

        def __convert_tensor_to_device(input, device):
            return input.to(device=device) if isinstance(input, torch.Tensor) else input

        inputs = tuple(__convert_tensor_to_device(input, device) for input in inputs)

        def _default_matcher_check_fn():
            self.assertEqual(
                counters["inductor"]["qlinear_weight_prepack_matcher_count"], 2
            )

        self._test_common(
            mod,
            inputs,
            matcher_check_fn=(
                matcher_check_fn
                if matcher_check_fn is not None
                else _default_matcher_check_fn
            ),
            check_autocast=torch.bfloat16 if int8_mixed_bf16 else torch.float,
            check_quantization=True,
            is_qat=is_qat,
            is_dynamic=is_dynamic,
        )

    @skipIfNoDynamoSupport
    @skipIfNoONEDNN
    def test_qlinear_cpu(self):
        r"""
        This testcase will quantize a single Linear Moduel.
        """
        for bias in [True, False]:
            self._qlinear_test_helper((torch.randn((2, 4)),), bias=bias)

    @skipIfNoDynamoSupport
    @skipIfNoONEDNN
    @skipIfNoXPU
    def test_qlinear_xpu(self):
        r"""
        This testcase will quantize a single Linear Moduel.
        """
        for bias in [True, False]:
            self._qlinear_test_helper(
                (torch.randn((2, 4)).to(device="xpu"),), device="xpu", bias=bias
            )

    @skipIfNoDynamoSupport
    @skipIfNoONEDNN
    def test_dynamic_qlinear_cpu(self):
        r"""
        This testcase will quantize a single Linear Moduel.
        """
        for bias in [True, False]:
            self._qlinear_test_helper(
                (torch.randn((2, 4)),), bias=bias, is_dynamic=True
            )

    @skipIfNoDynamoSupport
    @skipIfNoONEDNN
    def test_dynamic_qlinear_qat_cpu(self):
        r"""
        This testcase will quantize a single Linear Moduel.
        """
        for bias in [True, False]:
            self._qlinear_test_helper(
                (torch.randn((2, 4)),), bias=bias, is_dynamic=True, is_qat=True
            )

    @skipIfNoDynamoSupport
    @skipIfNoONEDNN
    def test_dynamic_qlinear_input_dim_exceeds_2(self):
        r"""
        This testcase will quantize a single Linear Moduel.
        """
        for bias in [True, False]:
            self._qlinear_test_helper(
                (torch.randn((2, 3, 4)),), bias=bias, is_dynamic=True
            )

    @skipIfNoDynamoSupport
    @skipIfNoONEDNNBF16
    @skipIfNoONEDNN
    def test_qlinear_int8_mixed_bf16(self):
        r"""
        This testcase will quantize a single Linear Moduel with int8_mixed_bf16 quantization.
        """
        for bias in [True, False]:
            self._qlinear_test_helper(
                (torch.randn((2, 4)),), int8_mixed_bf16=True, bias=bias
            )

    @skipIfNoDynamoSupport
    @skipIfNoONEDNNBF16
    @skipIfNoXPU
    def test_qlinear_int8_mixed_bf16_xpu(self):
        r"""
        This testcase will quantize a single Linear Moduel with int8_mixed_bf16 quantization.
        """
        for bias in [True, False]:
            self._qlinear_test_helper(
                (torch.randn((2, 4)).to(device="xpu"),),
                device="xpu",
                int8_mixed_bf16=True,
                bias=bias,
            )

    @skipIfNoDynamoSupport
    @skipIfNoONEDNN
    def test_qlinear_input_dim_exceeds_2(self):
        r"""
        This testcase will quantize a single Linear Moduel.
        """
        for bias in [True, False]:
            self._qlinear_test_helper((torch.randn((2, 3, 4)),), bias=bias)

    @skipIfNoDynamoSupport
    @skipIfNoONEDNN
    @skipIfNoXPU
    def test_qlinear_input_dim_exceeds_2_xpu(self):
        r"""
        This testcase will quantize a single Linear Moduel.
        """
        for bias in [True, False]:
            self._qlinear_test_helper(
                (torch.randn((2, 3, 4)).to(device="xpu"),), device="xpu", bias=bias
            )

    @skipIfNoDynamoSupport
    @skipIfNoONEDNNBF16
    @skipIfNoONEDNN
    def test_qlinear_int8_mixed_bf16_input_dim_exceeds_2(self):
        r"""
        This testcase will quantize a single Linear Moduel with int8_mixed_bf16 quantization.
        """
        for bias in [True, False]:
            self._qlinear_test_helper(
                (torch.randn((2, 3, 4)),), int8_mixed_bf16=True, bias=bias
            )

    @skipIfNoDynamoSupport
    @skipIfNoONEDNNBF16
    @skipIfNoONEDNN
    @skipIfNoXPU
    def test_qlinear_int8_mixed_bf16_input_dim_exceeds_2_xpu(self):
        r"""
        This testcase will quantize a single Linear Moduel with int8_mixed_bf16 quantization.
        """
        for bias in [True, False]:
            self._qlinear_test_helper(
                (torch.randn((2, 3, 4)).to(device="xpu"),),
                device="xpu",
                int8_mixed_bf16=True,
                bias=bias,
            )

    @skipIfNoDynamoSupport
    @skipIfNoONEDNN
    def test_qlinear_input_dim_exceeds_2_and_not_contiguous(self):
        r"""
        This testcase will quantize a single Linear Module.
        * Input dim exceeds 2
        * Input not contiguous
        """
        for bias in [True, False]:

            def matcher_check_fn():
                self.assertEqual(
                    counters["inductor"]["qlinear_weight_prepack_matcher_count"], 2
                )
                self.assertEqual(
                    counters["inductor"]["qlinear_weight_prepack_matcher_nodes"],
                    13 if bias else 12,
                )

            self._qlinear_test_helper(
                (torch.randn((2, 4, 3, 4)),),
                do_permute=True,
                matcher_check_fn=matcher_check_fn,
                bias=bias,
            )

    @skipIfNoDynamoSupport
    @skipIfNoONEDNNBF16
    @skipIfNoONEDNN
    def test_qlinear_int8_mixed_bf16_input_dim_exceeds_2_and_not_contiguous(self):
        r"""
        This testcase will quantize a single Linear Module for int8_bf16.
        * Input dim exceeds 2
        * Input not contiguous
        """
        for bias in [True, False]:

            def matcher_check_fn():
                self.assertEqual(
                    counters["inductor"]["qlinear_weight_prepack_matcher_count"], 2
                )
                self.assertEqual(
                    counters["inductor"]["qlinear_weight_prepack_matcher_nodes"],
                    17 if bias else 16,
                )

            self._qlinear_test_helper(
                (torch.randn((2, 4, 3, 4)),),
                int8_mixed_bf16=True,
                do_permute=True,
                matcher_check_fn=matcher_check_fn,
                bias=bias,
            )

    @skipIfNoDynamoSupport
    @skipIfNoONEDNNBF16
    @skipIfNoONEDNN
    @skipIfNoXPU
    def test_qlinear_int8_mixed_bf16_input_dim_exceeds_2_and_not_contiguous_xpu(self):
        r"""
        This testcase will quantize a single Linear Module for int8_bf16.
        * Input dim exceeds 2
        * Input not contiguous
        """
        for bias in [True, False]:

            def matcher_check_fn():
                self.assertEqual(
                    counters["inductor"]["qlinear_weight_prepack_matcher_count"], 2
                )
                self.assertEqual(
                    counters["inductor"]["qlinear_weight_prepack_matcher_nodes"],
                    17 if bias else 16,
                )

            self._qlinear_test_helper(
                (torch.randn((2, 4, 3, 4)).to(device="xpu"),),
                device="xpu",
                int8_mixed_bf16=True,
                do_permute=True,
                matcher_check_fn=matcher_check_fn,
                bias=bias,
            )

    def _qlinear_unary_test_helper(
        self, inputs, unary_op=torch.nn.ReLU(), device="cpu", int8_mixed_bf16=False
    ):
        class M(torch.nn.Module):
            def __init__(self, use_bias):
                super().__init__()
                self.linear = torch.nn.Linear(4, 4, use_bias)
                self.unary_fn = copy.deepcopy(unary_op)
                self.linear2 = torch.nn.Linear(4, 4, use_bias)
                self.unary_fn2 = copy.deepcopy(unary_op)

            def forward(self, x):
                tmp = self.unary_fn(self.linear(x))
                return self.unary_fn2(self.linear2(tmp))

        bias_list = [True, False]
        for bias in bias_list:
            mod = M(bias).eval().to(device=device)

            def matcher_check_fn():
                # 1. dequant-linear pattern matched in quantization weight prepack
                self.assertEqual(
                    counters["inductor"]["qlinear_weight_prepack_matcher_count"], 2
                )
                # 2. QLinear Unary fusion in post-grad fusion pass
                self.assertEqual(
                    counters["inductor"]["qlinear_unary_matcher_count"],
                    0 if TEST_ACL else 2,
                )
                self.assertEqual(
                    counters["inductor"]["qlinear_unary_lower_count"],
                    0 if TEST_ACL else 2,
                )

            self._test_common(
                mod,
                inputs,
                matcher_check_fn,
                check_autocast=torch.bfloat16 if int8_mixed_bf16 else torch.float,
                check_quantization=True,
            )

    @skipIfNoDynamoSupport
    @skipIfNoONEDNN
    def test_qlinear_relu_cpu(self):
        r"""
        This testcase will quantize a Linear->ReLU pattern.
        """
        self._qlinear_unary_test_helper((torch.randn((2, 4)),))

    @skipIfNoDynamoSupport
    @skipIfNoONEDNN
    @skipIfNoXPU
    def test_qlinear_relu_xpu(self):
        r"""
        This testcase will quantize a Linear->ReLU pattern.
        """
        self._qlinear_unary_test_helper(
            (torch.randn((2, 4)).to(device="xpu"),), device="xpu"
        )

    @skipIfNoDynamoSupport
    @skipIfNoONEDNNBF16
    @skipIfNoONEDNN
    def test_qlinear_relu_int8_mixed_bf16(self):
        r"""
        This testcase will quantize a Linear->ReLU pattern with int8_mixed_bf16 quantization.
        """
        self._qlinear_unary_test_helper((torch.randn((2, 4)),), int8_mixed_bf16=True)

    @skipIfNoDynamoSupport
    @skipIfNoONEDNNBF16
    @skipIfNoONEDNN
    @skipIfNoXPU
    def test_qlinear_relu_int8_mixed_bf16_xpu(self):
        r"""
        This testcase will quantize a Linear->ReLU pattern with int8_mixed_bf16 quantization.
        """
        self._qlinear_unary_test_helper(
            (torch.randn((2, 4)).to(device="xpu"),), device="xpu", int8_mixed_bf16=True
        )

    @skipIfNoDynamoSupport
    @skipIfNoONEDNN
    def test_qlinear_relu_input_dim_exceeds_2(self):
        r"""
        This testcase will quantize a Linear->ReLU pattern.
        """
        self._qlinear_unary_test_helper((torch.randn((2, 3, 4)),))

    @skipIfNoDynamoSupport
    @skipIfNoONEDNN
    @skipIfNoXPU
    def test_qlinear_relu_input_dim_exceeds_2_xpu(self):
        r"""
        This testcase will quantize a Linear->ReLU pattern.
        """
        self._qlinear_unary_test_helper(
            (torch.randn((2, 3, 4)).to(device="xpu"),), device="xpu"
        )

    @skipIfNoDynamoSupport
    @skipIfNoONEDNNBF16
    @skipIfNoONEDNN
    def test_qlinear_relu_int8_mixed_bf16_input_dim_exceeds_2(self):
        r"""
        This testcase will quantize a Linear->ReLU pattern with int8_mixed_bf16 quantization.
        """
        self._qlinear_unary_test_helper((torch.randn((2, 3, 4)),), int8_mixed_bf16=True)

    @skipIfNoDynamoSupport
    @skipIfNoONEDNNBF16
    @skipIfNoONEDNN
    @skipIfNoXPU
    def test_qlinear_relu_int8_mixed_bf16_input_dim_exceeds_2_xpu(self):
        r"""
        This testcase will quantize a Linear->ReLU pattern with int8_mixed_bf16 quantization.
        """
        self._qlinear_unary_test_helper(
            (torch.randn((2, 3, 4)).to(device="xpu"),),
            device="xpu",
            int8_mixed_bf16=True,
        )

    @skipIfNoDynamoSupport
    @skipIfNoONEDNN
    def test_qlinear_gelu_cpu(self):
        r"""
        This testcase will quantize a Linear->GELU pattern.
        """
        for gelu in [torch.nn.GELU("none"), torch.nn.GELU("tanh")]:
            self._qlinear_unary_test_helper((torch.randn((2, 4)),), gelu)

    @skipIfNoDynamoSupport
    @skipIfNoONEDNN
    @skipIfNoXPU
    def test_qlinear_gelu_xpu(self):
        r"""
        This testcase will quantize a Linear->GELU pattern.
        """
        for gelu in [torch.nn.GELU("none"), torch.nn.GELU("tanh")]:
            self._qlinear_unary_test_helper(
                (torch.randn((2, 4)).to(device="xpu"),), gelu, device="xpu"
            )

    @skipIfNoDynamoSupport
    @skipIfNoONEDNNBF16
    @skipIfNoONEDNN
    def test_qlinear_gelu_int8_mixed_bf16(self):
        r"""
        This testcase will quantize a Linear->GELU pattern with int8_mixed_bf16 quantization.
        """
        for gelu in [torch.nn.GELU("none"), torch.nn.GELU("tanh")]:
            self._qlinear_unary_test_helper(
                (torch.randn((2, 4)),), gelu, int8_mixed_bf16=True
            )

    @skipIfNoDynamoSupport
    @skipIfNoONEDNNBF16
    @skipIfNoONEDNN
    @skipIfNoXPU
    def test_qlinear_gelu_int8_mixed_bf16_xpu(self):
        r"""
        This testcase will quantize a Linear->GELU pattern with int8_mixed_bf16 quantization.
        """
        for gelu in [torch.nn.GELU("none"), torch.nn.GELU("tanh")]:
            self._qlinear_unary_test_helper(
                (torch.randn((2, 4)).to(device="xpu"),),
                gelu,
                device="xpu",
                int8_mixed_bf16=True,
            )

    def _qlinear_add_test_helper(
        self,
        device="cpu",
        use_relu=False,
        int8_mixed_bf16=False,
        is_qat=True,
        is_dynamic=True,
    ):
        r"""
        This testcase will quantize two consecutive Linear->Add(->relu) patterns as:
                 X
               /   \
        linear(X)   linear(X)
               \   /
                Add
                 |
           Optional(relu)
               /   \
        linear(X)   linear(X)
               \   /
                Add
                 |
           Optional(relu)
                 |
                 Y
        """

        def fake_quant(x):
            # to produce a float32 result as extra input
            qlib = torch.ops.quantized_decomposed
            if device == "cpu":
                qmin, qmax, dtype = 0, 255, torch.uint8
            else:
                qmin, qmax, dtype = -128, 127, torch.int8
            x = qlib.quantize_per_tensor.default(x, 0.0166785, 42, qmin, qmax, dtype)
            x = qlib.dequantize_per_tensor.default(x, 0.0166785, 42, qmin, qmax, dtype)
            return x

        class M(torch.nn.Module):
            def __init__(
                self,
                add_fn,
                use_relu,
                fake_quant_before_extra_input,
            ):
                super().__init__()
                self.linear1 = torch.nn.Linear(4, 4)
                self.linear2 = torch.nn.Linear(4, 4)
                self.add_fn = add_fn
                self.relu = torch.nn.ReLU()
                self.linear3 = torch.nn.Linear(4, 4)
                self.linear4 = torch.nn.Linear(4, 4)
                self.add_fn2 = add_fn
                self.relu2 = torch.nn.ReLU()
                self.use_relu = use_relu
                self.fake_quant_before_extra_input = fake_quant_before_extra_input

            def forward(self, x):
                x1 = self.linear1(x)
                x2 = self.linear2(x)
                if self.fake_quant_before_extra_input:
                    x2 = fake_quant(x2)
                tmp = self.add_fn(x1, x2)
                if self.use_relu:
                    tmp = self.relu(tmp)
                tmp1 = self.linear3(tmp)
                tmp2 = self.linear4(tmp)
                if self.fake_quant_before_extra_input:
                    tmp2 = fake_quant(tmp2)
                res = self.add_fn2(tmp1, tmp2)
                if self.use_relu:
                    res = self.relu2(res)
                return res

        add_fn_list = [
            lambda x, y: x + y,
            lambda x, y: y + x,
            lambda x, y: x.add_(y),
            lambda x, y: y.add_(x),
        ]
        fake_quant_x2_list = [False, True] if int8_mixed_bf16 else [False]
        shape_list = [(4, 4), [4, 4, 4]]
        cases = itertools.product(add_fn_list, fake_quant_x2_list, shape_list)
        for add_fn, fq_x2, shape in cases:
            mod = M(add_fn, use_relu, fq_x2).eval().to(device=device)
            v = torch.randn(
                shape, dtype=torch.float32, requires_grad=False, device=device
            ).add(1)

            def matcher_check_fn():
                # 1. Dequant-linear pattern matched in quantization weight prepack * 4
                self.assertEqual(
                    counters["inductor"]["qlinear_weight_prepack_matcher_count"], 4
                )
                # pattern = [dequant_per_tensor, (convert_dtype), dequant_per_channel, (convert_dtype), permute, addmm]
                nodes_per_match = 6 if int8_mixed_bf16 else 4
                if len(shape) == 3:
                    # pattern = [dequant_per_tensor, (convert_dtype), (view), \
                    #   dequant_per_channel, (convert_dtype), (view), permute, addmm]
                    nodes_per_match += 2
                self.assertEqual(
                    counters["inductor"]["qlinear_weight_prepack_matcher_nodes"],
                    4 * nodes_per_match,
                )
                # 2. Qlinear Binary Unary fusion in post-grad fusion pass * 2
                self.assertEqual(
                    counters["inductor"]["qlinear_binary_matcher_count"],
                    0 if TEST_ACL else 2,
                )
                # Two linear-binary patterns are matched
                # matched patter1 = [qlinear, add, (convert dtype), (relu), quantize_per_tensor]
                # matched patter2 = [qlinear, add, (convert dtype), (relu)]
                # If add_fn is x.add_(y), x is bf16 and y is fp32, there is a to_bf16 node after binary
                to_bf16_after_binary = 2 * (add_fn == add_fn_list[2] and fq_x2)
                expected_matcher_nodes = (
                    (4 if is_dynamic else 5) + 2 * use_relu + to_bf16_after_binary
                )
                self.assertEqual(
                    counters["inductor"]["qlinear_binary_matcher_nodes"],
                    0 if TEST_ACL else expected_matcher_nodes,
                )
                self.assertEqual(
                    counters["inductor"]["qlinear_binary_lower_count"],
                    0 if TEST_ACL else 2,
                )

            self._test_common(
                mod,
                (v,),
                matcher_check_fn,
                check_quantization=True,
                check_autocast=torch.bfloat16 if int8_mixed_bf16 else torch.float,
                is_qat=is_qat,
                is_dynamic=is_dynamic,
            )

            if TEST_ACL:
                continue

            if torch._inductor.config.cpp_wrapper:
                # For CPP wrapper
                self._test_code_common(
                    mod,
                    (v,),
                    [
                        "aoti_torch_cpu__qlinear_pointwise_tensor",
                        "aoti_torch_cpu__qlinear_pointwise_binary_tensor",
                    ],
                    [],
                    check_quantization=True,
                    num_include_ops=[2, 2],
                )
            else:
                # For python wrapper
                self._test_code_common(
                    mod,
                    (v,),
                    [
                        "torch.ops.onednn.qlinear_pointwise.tensor",
                        "torch.ops.onednn.qlinear_pointwise.binary",
                    ],
                    [],
                    check_quantization=True,
                    num_include_ops=[2, 2],
                )

    @skipIfNoDynamoSupport
    @skipIfNoONEDNN
    @parametrize("use_relu", [True, False])
    @parametrize("is_qat", [True, False])
    @parametrize("is_dynamic", [True, False])
    def test_qlinear_add_cpu(self, use_relu, is_qat, is_dynamic):
        self._qlinear_add_test_helper(
            use_relu=use_relu, is_qat=is_qat, is_dynamic=is_dynamic
        )

    @skipIfNoDynamoSupport
    @skipIfNoONEDNN
    @skipIfNoXPU
    @config.patch({"fx_graph_cache": False})
    @parametrize("use_relu", [True])
    @parametrize("is_qat", [False])
    @parametrize("is_dynamic", [False])
    def test_qlinear_add_xpu(self, use_relu, is_qat, is_dynamic):
        self._qlinear_add_test_helper(
            device="xpu", use_relu=use_relu, is_qat=is_qat, is_dynamic=is_dynamic
        )

    @skipIfNoDynamoSupport
    @skipIfNoONEDNNBF16
    @skipIfNoONEDNN
    @parametrize("use_relu", [True, False])
    @parametrize("is_qat", [True, False])
    @parametrize("is_dynamic", [True, False])
    def test_qlinear_add_int8_mixed_bf16(self, use_relu, is_qat, is_dynamic):
        self._qlinear_add_test_helper(
            int8_mixed_bf16=True,
            use_relu=use_relu,
            is_qat=is_qat,
            is_dynamic=is_dynamic,
        )

    @skipIfNoXPU
    @parametrize("use_relu", [True, False])
    @parametrize("is_qat", [False])
    @parametrize("is_dynamic", [False])
    def test_qlinear_add_int8_mixed_bf16_xpu(self, use_relu, is_qat, is_dynamic):
        self._qlinear_add_test_helper(
            device="xpu",
            int8_mixed_bf16=True,
            use_relu=use_relu,
            is_qat=is_qat,
            is_dynamic=is_dynamic,
        )

    def _qlinear_dequant_promotion_test_helper(
        self,
        inputs,
        device="cpu",
        int8_mixed_bf16=False,
        is_dynamic=False,
        matcher_check_fn=None,
    ):
        class M(torch.nn.Module):
            def __init__(
                self,
                **kwargs,
            ):
                super().__init__()
                self.linear1 = torch.nn.Linear(4, 4)
                self.linear2 = torch.nn.Linear(4, 4)
                self.linear3 = torch.nn.Linear(4, 4)

            def forward(self, x):
                temp = self.linear1(x)
                temp = self.linear2(temp) + self.linear3(temp)
                return temp

        mod = M().eval().to(device=device)

        def default_matcher_check_fn():
            # 1. Dequant pattern matcher for dequant promotion * 1
            self.assertEqual(counters["inductor"]["dequant_promotion_matcher_count"], 1)
            # 2. dequant-linear pattern matched in quantization weight prepack * 3
            self.assertEqual(
                counters["inductor"]["qlinear_weight_prepack_matcher_count"], 3
            )
            # 3. QLinear Unary fusion in post-grad fusion pass * 1
            self.assertEqual(
                counters["inductor"]["qlinear_unary_matcher_count"],
                0 if TEST_ACL else 1,
            )

        self._test_common(
            mod,
            inputs,
            matcher_check_fn=(
                matcher_check_fn
                if matcher_check_fn is not None
                else default_matcher_check_fn
            ),
            check_autocast=torch.bfloat16 if int8_mixed_bf16 else torch.float,
            check_quantization=True,
            is_dynamic=is_dynamic,
        )

    @skipIfNoDynamoSupport
    @skipIfNoONEDNN
    def test_qlinear_dequant_promotion_cpu(self):
        r"""
        This testcase test if dequant node before linear is promoted correctly:
                  X
                  |
               Linear1(X)
                /   \
        Linear2(X)   Linear3(X)
                \   /
                 Add
                  |
                  Y
        """
        self._qlinear_dequant_promotion_test_helper((torch.randn((2, 4)),))

    @skipIfNoDynamoSupport
    @skipIfNoONEDNN
    @skipIfNoXPU
    def test_qlinear_dequant_promotion_xpu(self):
        r"""
        This testcase test if dequant node before linear is promoted correctly:
                  X
                  |
               Linear1(X)
                /   \
        Linear2(X)   Linear3(X)
                \   /
                 Add
                  |
                  Y
        """
        self._qlinear_dequant_promotion_test_helper(
            (torch.randn((2, 4)).to(device="xpu"),), device="xpu"
        )

    @skipIfNoDynamoSupport
    @skipIfNoONEDNNBF16
    @skipIfNoONEDNN
    def test_qlinear_dequant_promotion_int8_mixed_bf16(self):
        r"""
        Test with int8_mixed_bf16 quantization.
        This testcase test if dequant node before linear is promoted correctly:
                  X
                  |
               Linear1(X)
                /   \
        Linear2(X)   Linear3(X)
                \   /
                 Add
                  |
                  Y
        """
        self._qlinear_dequant_promotion_test_helper(
            (torch.randn((2, 4)),), int8_mixed_bf16=True
        )

    @skipIfNoDynamoSupport
    @skipIfNoONEDNNBF16
    @skipIfNoONEDNN
    @skipIfNoXPU
    def test_qlinear_dequant_promotion_int8_mixed_bf16_xpu(self):
        r"""
        Test with int8_mixed_bf16 quantization.
        This testcase test if dequant node before linear is promoted correctly:
                  X
                  |
               Linear1(X)
                /   \
        Linear2(X)   Linear3(X)
                \   /
                 Add
                  |
                  Y
        """
        self._qlinear_dequant_promotion_test_helper(
            (torch.randn((2, 4)).to(device="xpu"),), device="xpu", int8_mixed_bf16=True
        )

    @skipIfNoDynamoSupport
    @skipIfNoONEDNN
    def test_qlinear_dequant_promotion_cpu_input_dim_exceeds_2(self):
        r"""
        This testcase test if dequant node before linear is promoted correctly:
                  X
                  |
               Linear1(X)
                /   \
        Linear2(X)   Linear3(X)
                \   /
                 Add
                  |
                  Y
        """
        self._qlinear_dequant_promotion_test_helper((torch.randn((2, 3, 4)),))

    @skipIfNoDynamoSupport
    @skipIfNoONEDNN
    @skipIfNoXPU
    def test_qlinear_dequant_promotion_input_dim_exceeds_2_xpu(self):
        r"""
        This testcase test if dequant node before linear is promoted correctly:
                  X
                  |
               Linear1(X)
                /   \
        Linear2(X)   Linear3(X)
                \   /
                 Add
                  |
                  Y
        """
        self._qlinear_dequant_promotion_test_helper(
            (torch.randn((2, 3, 4)).to(device="xpu"),), device="xpu"
        )

    @skipIfNoDynamoSupport
    @skipIfNoONEDNNBF16
    @skipIfNoONEDNN
    def test_qlinear_dequant_promotion_int8_mixed_bf16_input_dim_exceeds_2(self):
        r"""
        Test with int8_mixed_bf16 quantization.
        This testcase test if dequant node before linear is promoted correctly:
                  X
                  |
               Linear1(X)
                /   \
        Linear2(X)   Linear3(X)
                \   /
                 Add
                  |
                  Y
        """
        self._qlinear_dequant_promotion_test_helper(
            (torch.randn((2, 3, 4)),), int8_mixed_bf16=True
        )

    @skipIfNoDynamoSupport
    @skipIfNoONEDNNBF16
    @skipIfNoONEDNN
    @skipIfNoXPU
    def test_qlinear_dequant_promotion_int8_mixed_bf16_input_dim_exceeds_2_xpu(self):
        r"""
        Test with int8_mixed_bf16 quantization.
        This testcase test if dequant node before linear is promoted correctly:
                  X
                  |
               Linear1(X)
                /   \
        Linear2(X)   Linear3(X)
                \   /
                 Add
                  |
                  Y
        """
        self._qlinear_dequant_promotion_test_helper(
            (torch.randn((2, 3, 4)).to(device="xpu"),),
            device="xpu",
            int8_mixed_bf16=True,
        )

    @skipIfNoDynamoSupport
    @skipIfNoONEDNN
    def test_qlinear_dequant_promotion_dynamic_cpu(self):
        r"""
        This testcase test if dequant node before linear is promoted correctly:
                  X
                  |
               Linear1(X)
                /   \
        Linear2(X)   Linear3(X)
                \   /
                 Add
                  |
                  Y
        """

        def matcher_check_fn():
            # 1. Dequant pattern matcher for dequant promotion * 1
            self.assertEqual(counters["inductor"]["dequant_promotion_matcher_count"], 1)
            # 2. dequant-linear pattern matched in quantization weight prepack * 3
            self.assertEqual(
                counters["inductor"]["qlinear_weight_prepack_matcher_count"], 3
            )

        self._qlinear_dequant_promotion_test_helper(
            (torch.randn((2, 4)),),
            matcher_check_fn=matcher_check_fn,
            is_dynamic=True,
        )

    @skipIfNoDynamoSupport
    @skipIfNoONEDNN
    @skipIfNoXPU
    @config.patch({"fx_graph_cache": False})
    def test_qlinear_mul_xpu(self):
        r"""
        This testcase will quantize a Linear->Mul pattern.
        """

        class M(torch.nn.Module):
            def __init__(self, use_bias):
                super().__init__()
                self.linear = torch.nn.Linear(4, 5, use_bias)

            def forward(self, x1, x2):
                return torch.mul(self.linear(x1), x2)

        bias_list = [True, False]
        for bias in bias_list:
            mod = M(bias).eval().to(device="xpu")
            x1 = torch.randn((2, 4)).to(device="xpu")
            x2 = torch.randn((2, 5)).to(device="xpu")

            def matcher_check_fn():
                self.assertEqual(
                    counters["inductor"]["qlinear_weight_prepack_matcher_count"], 1
                )

            self._test_common(
                mod,
                (x1, x2),
                check_quantization=True,
                matcher_check_fn=matcher_check_fn,
            )

    @skipIfNoDynamoSupport
    @skipIfNoONEDNN
    def test_qlinear_mul_cpu(self):
        r"""
        This testcase will quantize a Linear->Mul pattern.
        """

        class M(torch.nn.Module):
            def __init__(self, use_bias):
                super().__init__()
                self.linear = torch.nn.Linear(4, 5, use_bias)

            def forward(self, x1, x2):
                return torch.mul(self.linear(x1), x2)

        bias_list = [True, False]
        for bias in bias_list:
            mod = M(bias).eval()
            x1 = torch.randn((2, 4))
            x2 = torch.randn((2, 5))

            def matcher_check_fn():
                self.assertEqual(
                    counters["inductor"]["qlinear_weight_prepack_matcher_count"], 1
                )

            self._test_common(
                mod,
                (x1, x2),
                matcher_check_fn,
                check_quantization=True,
            )

    @skipIfNoDynamoSupport
    @skipIfNoONEDNN
    @skipIfNoXPU
    def test_qlinear_mul(self):
        r"""
        This testcase will quantize a Linear->Mul pattern.
        """

        class M(torch.nn.Module):
            def __init__(self, use_bias):
                super().__init__()
                self.linear = torch.nn.Linear(4, 5, use_bias)

            def forward(self, x1, x2):
                return torch.mul(self.linear(x1), x2)

        bias_list = [True, False]
        for bias in bias_list:
            mod = M(bias).eval().to(device="xpu")
            x1 = torch.randn((2, 4)).to(device="xpu")
            x2 = torch.randn((2, 5)).to(device="xpu")

            def matcher_check_fn():
                self.assertEqual(
                    counters["inductor"]["qlinear_weight_prepack_matcher_count"], 1
                )

            self._test_common(
                mod,
                (x1, x2),
                check_quantization=True,
                matcher_check_fn=matcher_check_fn,
            )

    @skipIfNoDynamoSupport
    def test_qmaxpool2d(self):
        r"""
        This testcase will quantize Conv2d->ReLU->MaxPool2d pattern.
        """

        class M(torch.nn.Module):
            def __init__(
                self,
                kwargs,
            ):
                super().__init__()
                self.conv = torch.nn.Conv2d(
                    3, 64, 7, bias=True, stride=2, padding=3, dilation=1
                )
                self.relu = torch.nn.ReLU()
                self.maxpool = torch.nn.MaxPool2d(3, **kwargs)

            def forward(self, x):
                return self.maxpool(self.relu(self.conv(x)))

        kwargs_list = [
            {"stride": 2},
            {"stride": 2, "padding": 1},
            {"stride": 2, "padding": 1, "dilation": 1},
            {"stride": 2, "padding": 1, "dilation": 1, "ceil_mode": False},
        ]
        for kwargs in kwargs_list:
            mod = M(kwargs).eval()
            v = torch.randn((1, 3, 8, 8), dtype=torch.float32, requires_grad=False).add(
                1
            )

            def matcher_check_fn():
                self.assertEqual(
                    counters["inductor"]["qmaxpool2d_matcher_count"],
                    0 if TEST_ACL else 1,
                )
                self.assertEqual(
                    counters["inductor"]["qconv_weight_prepack_matcher_count"], 1
                )
                self.assertEqual(
                    counters["inductor"]["qconv_unary_matcher_count"],
                    0 if TEST_ACL else 1,
                )
                self.assertEqual(
                    counters["inductor"]["qconv_unary_lower_count"],
                    0 if TEST_ACL else 1,
                )

            self._test_common(
                mod,
                (v,),
                matcher_check_fn,
                check_quantization=True,
            )

    @skipIfNoDynamoSupport
    def test_qflatten(self):
        r"""
        This testcase will quantize Conv2d->AdaptiveAvgPool2d->flatten->cat pattern.
        """

        class M(torch.nn.Module):
            def __init__(
                self,
            ):
                super().__init__()
                self.conv = torch.nn.Conv2d(
                    3, 64, 7, bias=True, stride=2, padding=3, dilation=1
                )
                self.relu = torch.nn.ReLU()
                self.adaptive_avg_pool2d = torch.nn.AdaptiveAvgPool2d((1, 1))

            def forward(self, x):
                return torch.cat(
                    [
                        torch.flatten(
                            self.adaptive_avg_pool2d(self.relu(self.conv(x))), 1
                        )
                    ]
                )

        mod = M().eval()
        v = torch.randn((1, 3, 8, 8), dtype=torch.float32, requires_grad=False).add(1)

        def matcher_check_fn():
            self.assertEqual(
                counters["inductor"]["qreshape_matcher_count"], 0 if TEST_ACL else 1
            )

        self._test_common(
            mod,
            (v,),
            matcher_check_fn,
            check_quantization=True,
        )

    @skipIfNoDynamoSupport
    def test_qcat(self):
        r"""
        This testcase will quantize cat based pattern:
                X
             /     \
        Conv1(X)  Pow(x)
            \        \
             \     Conv2(X)
              \    /
               Cat
                |
                Y
        """

        class M(torch.nn.Module):
            def __init__(
                self,
            ):
                super().__init__()
                self.conv = torch.nn.Conv2d(
                    3, 64, 7, bias=True, stride=2, padding=3, dilation=1
                )
                self.conv2 = torch.nn.Conv2d(
                    3, 64, 7, bias=True, stride=2, padding=3, dilation=1
                )

            def forward(self, x):
                temp1 = self.conv(x)
                temp2 = self.conv2(torch.pow(x, 2))
                return torch.cat((temp1, temp2), 1)

        mod = M().eval()
        v = torch.randn((1, 3, 8, 8), dtype=torch.float32, requires_grad=False).add(1)

        def matcher_check_fn():
            self.assertEqual(
                counters["inductor"]["qcat_matcher_count"], 0 if TEST_ACL else 1
            )
            self.assertEqual(
                counters["inductor"]["qconv_weight_prepack_matcher_count"], 2
            )
            self.assertEqual(
                counters["inductor"]["qconv_unary_matcher_count"],
                0 if TEST_ACL else 2,
            )
            self.assertEqual(
                counters["inductor"]["qconv_unary_lower_count"], 0 if TEST_ACL else 2
            )

        self._test_common(
            mod,
            (v,),
            matcher_check_fn,
            check_quantization=True,
        )

    # https://github.com/pytorch/pytorch/issues/99841.
    def test_hardtanh_pattern_fallback(self):
        class Model(torch.nn.Module):
            def __init__(self) -> None:
                super().__init__()
                self.conv_transpose = torch.nn.ConvTranspose2d(
                    in_channels=3, out_channels=32, kernel_size=3, stride=1, padding=1
                )

            def forward(self, x, min_value, max_value):
                conv_transpose_output = self.conv_transpose(x)
                clamp_min_output = torch.clamp_min(conv_transpose_output, min_value)
                clamp_max_output = torch.clamp_max(clamp_min_output, max_value)
                return clamp_max_output

        # check works for min_value > max_value.
        min_values = [3, torch.randn(1, 32, 28, 28)]
        max_values = [0, torch.randn(1, 32, 28, 28)]
        v = torch.randn(1, 3, 28, 28)

        def matcher_check_fn():
            self.assertEqual(
                counters["inductor"]["mkldnn_unary_fusion_matcher_nodes"],
                0 if TEST_ACL else 3,
            )
            self.assertEqual(
                counters["inductor"]["mkldnn_conv_weight_pack_matcher_count"], 1
            )

        for min_value, max_value in zip(min_values, max_values):
            mod = Model().eval()
            self._test_common(mod, (v, min_value, max_value), matcher_check_fn)

    def test_leaky_relu_pattern_fallback(self):
        class Model(torch.nn.Module):
            def __init__(self) -> None:
                super().__init__()
                self.conv = torch.nn.Conv2d(
                    in_channels=3, out_channels=32, kernel_size=3, stride=1, padding=1
                )

            def forward(self, x, negative_slope):
                conv_out = self.conv(x)
                return torch.where(conv_out > 0, conv_out, conv_out * negative_slope)

        negative_slopes = [0.1, torch.randn(1, 32, 28, 28)]

        def matcher_check_fn():
            self.assertEqual(
                counters["inductor"]["mkldnn_unary_fusion_matcher_nodes"],
                0 if TEST_ACL else 4,
            )
            self.assertEqual(
                counters["inductor"]["mkldnn_conv_weight_pack_matcher_count"], 1
            )

        with torch.no_grad():
            v = torch.randn(1, 3, 28, 28)
            for negative_slope in negative_slopes:
                mod = Model().eval()
                self._test_common(mod, (v, negative_slope), matcher_check_fn)

    # https://github.com/pytorch/pytorch/issues/99838.
    def test_conv2d_add_scalar(self):
        class Model(torch.nn.Module):
            def __init__(self) -> None:
                super().__init__()
                self.conv = torch.nn.Conv2d(
                    in_channels=3, out_channels=32, kernel_size=3, stride=1, padding=1
                )

            def forward(self, x):
                out_conv = self.conv(x)
                out = torch.add(out_conv, 1.0)
                return out

        def matcher_check_fn():
            self.assertEqual(counters["inductor"]["binary_folding"], 1)
            self.assertEqual(
                counters["inductor"]["mkldnn_conv_weight_pack_matcher_count"], 1
            )

        with torch.no_grad():
            mod = Model().eval()
            v = torch.randn(1, 3, 28, 28)
            self._test_common(mod, (v,), matcher_check_fn)

    @xfailIfACL
    def test_conv2d_binary_inplace_fusion_pass_cpu(
        self, include_ops=None, exclude_ops=None
    ):
        class Model_v1(torch.nn.Module):
            def __init__(self) -> None:
                super().__init__()
                self.conv = torch.nn.Conv2d(
                    in_channels=3, out_channels=32, kernel_size=3, stride=1, padding=1
                )

            def forward(self, x, other):
                conv_out = self.conv(x)
                return torch.add(conv_out, other.relu())

        class Model_v2(torch.nn.Module):
            def __init__(self) -> None:
                super().__init__()
                self.conv = torch.nn.Conv2d(
                    in_channels=3, out_channels=32, kernel_size=3, stride=1, padding=1
                )
                self.conv2 = torch.nn.Conv2d(
                    in_channels=32, out_channels=32, kernel_size=3, stride=1, padding=1
                )
                self.conv3 = torch.nn.Conv2d(
                    in_channels=32, out_channels=32, kernel_size=3, stride=1, padding=1
                )

            def forward(self, x, _):
                conv_out1 = self.conv(x)
                pow_out = torch.pow(conv_out1, 2)
                conv_out2 = self.conv2(pow_out)
                conv_out3 = self.conv3(conv_out2)
                res = torch.add(conv_out3, pow_out)
                return res

        input = torch.randn(1, 3, 28, 28).to(memory_format=torch.channels_last)
        others = [
            torch.randn(1, 32, 28, 28).to(memory_format=torch.channels_last),
            torch.randn(1, 32, 28, 28).to(memory_format=torch.channels_last),
        ]
        mod_v1 = Model_v1().to(memory_format=torch.channels_last).eval()
        mod_v2 = Model_v2().to(memory_format=torch.channels_last).eval()

        if include_ops is None:
            include_ops = ["mkldnn._convolution_pointwise_.binary"]
        if exclude_ops is None:
            exclude_ops = ["mkldnn._convolution_pointwise.binary"]

        for other, mod in zip(others, [mod_v1, mod_v2]):
            self._test_code_common(mod, (input, other), include_ops, exclude_ops)

    @xfailIfACL
    def test_conv2d_binary_inplace_fusion_failed_cpu(
        self, include_ops=None, exclude_ops=None
    ):
        # Written buffer is graph input, we can't fuse inplace.
        class Model_v1(torch.nn.Module):
            def __init__(self) -> None:
                super().__init__()
                self.conv = torch.nn.Conv2d(
                    in_channels=3, out_channels=32, kernel_size=3, stride=1, padding=1
                )

            def forward(self, x, other):
                conv_out = self.conv(x)
                return torch.add(conv_out, other)

        # Written buffer is an alias tensor, we can't fuse inplace.
        class Model_v2(torch.nn.Module):
            def __init__(self) -> None:
                super().__init__()
                self.conv = torch.nn.Conv2d(
                    in_channels=3, out_channels=32, kernel_size=3, stride=1, padding=1
                )

            def forward(self, x, other):
                conv_out = self.conv(x)
                return torch.add(conv_out, other[1:2, :, :, :]), other

        class Model_v3(torch.nn.Module):
            def __init__(self) -> None:
                super().__init__()
                self.conv = torch.nn.Conv2d(
                    in_channels=3, out_channels=32, kernel_size=3, stride=1, padding=1
                )
                self.conv2 = torch.nn.Conv2d(
                    in_channels=32, out_channels=32, kernel_size=3, stride=1, padding=1
                )

            def forward(self, x, _):
                pow_out = torch.pow(self.conv(x), 2)
                other2 = F.relu(pow_out)
                conv_out2 = self.conv2(pow_out)
                res = torch.add(conv_out2, pow_out)
                res = res + other2
                return res

        # Written buffer is an ReinterpretView, we can't fuse inplace.
        class Model_v4(torch.nn.Module):
            def __init__(self) -> None:
                super().__init__()
                self.conv = torch.nn.Conv2d(3, 32, 3, padding=1, bias=True)
                self.linear = torch.nn.Linear(32 * 28, 32 * 28)
                self.relu = torch.nn.ReLU()

            def forward(self, x, y):
                x = self.conv(self.relu(x))
                y = self.linear(y)
                y = torch.cat((y, y + 1), 1)
                y = torch.ops.aten.permute.default(y, [0, 2, 1]).reshape(1, 32, 28, 28)
                return x + y

        class Model_v5(torch.nn.Module):
            def __init__(self) -> None:
                super().__init__()
                self.conv = torch.nn.Conv2d(32, 32, 3, padding=1, bias=True)
                self.relu = torch.nn.ReLU()

            def forward(self, _, x):
                x1 = self.relu(x)
                return self.conv(x1) + x1

        input = torch.randn(1, 3, 28, 28).to(memory_format=torch.channels_last)
        others = [
            torch.randn(1, 32, 28, 28).to(memory_format=torch.channels_last),
            torch.randn(2, 32, 28, 28).to(memory_format=torch.channels_last),
            torch.randn(1, 32, 28, 28).to(memory_format=torch.channels_last),
            torch.randn(1, 14, 32 * 28),
            torch.randn(1, 32, 28, 28).to(memory_format=torch.channels_last),
        ]
        mod_v1 = Model_v1().to(memory_format=torch.channels_last).eval()
        mod_v2 = Model_v2().to(memory_format=torch.channels_last).eval()
        mod_v3 = Model_v3().to(memory_format=torch.channels_last).eval()
        mod_v4 = Model_v4().to(memory_format=torch.channels_last).eval()
        mod_v5 = Model_v5().to(memory_format=torch.channels_last).eval()

        if include_ops is None:
            include_ops = ["mkldnn._convolution_pointwise.binary"]
        if exclude_ops is None:
            exclude_ops = ["mkldnn._convolution_pointwise_.binary"]

        for other, mod in zip(others, [mod_v1, mod_v2, mod_v3, mod_v4, mod_v5]):
            self._test_code_common(mod, (input, other), include_ops, exclude_ops)

    def test_conv2d_binary_fusion_failed(self):
        # we don't support alpha !=1 case or other has different size with conv's output.
        class Model(torch.nn.Module):
            def __init__(self) -> None:
                super().__init__()
                self.conv = torch.nn.Conv2d(
                    in_channels=3, out_channels=32, kernel_size=3, stride=1, padding=1
                )

            def forward(self, x, other, alpha):
                conv_out = self.conv(x)
                return torch.add(conv_out, other, alpha=alpha)

        # https://github.com/pytorch/pytorch/issues/100802.
        # we can't do the fusion when add's inputs are same tensor.
        class Model2(torch.nn.Module):
            def __init__(self) -> None:
                super().__init__()
                self.conv = torch.nn.Conv2d(
                    in_channels=3, out_channels=16, kernel_size=3, stride=1, padding=1
                )

            def forward(self, x):
                out = self.conv(x)
                out = torch.add(out, out)
                return out

        # https://github.com/pytorch/pytorch/issues/101374.
        # we can't do the fusion when add's inputs are mixed dtype.
        class Model3(torch.nn.Module):
            def __init__(self) -> None:
                super().__init__()
                self.conv = torch.nn.Conv2d(
                    in_channels=3, out_channels=16, kernel_size=3, stride=1, padding=1
                )

            def forward(self, x):
                temp = self.conv(x)
                other = torch.ones(temp.shape, dtype=torch.double)
                out = torch.add(temp, other)
                return out

        input = torch.randn(1, 3, 28, 28).to(memory_format=torch.channels_last)
        others = [
            torch.randn(1, 32, 28, 28).to(memory_format=torch.channels_last),
            torch.randn(32, 28, 28),
        ]
        include_ops = ["mkldnn._convolution_pointwise"]
        exclude_ops = [
            "mkldnn._convolution_pointwise.binary",
            "mkldnn._convolution_pointwise_.binary",
        ]

        # case1
        for other, alpha in zip(others, [0.1, 1.0]):
            mod = Model().to(memory_format=torch.channels_last).eval()
            self._test_code_common(mod, (input, other, alpha), include_ops, exclude_ops)
        # case2:
        mod = Model2().to(memory_format=torch.channels_last).eval()
        self._test_code_common(mod, (input,), include_ops, exclude_ops)
        # case3:
        mod = Model3().to(memory_format=torch.channels_last).eval()
        self._test_code_common(mod, (input,), include_ops, exclude_ops)

    @xfailIfACL
    def test_reproduce_99842_issue(self):
        class Model(torch.nn.Module):
            def __init__(self) -> None:
                super().__init__()
                self.conv = torch.nn.Conv2d(3, 64, kernel_size=3, stride=1, padding=1)

            def forward(self, input_tensor):
                x = self.conv(input_tensor)
                x = F.relu(x + torch.ones(x.size()))
                return x

        input = torch.randn(1, 3, 14, 14)
        mod = Model().eval()
        include_ops = ["mkldnn._convolution_pointwise_.binary"]
        self._test_code_common(mod, (input,), include_ops, [])

    def test_reproduce_113440_issue_1(self):
        class Mod(torch.nn.Module):
            def __init__(
                self,
                add_fn,
                **kwargs,
            ):
                super().__init__()
                self.conv1 = torch.nn.Conv2d(3, 6, kernel_size=3, stride=1)
                self.conv2 = torch.nn.Conv2d(3, 6, kernel_size=3, stride=1)
                self.add_fn = add_fn
                self.relu = torch.nn.ReLU(inplace=True)
                self.conv3 = torch.nn.Conv2d(6, 6, kernel_size=3, stride=1)
                self.conv4 = torch.nn.Conv2d(6, 6, kernel_size=3, stride=1)
                self.add_fn2 = add_fn
                self.relu2 = torch.nn.ReLU(inplace=True)
                self.use_relu = True

            def forward(self, x):
                x1 = self.conv1(x)
                x2 = self.conv2(x)
                tmp = self.add_fn(x1, x2)
                if self.use_relu:
                    tmp = self.relu(tmp)
                tmp1 = self.conv3(tmp)
                tmp2 = self.conv4(tmp)
                res = self.add_fn2(tmp1, tmp2)
                if self.use_relu:
                    res = self.relu2(res)
                return res

        with torch.no_grad():
            example_inputs = (
                torch.randn((1, 3, 8, 8), dtype=torch.float32, requires_grad=False).add(
                    1
                ),
            )
            example_inputs[0].get_device()
            m = Mod(
                lambda x, y: x.add_(y),
            ).eval()
            om = torch.compile(m)
            om(*example_inputs)
            om(*example_inputs)

    def test_reproduce_113440_issue_2(self):
        class Mod(torch.nn.Module):
            def __init__(
                self,
                add_fn,
                **kwargs,
            ):
                super().__init__()
                self.conv1 = torch.nn.Conv2d(3, 6, kernel_size=3, stride=1)
                self.conv2 = torch.nn.Conv2d(3, 6, kernel_size=3, stride=1)
                self.add_fn = add_fn
                self.relu = torch.nn.ReLU(inplace=True)
                self.conv3 = torch.nn.Conv2d(6, 6, kernel_size=3, stride=1)
                self.conv4 = torch.nn.Conv2d(6, 6, kernel_size=3, stride=1)
                self.add_fn2 = add_fn
                self.relu2 = torch.nn.ReLU(inplace=True)

                self.conv5 = torch.nn.Conv2d(6, 6, kernel_size=3, stride=1)
                self.conv6 = torch.nn.Conv2d(6, 6, kernel_size=3, stride=1)
                self.conv7 = torch.nn.Conv2d(6, 6, kernel_size=1, stride=1)
                self.add_fn3 = add_fn
                self.relu3 = torch.nn.ReLU(inplace=True)

                self.use_relu = True

            def forward(self, x):
                x1 = self.conv1(x)
                x2 = self.conv2(x)
                tmp = self.add_fn(x1, x2)
                if self.use_relu:
                    tmp = self.relu(tmp)

                tmp1 = self.conv3(tmp)
                res = self.relu2(tmp1)

                return res

        with torch.no_grad():
            example_inputs = (
                torch.randn((1, 3, 8, 8), dtype=torch.float32, requires_grad=False).add(
                    1
                ),
            )
            m = Mod(
                lambda x, y: x.add_(y),
            ).eval()
            om = torch.compile(m)
            om(*example_inputs)
            om(*example_inputs)

    @unittest.skipIf(not TEST_MKL, "Test requires MKL")
    @xfailIfACL
    @torch._dynamo.config.patch("inline_inbuilt_nn_modules", True)
    def test_reproduce_121253_issue_addmm_fusion_check(self):
        class Mod(torch.nn.Module):
            def __init__(self, weight, bias, beta, alpha):
                super().__init__()
                self.weight = weight
                self.bias = bias
                self.beta = beta
                self.alpha = alpha

            def forward(self, x):
                return torch.addmm(
                    self.bias, x, self.weight, beta=self.beta, alpha=self.alpha
                )

        dtypes = [torch.float32]
        if torch.ops.mkldnn._is_mkldnn_bf16_supported():
            dtypes.append(torch.bfloat16)
        for dtype in dtypes:
            linear_op = (
                "mkl._mkl_linear"
                if dtype == torch.float32
                else "mkldnn._linear_pointwise"
            )
            for beta, alpha in zip([1.0, 0.1, 0.0], [1.0, 0.1, 1.0]):
                weight = torch.nn.Parameter(torch.randn(64, 64, dtype=dtype))
                bias = torch.nn.Parameter(torch.randn(64, dtype=dtype))
                mod = Mod(weight, bias, beta, alpha).to(dtype).eval()
                with torch.no_grad():
                    x = torch.randn(1, 64, dtype=dtype)
                    include_ops = []
                    exclude_ops = []
                    if (beta != 1.0 and beta != 0.0) or alpha != 1.0:
                        exclude_ops = [linear_op]
                    else:
                        include_ops = [linear_op]
                    self._test_code_common(mod, (x,), include_ops, exclude_ops)

    @skipIfNoDynamoSupport
    def test_woq_int8(self):
        class M(torch.nn.Module):
            def __init__(self, is_permute):
                super().__init__()
                self.is_permute = is_permute

            def forward(self, x, weight, scales):
                if self.is_permute:
                    weight = weight.t()
                    m = torch.mm(
                        x.reshape(-1, x.shape[-1]),
                        weight.to(x.dtype),
                    )
                    y = m * scales.to(m.dtype)
                    y = y.reshape(*x.shape[:-1], y.shape[-1])
                    return y
                else:
                    return (
                        torch.nn.functional.linear(x, weight.to(dtype=x.dtype)) * scales
                    )

        x_shape = (1, 1, 256)
        s_shape = 12
        x_strides = [
            (256, 256, 1),  # linear dispatching to mm
            (256, 32, 1),  # linear dispatching to bmm
        ]
        is_permutes = [False, True]
        for x_stride, is_permute in itertools.product(x_strides, is_permutes):
            mod = M(is_permute=is_permute).eval()
            x = torch.randn(x_shape, dtype=torch.bfloat16).as_strided(x_shape, x_stride)
            w_shape = (12, 256)
            w = torch.randint(-128, 127, w_shape, dtype=torch.int8)
            s = torch.randn(s_shape, dtype=torch.bfloat16)

            def matcher_check_fn():
                self.assertEqual(
                    counters["inductor"]["woq_matcher_count"], 0 if TEST_ACL else 1
                )

            self._test_common(
                mod,
                (x, w, s),
                matcher_check_fn,
                check_quantization=False,
                atol=0.001,
                rtol=0.07,
            )

    @skipIfNoDynamoSupport
    def test_woq_int4_cpu(self):
        class M(torch.nn.Module):
            def __init__(self, in_feature, out_feature, group_size):
                super().__init__()
                self.weight = torch.randint(
                    0, 255, (out_feature, in_feature // 2), dtype=torch.uint8
                )
                self.group_size = group_size
                self.qScaleAndZeros = torch.rand(
                    (in_feature // group_size, out_feature, 2), dtype=torch.bfloat16
                )

            def forward(self, x):
                if x.ndim > 2:
                    x = x.reshape(-1, x.shape[-1])
                    y = torch.ops.aten._weight_int4pack_mm_for_cpu.default(
                        x, self.weight, self.group_size, self.qScaleAndZeros
                    )
                    return y.reshape(*x.shape[:-1], y.shape[-1])
                return torch.ops.aten._weight_int4pack_mm_for_cpu.default(
                    x, self.weight, self.group_size, self.qScaleAndZeros
                )

        bs = 4
        seq = 8
        x_dim_list = [2, 3]
        in_feature_list = [256, 512]
        out_feature_list = [256, 512]
        group_size_list = [64, 128]
        cases = itertools.product(
            x_dim_list, in_feature_list, out_feature_list, group_size_list
        )
        for x_dim, in_feature, out_feature, group_size in cases:
            x_shape = (seq, in_feature) if x_dim == 2 else (bs, seq, in_feature)
            x = torch.randn(x_shape, dtype=torch.bfloat16)
            m = M(in_feature, out_feature, group_size).eval()

            def matcher_check_fn():
                self.assertEqual(
                    counters["inductor"]["woq_matcher_count"], 0 if TEST_ACL else 1
                )

            include_ops = [
                "aoti_torch_cpu__weight_int4pack_mm_cpu_tensor"
                if torch._inductor.config.cpp_wrapper
                else "torch.ops.quantized.int4mm_packed_weight_cpu.default"
            ]
            self._test_code_common(
                m,
                (x,),
                include_ops,
                ["torch.ops.aten._weight_int4pack_mm_for_cpu.default"],
            )

    def _test_linear_dynamic_fp16_helper(self, use_relu: bool):
        class M(torch.nn.Module):
            def __init__(self, bias: bool, use_relu: bool):
                super().__init__()
                self.linear = torch.nn.Linear(256, 256, bias=bias)
                self.relu = torch.nn.ReLU()
                self.use_relu = use_relu

            def forward(self, x):
                if self.use_relu:
                    return self.relu(self.linear(x))
                return self.linear(x)

        quantizer = X86InductorQuantizer().set_global(
            xiq.get_default_x86_inductor_quantization_config()
        )
        quantizer.set_module_type_qconfig(
            torch.nn.Linear, xiq.get_x86_inductor_linear_dynamic_fp16_config()
        )
        bias_list = [True, False]
        input_ndim_list = [2, 3]
        x_contig_list = [True, False]
        cases = itertools.product(bias_list, input_ndim_list, x_contig_list)
        for bias, input_ndim, x_contig in cases:
            x_shape = (4, 256) if input_ndim == 2 else (4, 1, 256)
            x = torch.randn(x_shape)
            if not x_contig:
                x = x[0::2, ...]
            mod = M(bias, use_relu).eval()

            def matcher_check_fn():
                self.assertEqual(
                    counters["inductor"]["qlinear_weight_prepack_matcher_count"], 1
                )
                # Matched nodes:
                # (1) w to fp16, (2) w to fp32, (3) permute w, (4) mm/addmm/bmm
                # If x.ndim == 3 and x is contiguous, two view nodes are added.
                # If x.ndim == 3 and x is not contiguous, two expand nodes and one add node are added.
                nodes_count = 4
                if input_ndim > 2:
                    if x_contig:
                        nodes_count += 2
                    else:
                        nodes_count += 3 if bias else 2
                if use_relu:
                    nodes_count += 1
                self.assertEqual(
                    counters["inductor"]["qlinear_weight_prepack_matcher_nodes"],
                    nodes_count,
                )

            self._test_common(
                mod,
                (x,),
                atol=1e-2,
                rtol=1e-2,
                matcher_check_fn=matcher_check_fn,
                check_quantization=True,
                quantizer=quantizer,
            )
            linear_op_str = (
                "torch.ops.onednn.linear_relu_dynamic_fp16.default"
                if use_relu
                else "torch.ops.onednn.linear_dynamic_fp16.default"
            )
            self._test_code_common(
                mod,
                (x,),
                [linear_op_str],
                ["torch.ops.aten.addmm.default", "torch.ops.aten.mm.default"],
                check_quantization=True,
                quantizer=quantizer,
            )

    @skipIfNoDynamoSupport
    @skipIfNoONEDNN
    def test_linear_dynamic_fp16(self):
        self._test_linear_dynamic_fp16_helper(use_relu=False)

    @skipIfNoDynamoSupport
    @skipIfNoONEDNN
    def test_linear_relu_dynamic_fp16(self):
        self._test_linear_dynamic_fp16_helper(use_relu=True)

    @skipIfNoDynamoSupport
    @skipIfNoONEDNN
    # TODO: investigate options of torch.compile in fbcode
    @unittest.skipIf(IS_FBCODE, "Failing in fbcode")
    @parametrize("has_bias", [True, False])
    @parametrize("dtype", [torch.float, torch.bfloat16])
    @parametrize("per_channel_quant", [True, False])
    @parametrize("dynamic", [True, False])
    def test_smooth_quant_with_int_mm(
        self, has_bias, dtype, per_channel_quant, dynamic
    ):
        r"""
        This testcase check if we can match the SmoothQuant int8 linear pattern from Torchao.
        The pattern is:
            (no bias) reshape -> _int_mm -> convert_element_type -> (expand -> mul) -> mul -> reshape
        or
            (with bias) pattern_no_bias -> add -> reshape -> reshape
        """
        if dtype == torch.bfloat16 and not torch.ops.mkldnn._is_mkldnn_bf16_supported():
            return
        M = 16
        in_feature = 32
        out_feature = 64
        q_min, q_max = -32, 31

        class Mod(torch.nn.Module):
            def __init__(
                self, dtype: torch.dtype, has_bias: bool, per_channel_quant: bool
            ):
                super().__init__()
                self.dtype = dtype
                self.has_bias = has_bias
                self.b = torch.randint(
                    q_min, q_max, [in_feature, out_feature], dtype=torch.int8
                )
                self.per_channel_quant = per_channel_quant
                a_scale_per_tensor = torch.rand([1], dtype=dtype) * 0.01 + 0.01
                a_scale_per_channel = torch.rand([M, 1], dtype=dtype) * 0.01 + 0.01
                self.a_scale = (
                    a_scale_per_channel
                    if self.per_channel_quant
                    else a_scale_per_tensor
                )
                self.b_scale = torch.rand([out_feature]) * 0.01 + 0.01
                self.b_scale = self.b_scale.to(dtype)
                self.bias = torch.rand([out_feature], dtype=dtype) if has_bias else None

            def forward(self, a):
                out_shape = a.shape[:-1] + (self.b.size(-1),)
                a_reshaped = a.reshape(-1, a.size(-1))
                c = torch._int_mm(a_reshaped, self.b)
                c = c.to(self.dtype)
                c_shape = c.shape
                a_scale = self.a_scale.expand(c.shape)
                c = c * a_scale
                c = c * self.b_scale
                if self.has_bias:
                    c = c.reshape([1, *list(c_shape)])
                    c = c + self.bias
                    c = c.reshape(c_shape)
                c = c.reshape(out_shape)
                return c

        mod = Mod(dtype, has_bias, per_channel_quant).eval()
        a = torch.randint(q_min, q_max, [1, M, in_feature], dtype=torch.int8)

        def matcher_check_fn():
            self.assertEqual(
                counters["inductor"]["qlinear_weight_prepack_matcher_count"], 1
            )
            if dynamic:
                nodes_count = 10 if has_bias else 7
            else:
                nodes_count = 7 if has_bias else 6
            self.assertEqual(
                counters["inductor"]["qlinear_weight_prepack_matcher_nodes"],
                nodes_count,
            )

        self._test_common(
            mod,
            (a,),
            matcher_check_fn=matcher_check_fn,
            check_autocast=dtype,
            compile_options={"dynamic": dynamic},
        )

    @skipIfNoDynamoSupport
    @skipIfNoONEDNN
    # TODO: investigate options of torch.compile in fbcode
    @unittest.skipIf(IS_FBCODE, "Failing in fbcode")
    @parametrize("has_bias", [True, False])
    @parametrize("dtype", [torch.float, torch.bfloat16])
    @parametrize("dynamic", [True, False])
    @parametrize("reshape_a", [True, False])
    @parametrize(
        "M",
        [
            1,
            32,
        ],
    )
    @parametrize("inplace_add", [True, False])
    @parametrize("expand_a_scale", [True, False])
    def test_da8w8_sym_act_sym_wgt_with_int_mm(
        self, has_bias, dtype, dynamic, reshape_a, M, inplace_add, expand_a_scale
    ):
        r"""
        This testcase check if we can match the int8_dynamic_activation_int8_weight int8 linear pattern from torchao,
        when activation is symmetrically quantized dynamically & weights are symmetrically quantized (statically)
        The pattern is:
            (no bias) _int_mm -> convert_element_type -> ([expand_a] -> mul) -> mul
        or
            (with bias) pattern_no_bias -> add
        Expansion of the scale of activation is optional.
        The pattern depiction doesn't mean that convert_element_type output is fed into expand_a as input,
        but simply that activation scale may be applied after an expand operation on it.
        """
        if dtype == torch.bfloat16 and not torch.ops.mkldnn._is_mkldnn_bf16_supported():
            return
        in_feature = 32
        out_feature = 64
        q_min, q_max = -32, 31
        # we only test for qlinear_binary in this case
        test_for_pointwise_binary = (
            True
            if M == 1
            and inplace_add
            and not expand_a_scale
            and not dynamic
            and not has_bias
            else False
        )
        if test_for_pointwise_binary and not IS_X86:
            self.skipTest("Some UTs are only supported on x86_64 CPUs")

        class Mod(torch.nn.Module):
            def __init__(self, dtype: torch.dtype, has_bias: bool):
                super().__init__()
                self.dtype = dtype
                self.has_bias = has_bias
                self.b = torch.randint(
                    q_min, q_max, [in_feature, out_feature], dtype=torch.int8
                )
                self.a_scale = torch.rand([M, 1], dtype=dtype) * 0.01 + 0.01
                self.b_scale = torch.rand([out_feature]) * 0.01 + 0.01
                self.b_scale = self.b_scale.to(dtype)
                self.bias = torch.rand([out_feature], dtype=dtype) if has_bias else None
                self.additive = torch.rand([M, out_feature], dtype=dtype)

            def forward(self, a):
                if reshape_a:
                    a_reshaped = a.reshape(-1, a.size(-1))
                else:
                    a_reshaped = a
                c = torch._int_mm(a_reshaped, self.b)
                c = c.to(self.dtype)
                if expand_a_scale:
                    a_scale = self.a_scale.expand(c.shape)
                else:
                    a_scale = self.a_scale
                c = c * a_scale
                c = c * self.b_scale
                if self.has_bias:
                    c = c + self.bias
                elif inplace_add and test_for_pointwise_binary:
                    # When M is 1, dynamic shapes are enabled with torch.compile, has_bias is False,
                    # expand_a_scale is False and inplace_add is true,
                    # the output's outermost dim's stride can't be determined due to some Inductor bug.
                    c.add_(self.additive)
                return c

        mod = Mod(dtype, has_bias).eval()
        a = torch.randint(q_min, q_max, [M, in_feature], dtype=torch.int8)

        def matcher_check_fn():
            self.assertEqual(
                counters["inductor"]["qlinear_weight_prepack_matcher_count"], 1
            )

        self._test_common(
            mod,
            (a,),
            matcher_check_fn,
            check_autocast=dtype,
            compile_options={"dynamic": dynamic},
        )
        if test_for_pointwise_binary:
            self.assertEqual(counters["inductor"]["qlinear_binary_matcher_count"], 1)


class TestDynamicPatternMatcherGeneric(TestPatternMatcherBase):
    def setUp(self):
        TestCase.setUp(self)
        self.ctx_stack = contextlib.ExitStack()
        self.ctx_stack.enter_context(
            # When testing kernel counts, unspecializing float causes wobbling of our tests because
            # we end up reusing the same compiled region across tests. Thus we purposely specialize floats
            # here since we primarily care about number of kernels generated in the absence of compile
            # caching.
            dynamo_config.patch(
                {
                    "dynamic_shapes": True,
                    "assume_static_by_default": False,
                    "specialize_float": True,
                }
            )
        )

    def tearDown(self):
        TestCase.tearDown(self)
        self.ctx_stack.close()

    _test_conv_unary_base = TestPatternMatcherGeneric._test_conv_unary_base
    test_conv2d_unary_dynamic_shapes = TestPatternMatcherGeneric.test_conv2d_unary
    test_conv3d_unary_dynamic_shapes = TestPatternMatcherGeneric.test_conv3d_unary
    _test_conv_binary_base = TestPatternMatcherGeneric._test_conv_binary_base
    test_conv2d_binary_dynamic_shapes = TestPatternMatcherGeneric.test_conv2d_binary
    test_conv3d_binary_dynamic_shapes = TestPatternMatcherGeneric.test_conv3d_binary
    test_linear_unary_dynamic_shapes = TestPatternMatcherGeneric.test_linear_unary
    test_linear_input_non_contiguous_3D_wo_bias_dynamic_shapes = (
        TestPatternMatcherGeneric.test_linear_input_non_contiguous_3D_wo_bias
    )

    def test_conv_transpose2d_dynamic_shapes(self, device):
        self.device = device

        # We don't support conv_transpose2d for now.
        class M(torch.nn.Module):
            def __init__(self) -> None:
                super().__init__()
                self.conv_transpose2d = torch.nn.ConvTranspose2d(
                    3, 16, 3, stride=2, padding=1
                )

            def forward(self, x):
                return self.conv_transpose2d(x)

        x_shape = (1, 3, 28, 28)
        mod = M().eval()
        v = torch.randn(x_shape, dtype=torch.float32)

        def matcher_check_fn():
            return

        self._test_common(mod, (v,), matcher_check_fn)

    def test_multi_linear_share_same_input_dynamic(self, device):
        self.device = device

        # llama pattern.
        class M(torch.nn.Module):
            def __init__(
                self,
            ):
                super().__init__()
                self.w1 = torch.nn.Linear(16, 16, bias=False)
                self.w2 = torch.nn.Linear(16, 16, bias=False)

            def forward(self, x):
                return F.silu(self.w1(x)) * F.relu(self.w2(x))

        dtypes = []
        if torch.ops.mkldnn._is_mkldnn_bf16_supported():
            dtypes.append(torch.bfloat16)
        if torch.ops.mkldnn._is_mkldnn_fp16_supported():
            dtypes.append(torch.float16)

        def matcher_check_fn():
            self.assertEqual(
                counters["inductor"]["mkldnn_unary_fusion_matcher_nodes"],
                0 if TEST_ACL else 7,
            )
            self.assertEqual(
                counters["inductor"]["mkldnn_unary_fusion_matcher_count"],
                0 if TEST_ACL else 2,
            )
            self.assertEqual(
                counters["inductor"]["mkldnn_reshape_linear_reshape_matcher_nodes"], 6
            )
            self.assertEqual(
                counters["inductor"]["mkldnn_reshape_linear_reshape_matcher_count"], 2
            )
            self.assertEqual(
                counters["inductor"]["mkldnn_linear_weight_pack_matcher_count"], 2
            )

        for dtype in dtypes:
            mod = M().to(dtype).eval()
            v = torch.randn(2, 4, 16).to(dtype)
            self._test_common(mod, (v,), matcher_check_fn, rtol=1e-2, atol=1e-2)


@dynamo_config.patch(
    {
        "dynamic_shapes": True,
        "assume_static_by_default": False,
        "specialize_float": True,
    }
)
class TestDynamicPatternMatcher(TestPatternMatcherBase):
    @xfailIfACL
    def test_qconv2d_maxpool2d_linear_dynamic_cpu(self, include_ops=None):
        r"""
        This testcase will quantize a single Conv2d->Maxpool2d->Linear module
        with dynamic batch size input.
        """

        class M(torch.nn.Module):
            def __init__(
                self,
                **kwargs,
            ):
                super().__init__()
                self.conv = torch.nn.Conv2d(
                    3, 16, (2, 2), stride=(1, 1), padding=(1, 1)
                )
                self.relu = torch.nn.ReLU()
                self.maxpool2d = torch.nn.MaxPool2d(kernel_size=3, stride=2, padding=1)
                self.avgpool = torch.nn.AdaptiveAvgPool2d((1, 1))
                self.linear = torch.nn.Linear(16, 16)

            def forward(self, x):
                temp = self.relu(self.conv(x))
                temp = self.maxpool2d(temp)
                temp = self.avgpool(temp)
                temp = torch.flatten(temp, 1)
                return self.linear(temp)

        mod = M().eval()
        v = torch.randn((2, 3, 8, 8), dtype=torch.float32, requires_grad=False).add(1)
        if include_ops is None:
            include_ops = [
                "torch.ops.onednn.qconv_pointwise",
                "torch.ops.quantized.max_pool2d",
                "torch.ops.onednn.qlinear_pointwise",
            ]
        exclude_ops = []
        self._test_code_common(
            mod,
            (v,),
            include_ops,
            exclude_ops,
            check_quantization=True,
            check_dynamic=True,
        )

    @skipIfNoDynamoSupport
    @skipIfNoONEDNN
    def test_qat_bn_conv2d(self):
        r"""
        This testcase will quantize a single BN Conv2d module with qat flow.
        """

        class M(torch.nn.Module):
            def __init__(
                self,
            ):
                super().__init__()
                self.conv = torch.nn.Conv2d(3, 3, 3)
                self.bn1 = torch.nn.BatchNorm2d(3)
                self.bn2 = torch.nn.BatchNorm2d(3)

            def forward(self, x):
                x = self.conv(self.bn1(x))
                return self.bn2(x)

        mod = M().train()
        v = torch.randn((1, 3, 8, 8), dtype=torch.float32, requires_grad=True).add(1)

        def matcher_check_fn():
            self.assertEqual(
                counters["inductor"]["qconv_weight_prepack_matcher_count"], 1
            )

        self._test_common(
            mod,
            (v,),
            matcher_check_fn,
            check_quantization=True,
            is_qat=True,
        )

    @skipIfNoDynamoSupport
    @skipIfNoONEDNN
    def test_q_attention_block(self):
        class SelfAttnLikeModule(torch.nn.Module):
            def __init__(
                self,
                input_dim,
                transpose_for_score=False,
                num_attention_heads=None,
                attention_head_size=None,
            ) -> None:
                super().__init__()
                self.input_dim = input_dim
                self.q_proj = torch.nn.Linear(input_dim, input_dim, bias=False)
                self.k_proj = torch.nn.Linear(input_dim, input_dim, bias=False)
                self.v_proj = torch.nn.Linear(input_dim, input_dim, bias=False)
                self.softmax = torch.nn.Softmax(dim=-1)
                self.transpose_for_score = transpose_for_score
                if self.transpose_for_score:
                    assert num_attention_heads is not None
                    assert attention_head_size is not None
                    self.num_attention_heads = num_attention_heads
                    self.attention_head_size = attention_head_size

            def transpose_for_scores(self, x: torch.Tensor) -> torch.Tensor:
                new_x_shape = x.size()[:-1] + (
                    self.num_attention_heads,
                    self.attention_head_size,
                )
                x = x.view(new_x_shape)
                return x.permute(0, 2, 1, 3)

            def forward(self, x):
                q = self.q_proj(x)
                k = self.k_proj(x)
                v = self.v_proj(x)
                if self.transpose_for_score:
                    q = self.transpose_for_scores(q)
                    k = self.transpose_for_scores(k)
                    v = self.transpose_for_scores(v)
                scores = torch.matmul(q, k.transpose(-1, -2)) / (self.input_dim**0.5)
                attention = self.softmax(scores)
                weighted = torch.matmul(attention, v)
                return weighted

        for annotate_matmul in [False, True]:
            mod = SelfAttnLikeModule(
                input_dim=64 * 16,
                transpose_for_score=True,
                num_attention_heads=16,
                attention_head_size=64,
            ).eval()
            v = torch.randn(2, 384, 1024)

            def matcher_check_fn():
                self.assertEqual(
                    counters["inductor"]["qlinear_weight_prepack_matcher_count"], 3
                )
                self.assertEqual(
                    counters["inductor"]["qlinear_unary_matcher_count"],
                    3 if annotate_matmul and not TEST_ACL else 0,
                )

            quantizer = X86InductorQuantizer()
            quantizer.set_global(xiq.get_default_x86_inductor_quantization_config())
            if annotate_matmul:
                quantizer.set_function_type_qconfig(
                    torch.matmul, quantizer.get_global_quantization_config()
                )

            self._test_common(
                mod,
                (v,),
                matcher_check_fn,
                check_quantization=True,
                quantizer=quantizer,
            )


instantiate_device_type_tests(
    TestPatternMatcherGeneric, globals(), allow_xpu=True, only_for=("cpu")
)
instantiate_device_type_tests(
    TestDynamicPatternMatcherGeneric, globals(), allow_xpu=True, only_for=("cpu")
)
instantiate_parametrized_tests(TestPatternMatcher)
if __name__ == "__main__":
    if IS_LINUX and (HAS_CPU) and torch.backends.mkldnn.is_available():
        run_tests()<|MERGE_RESOLUTION|>--- conflicted
+++ resolved
@@ -343,14 +343,10 @@
         self.device = device
         self._test_conv_unary_base(dim=5)
 
+    @bf32_on_and_off()
     def test_linear_unary(self, device):
         self.device = device
 
-<<<<<<< HEAD
-    @bf32_on_and_off()
-    def test_linear_unary(self):
-=======
->>>>>>> 9e89801f
         class M(torch.nn.Module):
             def __init__(
                 self,
@@ -838,14 +834,10 @@
     def test_conv3d_binary_broadcast_shapes_cpu(self):
         self._test_conv_binary_broadcast_shapes_base(dim=5)
 
-<<<<<<< HEAD
     @bf32_on_and_off()
-    def test_linear_binary(self):
-=======
     def test_linear_binary(self, device):
         self.device = device
 
->>>>>>> 9e89801f
         class M(torch.nn.Module):
             def __init__(self, binary_fn, in_channels, out_channels, bias, **kwargs):
                 super().__init__()
@@ -1010,14 +1002,10 @@
 
         self._test_common(mod, (x1, x2), matcher_check_fn)
 
-<<<<<<< HEAD
     @bf32_on_and_off()
-    def test_multi_linear_share_same_input(self):
-=======
     def test_multi_linear_share_same_input(self, device):
         self.device = device
 
->>>>>>> 9e89801f
         # llama pattern.
         class M(torch.nn.Module):
             def __init__(
