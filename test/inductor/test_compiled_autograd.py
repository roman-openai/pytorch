# Owner(s): ["module: inductor"]
import functools
import re
import sys
import unittest
from importlib.machinery import SourceFileLoader
from pathlib import Path
from unittest import mock

import torch
import torch.nn as nn
from torch import _inductor as inductor
from torch._dynamo import compiled_autograd
from torch._dynamo.utils import counters
from torch._inductor.test_case import run_tests, TestCase
from torch.testing._internal.inductor_utils import HAS_CPU, HAS_CUDA

# note: these tests are not run on windows due to inductor_utils.HAS_CPU


def compiler_fn(gm):
    """Same as torch.compile() but counts number of compiles"""

    def inner_compiler(gm_, example_inputs_):
        counters["compiled_autograd"]["compiles"] += 1
        return inductor.compile(gm_, example_inputs_)

    return torch.compile(gm, backend=inner_compiler, fullgraph=True, dynamic=True)


# TODO(jansel): hooks as lambdas creates recompiles in dynamo, we should fix that
def hook1(grad):
    return grad * 2


def hook2(grads):
    return (grads[0] + 1,)


def hook3(gI, gO):
    return (torch.sin(gI[0]) + gO[0],)


class TestCompiledAutograd(TestCase):
    def check_output_and_recompiles(
        self, fn, count=1, compiler_fn=compiler_fn, compile_fn=False
    ):
        with torch.autograd.set_multithreading_enabled(False):
            torch._dynamo.reset()
            counters["compiled_autograd"].clear()
            torch.manual_seed(123)
            expected = list(fn())
            torch.manual_seed(123)
            with compiled_autograd.enable(compiler_fn):
                opt_fn = torch.compile(fn) if compile_fn else fn
                actual = list(opt_fn())
            self.assertEqual(expected, actual)
            self.assertEqual(counters["compiled_autograd"]["captures"], count)
            self.assertEqual(counters["compiled_autograd"]["compiles"], count)

    def test_dynamo_flaky_segfault(self):
        import os
        import subprocess

        script = """
import torch

def main():
    def compiler_fn(gm):
        return torch.compile(gm, backend="eager")

    def inner():
        x = torch.randn(1000, 3000)
        w = torch.randn(1000, 3000, requires_grad=True)
        def model(i):
            return torch.nn.functional.linear(i, w)
        out = model(x)
        loss = out.sum()
        with torch._dynamo.compiled_autograd.enable(compiler_fn):
            loss.backward()
        assert(w.grad is not None)

    inner()
    torch._dynamo.reset()
    inner()

main()
        """
        # Run it three times to catch bad dynamo state resets
        for _ in range(3):
            try:
                subprocess.check_output(
                    [sys.executable, "-c", script],
                    stderr=subprocess.STDOUT,
                    # On Windows, opening the subprocess with the default CWD makes `import torch`
                    # fail, so just set CWD to this script's directory
                    cwd=os.path.dirname(os.path.realpath(__file__)),
                )
            except subprocess.CalledProcessError as e:
                if e.returncode < 0:
                    self.fail("Subprocess exited with a fatal signal")

    def test_basic(self):
        def fn():
            model = torch.nn.Sequential(
                torch.nn.Linear(4, 4),
                torch.nn.ReLU(),
                torch.nn.Linear(4, 4),
                torch.nn.ReLU(),
            )
            x = torch.randn([2, 4])
            result = model(x).sum()
            result.backward()
            yield model[0].weight.grad
            yield model[0].bias.grad
            yield model[2].weight.grad
            yield model[2].bias.grad

        self.check_output_and_recompiles(fn)

    def test_cache_hit(self):
        def fn():
            for _ in range(3):
                model = torch.nn.Sequential(
                    torch.nn.Linear(4, 4),
                    torch.nn.ReLU(),
                    torch.nn.Linear(4, 4),
                    torch.nn.ReLU(),
                )
                x = torch.randn([2, 4])
                result = model(x).sum()
                result.backward()
                yield model[0].weight.grad
                yield model[0].bias.grad
                yield model[2].weight.grad
                yield model[2].bias.grad

        self.check_output_and_recompiles(fn)

    def test_tensor_grad_hook1(self):
        def fn():
            for _ in range(3):
                model = torch.nn.Sequential(
                    torch.nn.Linear(4, 4),
                    torch.nn.ReLU(),
                )
                x = torch.randn([2, 4])

                model[0].weight.register_hook(hook1)

                result = model(x).sum()
                result.backward()
                yield model[0].weight.grad
                yield model[0].bias.grad

        self.check_output_and_recompiles(fn)

    def test_tensor_grad_hook2(self):
        def fn():
            for _ in range(3):
                model = torch.nn.Sequential(
                    torch.nn.Linear(4, 4),
                    torch.nn.ReLU(),
                )
                x = torch.randn([1, 4])

                result = model(x).sum()
                result.grad_fn.register_prehook(hook2)
                result.backward()
                yield model[0].weight.grad
                yield model[0].bias.grad

        self.check_output_and_recompiles(fn)

    def test_tensor_grad_hook3(self):
        def fn():
            for _ in range(3):
                model = torch.nn.Sequential(
                    torch.nn.Linear(4, 4),
                    torch.nn.ReLU(),
                )
                x = torch.randn([1, 4])

                result = model(x).sum()
                result.grad_fn.register_hook(hook3)
                result.backward()
                yield model[0].weight.grad
                yield model[0].bias.grad

        self.check_output_and_recompiles(fn)

    def test_torch_compile(self):
        def fn():
            model = torch.nn.Sequential(
                torch.nn.Linear(4, 4),
                torch.nn.Sigmoid(),
            )
            opt_model = torch.compile(model, fullgraph=True)

            for _ in range(3):
                x = torch.randn([1, 4])

                result = opt_model(x).sum()
                result.backward()
                yield model[0].weight.grad
                yield model[0].bias.grad
                model.zero_grad()

        self.check_output_and_recompiles(fn)

    def test_dynamo_boxed(self):
        def get_placeholders(gm_):
            placeholders = []
            for node in gm_.graph.nodes:
                if node.op == "placeholder":
                    placeholders.append(node)
            return placeholders

        def eager_with_check(gm, is_bwd):
            def inner_compiler(gm_, example_inputs_):
                placeholders = get_placeholders(gm_)
                if is_bwd:
                    # should be boxed inputs
                    assert len(placeholders) == 1
                    pass
                else:
                    assert len(placeholders) > 1

                return gm_

            return torch.compile(gm, backend=inner_compiler)

        fwd_compiler_fn = functools.partial(eager_with_check, is_bwd=False)
        bwd_compiler_fn = functools.partial(eager_with_check, is_bwd=True)

        def fn(inputs):
            args_0, args_1, args_2 = inputs
            out = torch.mm(args_0, args_1)
            out = torch.mm(out, args_2)
            loss = out.sum()
            with compiled_autograd.enable(bwd_compiler_fn):
                loss.backward()
            yield args_0.grad
            yield args_1.grad
            yield args_2.grad

        inputs = [
            torch.randn([1, 2], requires_grad=True),
            torch.randn([2, 3], requires_grad=True),
            torch.randn([3, 4], requires_grad=True),
        ]

        compiled_fn = eager_with_check(fn, is_bwd=False)
        grads = list(compiled_fn(inputs))
        self.assertEqual(len(grads), 3)
        self.assertNotEqual(grads[0], None)
        self.assertNotEqual(grads[1], None)
        self.assertNotEqual(grads[2], None)

    def test_inputs_aliasing_bytecode_attr_mutations(self):
        # Freeze compiled autograd graph
        compiler = torch._dynamo.compiled_autograd.AutogradCompilerInstance(compiler_fn)
        param = torch.ones(100)
        activ = torch.ones(100) * 2
        inputs = [param, activ]
        proxies, _ = compiler.begin_capture(inputs=inputs, sizes=[])
        param_proxy, activ_proxy = proxies
        buf = activ_proxy * 2
        torch.ops.inductor.accumulate_grad_.default(param_proxy, buf)
        compiled_fn = compiler.end_capture(buf)

        def bytecode_hook(code, out_code):
            import dis
            import sys

            if sys.version_info < (3, 11):
                call_op = "CALL_FUNCTION"
            else:
                call_op = "CALL"

            insts = list(dis.get_instructions(out_code))
            call_graph_idx = next(
                i for i, inst in enumerate(insts) if inst.opname == call_op
            )
            # pre-graph should alias: inputs_ref_0 = inputs[0]
            matches = [
                inst
                for inst in insts[:call_graph_idx]
                if inst.opname == "STORE_FAST" and inst.argval == "inputs_ref_0"
            ]
            self.assertTrue(len(matches) == 1)
            # post-graph should access inputs_ref_0 instead of inputs
            matches = [
                inst for inst in insts[call_graph_idx:] if inst.argval == "inputs"
            ]
            self.assertTrue(len(matches) == 0)
            matches = [
                inst
                for inst in insts[call_graph_idx:]
                if inst.opname == "LOAD_FAST" and inst.argval == "inputs_ref_0"
            ]
            self.assertTrue(len(matches) == 1)

        torch._dynamo.reset()
        handle = torch._dynamo.convert_frame.register_bytecode_hook(bytecode_hook)
        try:
            compiled_fn(inputs=[param, activ], sizes=(), hooks=())
        finally:
            handle.remove()

    def test_inputs_aliasing_bytecode_stack_restore(self):
        from torch.testing._internal.logging_tensor import LoggingTensor

        # Create a graph that allows inputs stealing
        def forward(inputs):
            add = inputs[0] + 1
            add_1 = add + inputs[1]  # handled in suffix for tensor subclass
            out = add_1.cpu()
            return (out,)

        gm = torch.fx.symbolic_trace(forward)
        torch._dynamo.utils.set_locals_to_steal(gm, ["inputs"])
        compiled_fn = torch.compile(gm)

        inputs = [
            torch.ones(1000000, dtype=torch.float32),
            LoggingTensor(torch.ones(1)),
        ]

        def bytecode_hook(code, out_code):
            import dis
            import sys

            if sys.version_info < (3, 11):
                call_op = "CALL_FUNCTION"
            else:
                call_op = "CALL"

            insts = list(dis.get_instructions(out_code))
            call_graph_idx = next(
                i for i, inst in enumerate(insts) if inst.opname == call_op
            )
            # pre-graph should alias: inputs_ref_0 = inputs[0]
            matches = [
                inst
                for inst in insts[:call_graph_idx]
                if inst.opname == "STORE_FAST" and inst.argval == "inputs_ref_0"
            ]
            self.assertTrue(len(matches) == 1)
            # post-graph should access inputs_ref_0 instead of inputs
            matches = [
                inst for inst in insts[call_graph_idx:] if inst.argval == "inputs"
            ]
            self.assertTrue(len(matches) == 0)
            matches = [
                inst
                for inst in insts[call_graph_idx:]
                if inst.opname == "LOAD_FAST" and inst.argval == "inputs_ref_0"
            ]
            self.assertTrue(len(matches) == 1)

        torch._dynamo.reset()
        handle = torch._dynamo.convert_frame.register_bytecode_hook(bytecode_hook)
        try:
            out = compiled_fn(inputs)
            self.assertTrue(len(inputs) == 0)
        finally:
            handle.remove()

    def test_implicit_add(self):
        def fn():
            y = torch.randn(1, 4, requires_grad=True)

            def model(x):
                # y is used multiple times, gradients get added
                return torch.sigmoid(x * y + torch.sin(y) + torch.cos(y))

            for _ in range(3):
                x = torch.randn([1, 4])

                result = model(x).sum()
                result.backward()
                yield result
                yield y.grad
                y.grad = None

        self.check_output_and_recompiles(fn)

    def test_output_nodes(self):
        def fn():
            y = torch.randn(1, 4, requires_grad=True)
            z = torch.randn(1, 4, requires_grad=True)

            def model(x):
                return torch.sigmoid(x * z + torch.sin(y) + torch.cos(y))

            for _ in range(3):
                x = torch.randn([1, 4])

                result = model(x).sum()
                gy, gz = torch.autograd.grad(result, [y, z])
                assert y.grad is None
                assert z.grad is None
                yield gy
                yield gz

        self.check_output_and_recompiles(fn)

    def test_dynamic_shapes(self):
        def fn():
            model = torch.nn.Sequential(
                torch.nn.Linear(4, 4),
                torch.nn.ReLU(),
                torch.nn.Linear(4, 4),
                torch.nn.ReLU(),
            )
            opt_model = torch.compile(model, dynamic=True)

            for b in range(10, 100, 10):
                x = torch.randn([b, 4])
                result = opt_model(x).sum()
                result.backward()
                yield model[0].weight.grad
                yield model[0].bias.grad
                yield model[2].weight.grad
                yield model[2].bias.grad
                model.zero_grad()

        # TODO(jansel): we should be able to get this count to 1
        self.check_output_and_recompiles(fn, count=2)

    def test_accumulate_without_zero(self):
        def fn():
            model = torch.nn.Sequential(
                torch.nn.Linear(4, 4),
                torch.nn.ReLU(),
                torch.nn.Linear(4, 4),
                torch.nn.ReLU(),
            )
            opt_model = torch.compile(model, dynamic=True)

            for _ in range(10):
                x = torch.randn([10, 4])
                result = opt_model(x).sum()
                result.backward()
                yield model[0].weight.grad.clone()
                yield model[0].bias.grad.clone()
                yield model[2].weight.grad.clone()
                yield model[2].bias.grad.clone()

        self.check_output_and_recompiles(fn, count=2)

    def test_inplace_grad_update(self):
        def fn():
            model = torch.nn.Sequential(
                torch.nn.Linear(4, 4),
                torch.nn.ReLU(),
            )
            opt_model = torch.compile(model, dynamic=True)

            for _ in range(10):
                w_grad = torch.rand_like(model[0].weight)
                b_grad = torch.rand_like(model[0].bias)
                model[0].weight.grad = w_grad
                model[0].bias.grad = b_grad

                x = torch.randn([10, 4])
                result = opt_model(x).sum()
                result.backward()
                assert model[0].weight.grad is w_grad
                assert model[0].bias.grad is b_grad
                yield w_grad.clone()
                yield b_grad.clone()

        self.check_output_and_recompiles(fn, count=1)

    @unittest.skipIf(not HAS_CUDA, "requires cuda")
    def test_issue106555(self):
        DEVICE = torch.device("cuda:0")
        NUM_FEATURES = 256

        def bias_sigmoid_mul(x1, x2, bias):
            x2 = torch.sigmoid(x2 + bias)
            y = x1 * x2
            return y

        bias_sigmoid_mul_jit = torch.compile(bias_sigmoid_mul)

        class ModuleWithJit(nn.Module):
            def __init__(self):
                super().__init__()
                self.linear_1 = nn.Linear(NUM_FEATURES, NUM_FEATURES, bias=True)
                self.linear_2 = nn.Linear(NUM_FEATURES, NUM_FEATURES, bias=False)
                self.linear_2_bias = nn.Parameter(torch.zeros(NUM_FEATURES))

            def forward(self, input_tensor):
                x1 = self.linear_1(input_tensor)
                x2 = self.linear_2(input_tensor)
                output = bias_sigmoid_mul_jit(x1, x2, self.linear_2_bias)
                return output

        class Model(nn.Module):
            def __init__(self):
                super().__init__()
                self.module_with_jit_1 = ModuleWithJit()
                self.module_with_jit_2 = ModuleWithJit()

            def forward(self, x, gradient_checkpointing: bool):
                if gradient_checkpointing:
                    y = torch.utils.checkpoint.checkpoint(
                        self._forward, x, use_reentrant=True
                    )
                else:
                    y = self._forward(x)
                return y

            def _forward(self, x):
                x = x + self.module_with_jit_1(x)
                x = x + self.module_with_jit_2(x.transpose(-2, -3)).transpose(-2, -3)
                return x

        torch.cuda.set_device(device=DEVICE)
        torch.manual_seed(1234567890)
        model = Model()
        model.train()
        model.to(device=DEVICE)
        model_parameters = list(model.parameters())

        torch.manual_seed(1234567890)
        input_tensor = torch.randn(1, 128, 256, NUM_FEATURES).to(device=DEVICE)
        input_tensor.requires_grad = True
        target_tensor = torch.randn(1, 128, 256, NUM_FEATURES).to(
            dtype=input_tensor.dtype, device=DEVICE
        )

        for iteration in range(10):
            for param in model_parameters:
                param.grad = None
            output_tensor = model(
                x=input_tensor.clone(),
                gradient_checkpointing=True,
            )
            loss = torch.mean(torch.abs(target_tensor - output_tensor))
            loss.backward()

    def test_keep_graph_simple(self):
        x = torch.tensor([2.0], requires_grad=True)
        y = x**2

        # First backward pass; keep the computation graph
        y.backward(retain_graph=True)
        self.assertEqual(x.grad, torch.Tensor([4]))  # dy/dx at x=2 is 4

        # Note - this will run under both the eager and compiled regime.
        def fn():
            # Reset the gradients
            x.grad = torch.tensor([0.0])
            # Second and Third backward pass; keep the computation graph
            y.backward(retain_graph=True)
            self.assertEqual(x.grad, torch.Tensor([4]))  # dy/dx at x=2 is 4
            return x.grad

        self.check_output_and_recompiles(fn, count=1)

    def test_keep_graph_usage_after_compiled(self):
        x = torch.tensor([2.0], requires_grad=True)
        y = x**2

        # First backward pass; keep the computation graph
        def eager_check():
            y.backward(retain_graph=True)
            self.assertEqual(x.grad, torch.Tensor([4]))  # dy/dx at x=2 is 4
            x.grad = torch.tensor([0.0])

        eager_check()

        for i in range(0, 5):
            with compiled_autograd.enable(compiler_fn):
                eager_check()

            eager_check()

    def test_custom_fn_saved_tensors(self):
        def fn():
            class MySin(torch.autograd.Function):
                @staticmethod
                def forward(ctx, x):
                    ctx.save_for_backward(x)
                    return torch.sin(x)

                @staticmethod
                def backward(ctx, gO):
                    (x,) = ctx.saved_tensors
                    return gO * torch.cos(x)

            for i in [10, 100, 10, 15, 20, 25]:
                x = torch.arange(0.0, i, requires_grad=True)
                out = MySin.apply(x)
                loss = out.sum()
                loss.backward()
                yield x.grad

        self.check_output_and_recompiles(fn, 2)

    def test_custom_fn_saved_multiple_tensors(self):
        def fn():
            class MyFn(torch.autograd.Function):
                @staticmethod
                def forward(ctx, x, y):
                    ctx.save_for_backward(x, y)
                    return torch.sin(x), torch.sin(y)

                @staticmethod
                def backward(ctx, gO_x, gO_y):
                    (x, y) = ctx.saved_tensors
                    return gO_x * torch.cos(x), gO_y * torch.cos(y)

            for i in [10, 100, 10, 15, 20, 25]:
                x = torch.arange(0.0, i, requires_grad=True)
                y = torch.arange(0.0, i, requires_grad=True)
                out1, out2 = MyFn.apply(x, y)
                loss = (out1 * out2).sum()
                loss.backward()
                yield x.grad

        self.check_output_and_recompiles(fn, 2)

    def test_custom_fn_saved_multiple_tensors_dedup(self):
        def fn():
            class MyFn(torch.autograd.Function):
                @staticmethod
                def forward(ctx, x):
                    ctx.save_for_backward(x, x)
                    return torch.sin(x)

                @staticmethod
                def backward(ctx, gO):
                    (x1, x2) = ctx.saved_tensors
                    return gO * torch.cos(x1) * torch.cos(x2)

            for i in [10, 100, 10, 15, 20, 25]:
                x = torch.arange(0.0, i, requires_grad=True)
                out = MyFn.apply(x)
                loss = out.sum()
                loss.backward()
                yield x.grad

        self.check_output_and_recompiles(fn, 2)

    def test_custom_fn_saved_shape_tensor(self):
        def fn():
            class MyFn(torch.autograd.Function):
                @staticmethod
                def forward(ctx, x):
                    ctx.save_for_backward(x)
                    return x

                @staticmethod
                def backward(ctx, gO):
                    (x,) = ctx.saved_tensors
                    return gO * x.shape[0]

            for i in [10, 100, 10, 15, 20, 25]:
                x = torch.arange(0.0, i, requires_grad=True)
                out = MyFn.apply(x)
                loss = out.sum()
                loss.backward()
                yield x.grad

        self.check_output_and_recompiles(fn, 2)

    def test_custom_fn_saved_attr(self):
        def fn():
            class MyFn(torch.autograd.Function):
                @staticmethod
                def forward(ctx, x):
                    ctx.shape = x.shape
                    return x

                @staticmethod
                def backward(ctx, gO):
                    x_shape = ctx.shape[0]
                    return gO * x_shape

            for i in [10, 100, 10, 15, 20, 25]:
                x = torch.arange(0.0, i, requires_grad=True)
                out = MyFn.apply(x)
                loss = out.sum()
                loss.backward()
                yield x.grad

        with self.assertRaisesRegex(
            torch._dynamo.exc.InternalTorchDynamoError,
            "is not subscriptable",
        ):
            self.check_output_and_recompiles(fn, 2)

    def test_custom_fn_multiple_grads(self):
        def fn():
            class MyFn(torch.autograd.Function):
                @staticmethod
                def forward(ctx, x, y):
                    return x + y, y

                @staticmethod
                def backward(ctx, gO_1, gO_2):
                    return gO_1, gO_2

            for i in [10, 100, 10, 15, 20, 25]:
                x = torch.arange(0.0, i, requires_grad=True)
                y = torch.arange(0.0, i, requires_grad=True)
                out1, out2 = MyFn.apply(x, y)
                loss = (out1 + out2).sum()
                loss.backward()
                yield x.grad
                yield y.grad

        self.check_output_and_recompiles(fn, 2)

    def test_custom_fn_non_variable_input(self):
        def fn():
            class MyFn(torch.autograd.Function):
                @staticmethod
                def forward(ctx, x, y, z):
                    return x * 2, y * 3, z * 4

                @staticmethod
                def backward(ctx, gO_1, gO_2, gO_3):
                    return gO_1, gO_2, gO_3

            for i in [10, 100, 10, 15, 20, 25]:
                x = torch.arange(0.0, i, requires_grad=True)
                y = 1
                z = torch.arange(0.0, i, requires_grad=True)
                out1, out2, out3 = MyFn.apply(x, y, z)
                loss = (out1 + out2 + out3).sum()
                loss.backward()
                yield x
                yield y
                yield z

        self.check_output_and_recompiles(fn, 2)

    @unittest.skipIf(not HAS_CUDA, "requires cuda")
    def test_custom_fn_output_metadata(self):
        def my_compiler_fn(gm):
            for node in gm.graph.nodes:
                if isinstance(node.target, torch._ops.OpOverload):
                    assert (
                        node.target._name != "aten::_to_copy"
                    ), "there should be no implicit copies (e.g. dtype casting)"

            def inner_compiler(gm_, example_inputs_):
                counters["compiled_autograd"]["compiles"] += 1
                return inductor.compile(gm_, example_inputs_)

            return torch.compile(
                gm, backend=inner_compiler, fullgraph=True, dynamic=True
            )

        def fn():
            class MyFn(torch.autograd.Function):
                @staticmethod
                def forward(ctx, x):
                    return x

                @staticmethod
                def backward(ctx, gO):
                    return gO

            x = torch.arange(
                1, 10, requires_grad=True, dtype=torch.float16, device="cuda"
            )
            x_view = x.view(3, 3)
            out = MyFn.apply(x_view)
            loss = out.sum()
            loss.backward()
            yield x.dtype
            yield x.device
            yield x.grad

        self.check_output_and_recompiles(fn, 1, my_compiler_fn)

    def test_custom_fns_with_same_graph(self):
        def fn():
            class MyFn1(torch.autograd.Function):
                @staticmethod
                def forward(ctx, x):
                    return x

                @staticmethod
                def backward(ctx, gO):
                    return gO

            # same as MyFn1, but different autograd function id
            # should not be using same graph as MyFn1
            class MyFn2(torch.autograd.Function):
                @staticmethod
                def forward(ctx, x):
                    return x

                @staticmethod
                def backward(ctx, gO):
                    return gO

            for myfn in [MyFn1, MyFn2, MyFn1, MyFn2]:
                x = torch.arange(0.0, 10, requires_grad=True)
                out = myfn.apply(x)
                loss = out.sum()
                loss.backward()
                yield x.grad

        self.check_output_and_recompiles(
            fn, 2
        )  # should compile once for MyFn1 and once for MyFn2

    def test_dynamically_defined_class(self):
        def fn():
            def create_class(multiplier: int):
                class DynamicFn(torch.autograd.Function):
                    @staticmethod
                    def forward(ctx, x):
                        return x * multiplier

                    @staticmethod
                    def backward(ctx, gO):
                        return gO * multiplier

                return DynamicFn

            for multiplier in [10, 20, 30]:
                x = torch.arange(0.0, 10, requires_grad=True)
                out = create_class(multiplier).apply(x)
                loss = out.sum()
                loss.backward()
                yield x.grad

        self.check_output_and_recompiles(fn, 3)

    def test_mismatch_fake_tensor_mode(self, dynamic_shape=False):
        """
        Repro the failure of training nanogpt with both compiled-autograd
        and _LazyGraphModule. Check https://github.com/pytorch/pytorch/pull/118981
        for more context.
        """
        B = 8
        x = torch.rand(B, 16)
        y = torch.rand(B, 16, requires_grad=True)

        if dynamic_shape:
            torch._dynamo.mark_dynamic(x, 0)
            torch._dynamo.mark_dynamic(y, 0)

        def f():
            y.grad = None
            out = x + y

            # make sure the backward call does not trigger any error when
            # compiling the backward graph
            out.sum().backward()
            return out, y.grad

        self.check_output_and_recompiles(f, compile_fn=True)

    def test_mismatch_fake_tensor_mode_dynamic_shape(self):
        self.test_mismatch_fake_tensor_mode(dynamic_shape=True)

    def test_accumulate_grad_accuracy(self):
        def fn():
            model = torch.nn.Sequential(
                torch.nn.Linear(2, 1, bias=False),
                torch.nn.Linear(1, 2, bias=False),
            )
            x = torch.randn(2, 2)

            out = model(x)
            loss = out.sum()
            torch.manual_seed(0)
            loss.backward()

            yield model[0].weight.grad
            yield model[1].weight.grad

        self.check_output_and_recompiles(fn, 1)

    def test_autograd_cpp_node(self):
        cpp_source = """
struct CustomOpAutogradFunction : public torch::autograd::Function<CustomOpAutogradFunction> {
  static constexpr bool is_traceable = true;

  static torch::Tensor forward(
      torch::autograd::AutogradContext* ctx,
      const torch::Tensor& x) {
    return x;
  }

  static torch::autograd::variable_list backward(
      torch::autograd::AutogradContext *ctx,
      torch::autograd::variable_list grad_output) {
    return grad_output;
  }
};

torch::Tensor custom_op_backed_by_autograd_fn(torch::Tensor x) {
  return CustomOpAutogradFunction::apply(x);
}

TORCH_LIBRARY(test_autograd_cpp_node, m) {
    m.def("custom_op_backed_by_autograd_fn", custom_op_backed_by_autograd_fn);
}
        """

        module = torch.utils.cpp_extension.load_inline(
            name="test_autograd_cpp_node",
            cpp_sources=cpp_source,
            functions="custom_op_backed_by_autograd_fn",
            verbose=True,
        )

        def fn():
            for i in [10, 100, 10, 20, 10]:
                x = torch.ones(i, i, requires_grad=True)
                out = torch.ops.test_autograd_cpp_node.custom_op_backed_by_autograd_fn(
                    x
                )
                loss = out.sum()
                loss.backward()
                yield x.grad

        # compiles for 10 (static) and 100 (dynamic)
        self.check_output_and_recompiles(fn, 2)

    def test_autograd_cpp_node_id(self):
        cpp_source = """
struct CustomOpAutogradFunction : public torch::autograd::Function<CustomOpAutogradFunction> {
  static constexpr bool is_traceable = true;

  static torch::Tensor forward(
      torch::autograd::AutogradContext* ctx,
      const torch::Tensor& x) {
    return x;
  }

  static torch::autograd::variable_list backward(
      torch::autograd::AutogradContext *ctx,
      torch::autograd::variable_list grad_output) {
    return grad_output;
  }
};

struct CustomOpAutogradFunction2 : public torch::autograd::Function<CustomOpAutogradFunction2> {
  static constexpr bool is_traceable = true;

  static torch::Tensor forward(
      torch::autograd::AutogradContext* ctx,
      const torch::Tensor& x) {
    return x;
  }

  static torch::autograd::variable_list backward(
      torch::autograd::AutogradContext *ctx,
      torch::autograd::variable_list grad_output) {
    return grad_output;
  }
};

torch::Tensor custom_op_backed_by_autograd_fn(torch::Tensor x) {
  return CustomOpAutogradFunction::apply(x);
}

torch::Tensor custom_op_backed_by_autograd_fn2(torch::Tensor x) {
  return CustomOpAutogradFunction2::apply(x);
}

TORCH_LIBRARY(test_autograd_cpp_node_id, m) {
    m.def("custom_op_backed_by_autograd_fn", custom_op_backed_by_autograd_fn);
    m.def("custom_op_backed_by_autograd_fn2", custom_op_backed_by_autograd_fn2);
}
        """

        module = torch.utils.cpp_extension.load_inline(
            name="test_autograd_cpp_node_id",
            cpp_sources=cpp_source,
            functions="custom_op_backed_by_autograd_fn",
            verbose=True,
        )

        def same_autograd_fn():
            def fn():
                x = torch.ones(10, 10, requires_grad=True)
                out = (
                    torch.ops.test_autograd_cpp_node_id.custom_op_backed_by_autograd_fn(
                        x
                    )
                )
                loss = out.sum()
                loss.backward()
                yield x.grad

            yield from fn()  # compile
            yield from fn()  # reuse
            yield from fn()  # reuse
            yield from fn()  # reuse

        self.check_output_and_recompiles(same_autograd_fn, 1)

        def different_autograd_fn():
            def fn(op):
                x = torch.ones(10, 10, requires_grad=True)
                out = op(x)
                loss = out.sum()
                loss.backward()
                yield x.grad

            op1 = torch.ops.test_autograd_cpp_node_id.custom_op_backed_by_autograd_fn
            op2 = torch.ops.test_autograd_cpp_node_id.custom_op_backed_by_autograd_fn2
            yield from fn(op1)  # compile
            yield from fn(op2)  # compile
            yield from fn(op1)  # reuse
            yield from fn(op2)  # reuse

        self.check_output_and_recompiles(different_autograd_fn, 2)

    def test_autograd_cpp_node_saved(self):
        cpp_source = """
struct CustomOpAutogradFunction : public torch::autograd::Function<CustomOpAutogradFunction> {
  static constexpr bool is_traceable = true;

  static torch::Tensor forward(
      torch::autograd::AutogradContext* ctx,
      const torch::Tensor& x,
      const torch::Tensor& y,
      const torch::Tensor& fixed) {
    ctx->save_for_backward({x, y});
    ctx->saved_data["fixed_tensor"] = fixed;
    ctx->saved_data["bool"] = true;
    ctx->saved_data["int"] = 1;
    c10::List<std::string> list({"string"});
    ctx->saved_data["list"] = std::move(list);
    c10::Dict<std::string, double> dict;
    dict.insert("string", 1.0);
    ctx->saved_data["dict"] = std::move(dict);
    return x;
  }

  static torch::autograd::variable_list backward(
      torch::autograd::AutogradContext *ctx,
      torch::autograd::variable_list grad_output) {
    const auto& saved_variables = ctx->get_saved_variables();
    assert(saved_variables.size() == 2);
    torch::Tensor x = saved_variables[0];
    torch::Tensor y = saved_variables[1];
    torch::Tensor fixed = ctx->saved_data["fixed_tensor"].toTensor();
    assert(ctx->saved_data["bool"].isBool());
    int i = ctx->saved_data["int"].toInt();
    c10::List<c10::IValue> list = ctx->saved_data["list"].toList();
    assert(list.size() == 1);
    assert(list.get(0).toStringRef() == "string");
    c10::Dict<c10::IValue, c10::IValue> dict = ctx->saved_data["dict"].toGenericDict();
    assert(dict.size() == 1);
    assert(dict.at("string") == 1.0);

    torch::autograd::variable_list grad_inputs(3);
    grad_inputs[0] = x + y + torch::sum(fixed) + i;
    return grad_inputs;
  }
};

torch::Tensor custom_op_backed_by_autograd_fn(const torch::Tensor& x, const torch::Tensor& y, const torch::Tensor& fixed) {
  return CustomOpAutogradFunction::apply(x, y, fixed);
}

TORCH_LIBRARY(test_autograd_cpp_node_saved, m) {
    m.def("custom_op_backed_by_autograd_fn", custom_op_backed_by_autograd_fn);
}
        """

        module = torch.utils.cpp_extension.load_inline(
            name="test_autograd_cpp_node_saved",
            cpp_sources=cpp_source,
            functions="custom_op_backed_by_autograd_fn",
            verbose=True,
        )

        def fn():
            fixed = torch.ones(2, 2)
            for i in [10, 100, 10, 20, 10]:
                x = torch.ones(i, i, requires_grad=True)
                y = torch.randn(i, i)
                out = torch.ops.test_autograd_cpp_node_saved.custom_op_backed_by_autograd_fn(
                    x, y, fixed
                )
                loss = out.sum()
                loss.backward()
                yield x.grad

        self.check_output_and_recompiles(fn, 2)

    def test_autograd_cpp_node_saved_dynamic(self):
        cpp_source = """
struct CustomOpAutogradFunction : public torch::autograd::Function<CustomOpAutogradFunction> {
  static constexpr bool is_traceable = true;

  static torch::Tensor forward(
      torch::autograd::AutogradContext* ctx,
      const torch::Tensor& x) {
    ctx->save_for_backward({x});
    ctx->saved_data["dynamic"] = x.view(-1);
    return x;
  }

  static torch::autograd::variable_list backward(
      torch::autograd::AutogradContext *ctx,
      torch::autograd::variable_list grad_output) {
    const auto& saved_variables = ctx->get_saved_variables();
    assert(saved_variables.size() == 1);
    torch::Tensor x = saved_variables[0];
    torch::Tensor z = ctx->saved_data["dynamic"].toTensor();

    torch::autograd::variable_list grad_inputs(1);
    grad_inputs[0] = x + torch::sum(z);
    return grad_inputs;
  }
};

torch::Tensor custom_op_backed_by_autograd_fn(const torch::Tensor& x) {
  return CustomOpAutogradFunction::apply(x);
}

TORCH_LIBRARY(test_autograd_cpp_node_saved_dynamic, m) {
    m.def("custom_op_backed_by_autograd_fn", custom_op_backed_by_autograd_fn);
}
        """

        module = torch.utils.cpp_extension.load_inline(
            name="test_autograd_cpp_node_saved_dynamic",
            cpp_sources=cpp_source,
            functions="custom_op_backed_by_autograd_fn",
            verbose=True,
        )

        def fn():
            for i in [10, 100, 10, 20, 10]:
                x = torch.ones(i, i, requires_grad=True)
                out = torch.ops.test_autograd_cpp_node_saved_dynamic.custom_op_backed_by_autograd_fn(
                    x
                )
                loss = out.sum()
                loss.backward()
                yield x.grad

        # can bring this down to 2 if we support dynamic shapes
        # instead of collecting the saved_data's tensor hash
        self.check_output_and_recompiles(fn, 5)

    def test_autograd_cpp_node_data_dependent(self):
        cpp_source = """
struct CustomOpAutogradFunction : public torch::autograd::Function<CustomOpAutogradFunction> {
  static constexpr bool is_traceable = true;
  static int iteration;

  static torch::autograd::variable_list forward(
      torch::autograd::AutogradContext* ctx,
      const torch::Tensor& x,
      const torch::Tensor& y) {
    ctx->save_for_backward({x, y});
    ctx->saved_data["bool"] = true;
    ctx->saved_data["int"] = 1;

    switch (iteration) {
        case 0: {
            break;
        }
        case 1: {
            // recompile
            ctx->saved_data["forces_recompile"] = iteration;
            break;
        }
        case 2: {
            // recompile
            ctx->set_materialize_grads(false);
            break;
        }
        case 3: {
            // reuse
            break;
        }
        default: {
            throw std::runtime_error("unexpected iteration");
        }
    }
    iteration++;
    return {x, y};
  }

  static torch::autograd::variable_list backward(
      torch::autograd::AutogradContext *ctx,
      torch::autograd::variable_list grad_output) {
    const auto& saved_variables = ctx->get_saved_variables();
    assert(saved_variables.size() == 2);
    torch::Tensor x = saved_variables[0];
    torch::Tensor y = saved_variables[1];
    assert(ctx->saved_data["bool"].isBool());
    assert(ctx->saved_data["int"].isInt());
    int i = ctx->saved_data["int"].toInt();

    torch::autograd::variable_list grad_inputs(2);
    grad_inputs[0] = x + y + i;
    return grad_inputs;
  }
};

int CustomOpAutogradFunction::iteration = 0;

torch::autograd::variable_list custom_op_backed_by_autograd_fn(const torch::Tensor& x, const torch::Tensor& y) {
  return CustomOpAutogradFunction::apply(x, y);
}

void reset() {
    CustomOpAutogradFunction::iteration = 0;
}

TORCH_LIBRARY(test_autograd_cpp_node_data_dependent, m) {
    m.def("custom_op_backed_by_autograd_fn", custom_op_backed_by_autograd_fn);
    m.def("reset", reset);
}
        """

        module = torch.utils.cpp_extension.load_inline(
            name="test_autograd_cpp_node_data_dependent",
            cpp_sources=cpp_source,
            functions="custom_op_backed_by_autograd_fn",
            verbose=True,
        )

        def fn():
            torch.ops.test_autograd_cpp_node_data_dependent.reset()
            for i in [10, 10, 10, 10]:
                x = torch.ones(i, i, requires_grad=True)
                y = torch.randn(i, i)
                (
                    out1,
                    out2,
                ) = torch.ops.test_autograd_cpp_node_data_dependent.custom_op_backed_by_autograd_fn(
                    x, y
                )
                loss = (out1 + out2).sum()
                loss.backward()
                yield x.grad

        self.check_output_and_recompiles(fn, 3)

<<<<<<< HEAD
=======
    @unittest.skipIf(not HAS_CUDA, "requires cuda")
    def test_free_activation_memory(self):
        self.assertTrue(torch.cuda.memory_allocated() == 0)

        # Use an op to check that the memory is freed by the time the op is executed
        def assertion_impl(to_clone):
            mem_allocated = torch.cuda.memory_allocated()
            self.assertTrue(
                mem_allocated < 4000000, "activations should have been freed"
            )
            return to_clone.clone()

        with torch.library._scoped_library("test_compiled_autograd", "FRAGMENT") as lib:
            lib.define(
                "assertion_op(Tensor x) -> Tensor", tags=(torch.Tag.pt2_compliant_tag,)
            )
            lib.impl("assertion_op", assertion_impl, "CPU")
            lib.impl("assertion_op", lambda x: x.clone(), "Meta")

            # Create a graph that allows inputs stealing
            def forward(activations):
                add = activations[0] + 1
                out = add.cpu()
                cloned_out = torch.ops.test_compiled_autograd.assertion_op(out)
                return (cloned_out,)

            gm = torch.fx.symbolic_trace(forward)
            torch._dynamo.utils.set_locals_to_steal(gm, ["activations"])
            compiled_fn = torch.compile(gm)

            # allocate at least 4,000,000 bytes (1,000,000 * 4 bytes)
            activations = [torch.ones(1000000, dtype=torch.float32, device="cuda")]
            self.assertTrue(torch.cuda.memory_allocated() > 4000000)

            out = compiled_fn(activations)
            self.assertTrue(len(activations) == 0)

    @unittest.skipIf(not HAS_CUDA, "requires cuda")
    def test_free_activation_memory_subclass(self):
        # cover the case when aot inputs have subclasses, resulting in a different runtime wrapper
        self.assertTrue(torch.cuda.memory_allocated() == 0)

        # Use an op to check that the memory is freed by the time the op is executed
        def assertion_impl(to_clone):
            mem_allocated = torch.cuda.memory_allocated()
            self.assertTrue(
                mem_allocated < 1200000, "some activations should have been freed"
            )
            self.assertTrue(
                mem_allocated > 800000,
                "currently subclasses don't seem to be freed in inductor",
            )
            return to_clone.clone()

        with torch.library._scoped_library("test_compiled_autograd", "FRAGMENT") as lib:
            lib.define(
                "assertion_op(Tensor x) -> Tensor", tags=(torch.Tag.pt2_compliant_tag,)
            )
            lib.impl("assertion_op", assertion_impl, "CPU")
            lib.impl("assertion_op", lambda x: x.clone(), "Meta")
            lib.impl("assertion_op", lambda x: x.clone(), "NestedTensor")

            def fn(inputs):
                _, y = inputs
                out = y.cpu()
                cloned_out = torch.ops.test_compiled_autograd.assertion_op(out)
                return cloned_out

            gm = torch.fx.symbolic_trace(fn)
            torch._dynamo.utils.set_locals_to_steal(gm, ["inputs"])
            compiled_fn = torch.compile(gm)

            from torch.nested._internal.nested_tensor import jagged_from_list

            activations = [
                jagged_from_list(
                    [
                        torch.ones((1, 100000), device="cuda"),  # 400,000 bytes
                        torch.ones((1, 100000), device="cuda"),  # 400,000 bytes
                    ],
                    None,
                )[
                    0
                ],  # NestedTensor
                torch.ones((1, 100000), device="cuda"),  # 400,000 bytes
            ]
            # 1,200,000 bytes (3 * 4 * 100,000 bytes)
            self.assertTrue(torch.cuda.memory_allocated() > 1200000)

            out = compiled_fn(activations)
            self.assertTrue(len(activations) == 0)

>>>>>>> f34905f6

def load_test_module(name):
    testdir = Path(__file__).absolute().parent.parent
    with mock.patch("sys.path", [*sys.path, str(testdir)]):
        return SourceFileLoader(
            name, str(testdir / f"{name.replace('.', '/')}.py")
        ).load_module()


def make_wrapped(fn):
    @functools.wraps(fn)
    def wrapped(self):
        torch._dynamo.reset()
        with compiled_autograd.enable(compiler_fn):
            return fn(self)

    return wrapped


def wrap_test_class(orig_cls):
    dct = orig_cls.__dict__.copy()
    for name in list(dct.keys()):
        fn = dct[name]
        if not callable(fn):
            continue
        elif known_failures_re.match(name) or name in known_failing_tests:
            dct[name] = unittest.expectedFailure
        elif name.startswith("test_"):
            dct[name] = make_wrapped(fn)

    return type(
        orig_cls.__name__ + "WithCompiledAutograd",
        orig_cls.__bases__,
        dct,
    )


# These groups of tests aren't supported yet
known_failures_re = re.compile(
    r"^test_(sparse|profiler|gradcheck|checkpoint|named_tensor)"
)

# Bugs needing investigation:
known_failing_tests = {
    "test_current_graph_task_execution_order",  # torch._dynamo.exc.TorchRuntimeError: Failed running call_function <
    "test_input_buffer_accum",  # RuntimeError: Cannot access data pointer of Tensor that doesn't have storage
    "test_graph_save_on_cpu_cuda",  # AssertionError: 0 not greater than 0
    "test_graph_save_on_cpu",  # torch._dynamo.exc.BackendCompilerFailed: backend='inner_compiler' raised:
    "test_reentrant_with_leaf_variable_hook",  # torch._dynamo.exc.Unsupported: inline in skipfiles: RemovableHandle.
    "test_reentrant_with_non_leaf_variable_hook",  # torch._dynamo.exc.Unsupported: inline in skipfiles: RemovableHan
    "test_saved_variable_saved_original_inplace_detach",  # AssertionError: RuntimeError not raised
    "test_saving_variable_to_disk",  # Cannot call numel() on tensor with symbolic sizes/strides
    "test_setitem_mask",  # torch.fx.experimental.symbolic_shapes.GuardOnDataDependentSymNode: It appears that you're
    "test_tensor_hooks_inplace_over_view",  # torch._dynamo.exc.Unsupported: call_function UserDefinedClassVariable() [] {}
    "test_tensor_hooks_inplace",  # torch._dynamo.exc.Unsupported: call_function UserDefinedClassVariable() [] {}
    "test_wrapped_number_saved_variable_hooks",  # RuntimeError: this hook should not be called
    "test_accumulate_grad_posthooks_can_observe_tensor_prehook",  # data dependent operator: aten.allclose.default
    "test_accumulate_grad_tensor_reference",  # backend='inner_compiler' raised:
    "test_anomaly_grad_warnings",  # "one of the variables needed for gradient computation has been modified by an...
    "test_autograd_inplace_views_cross_dtype",  # view_fn not supported by compiled autograd
    "test_backward_with_inputs",  # specifying inputs= with .backward() not yet implemented for compiled autograd
    "test_current_node",  # TorchDispatchMode not yet implemented for compiled autograd
    "test_custom_function_exception",  # "Simulate error on backward pass" does not match "type object 'SimulateBackwa...
    "test_grad_batched_grad",  # Cannot access storage of BatchedTensorImpl
    "test_grad_unreachable_discovery",  # specifying inputs= with .backward() not yet implemented for compiled autograd
    "test_index_backward_does_not_save_tensor",  # dynamic shape operator: aten.nonzero.default
    "test_post_accumulate_grad_hook_e2e",  # tensor_post_acc_grad_hooks not implemented for compiled autograd
    "test_post_accumulate_grad_hook_gets_cleaned_up",  # tensor_post_acc_grad_hooks not implemented for compiled autograd
    "test_post_accumulate_grad_hook_multiple_hooks",  # tensor_post_acc_grad_hooks not implemented for compiled autograd
    "test_post_accumulate_grad_hook_multiple_tensors",  # tensor_post_acc_grad_hooks not implemented for compiled autograd
    "test_post_accumulate_grad_hook_ordering",  # tensor_post_acc_grad_hooks not implemented for compiled autograd
    "test_post_accumulate_grad_hook_returns_not_None",  # "hooks should return None." does not match
    "test_reentrant_child_error",  # "Simulate error" does not match "type object 'ReentrantFunc' has no attribute...
    "test_retain_grad_cycle",  # retains_grad_hooks not implemented for compiled autograd
    "test_retain_grad_inplace",  # retains_grad_hooks not implemented for compiled autograd
    "test_retain_grad_inplace_over_view",  # retains_grad_hooks not implemented for compiled autograd
    "test_retains_grad_can_always_observe_tensor_prehook",  # retains_grad_hooks not implemented for compiled autograd
    "test_retains_grad_inplace_multiple_outputs",  # retains_grad_hooks not implemented for compiled autograd
    "test_to_sparse_backward",  # backend='inner_compiler' raised:
    "test_accumulate_grad",  # RuntimeError: compiled_autograd does not support create_graph
    "test_anomaly_assign_parent_cleanup",  # RuntimeError: compiled_autograd does not support create_graph
    "test_anomaly_mode_no_check_nan",  # RuntimeError: compiled_autograd does not support AnomalyMode
    "test_backward_create_graph_warns",  # RuntimeError: compiled_autograd does not support create_graph
    "test_backward_with_nonleaf_inputs",  # RuntimeError: compiled_autograd does not support create_graph
    "test_create_graph_and_full_backward_hook_cycle",  # RuntimeError: compiled_autograd does not support create_graph
    "test_current_graph_task_id",  # torch._dynamo.exc.Unsupported: torch.* op returned non-Tensor int
    "test_custom_autograd_repeated_grad_grad",  # RuntimeError: compiled_autograd does not support create_graph
    "test_custom_function_forward_mode_forward_is_no_op",  # AttributeError: type object 'MyFn'
    "test_custom_function_forward_mode_inplace_checks",  # AttributeError: type object 'InplaceFn'
    "test_custom_function_forward_mode_view_checks",  # AttributeError: type object 'ViewFn'
    "test_custom_function_forward_mode_wrong_formula",  # AttributeError: type object 'UserFn'
    "test_default_saved_variable_hooks_double_backward",  # RuntimeError: compiled_autograd does not support create_graph
    "test_full_backward_hook_double_backward",  # RuntimeError: compiled_autograd does not support create_graph
    "test_function",  # RuntimeError: compiled_autograd does not support create_graph
    "test_grad",  # RuntimeError: compiled_autograd does not support create_graph
    "test_grad_materialize_grads",  # RuntimeError: compiled_autograd does not support create_graph
    "test_grad_nonleaf",  # RuntimeError: compiled_autograd does not support create_graph
    "test_grad_nonleaf_many_outputs",  # RuntimeError: compiled_autograd does not support create_graph
    "test_hessian_vector",  # RuntimeError: compiled_autograd does not support create_graph
    "test_hook_closure_cycle_use_custom_function_True_use_tensor_hook_False",  # AttributeError: type object
    "test_hook_closure_cycle_use_custom_function_True_use_tensor_hook_True",  # AttributeError: type object
    "test_hook_edge_case_when_called_with_grad",  # RuntimeError: specifying inputs= with .backward() not yet
    "test_hooks",  # torch._dynamo.exc.Unsupported: inline in skipfiles
    "test_inplace_on_view_backward",  # RuntimeError: compiled_autograd does not support create_graph
    "test_multi_grad_any_hooks",  # RuntimeError: specifying inputs= with .backward() not yet implemented for compiled autograd
    "test_multi_grad_all_hooks",  # RuntimeError: specifying inputs= with .backward() not yet implemented for compiled autograd
    "test_nested_anomaly_detect_nan",  # RuntimeError: compiled_autograd does not support create_graph
    "test_nested_anomaly_printstack_cleanup",  # RuntimeError: compiled_autograd does not support create_graph
    "test_once_differentiable",  # RuntimeError: compiled_autograd does not support create_graph
    "test_prehook_ordering",  # RuntimeError: specifying inputs= with .backward() not yet implemented for compiled autograd
    "test_retain_grad",  # RuntimeError: retains_grad_hooks not implemented for compiled autograd
    "test_saved_variable_packing_unpacking_saved_original_with_hooks",  # RuntimeError: compiled_autograd
    "test_select_sum",  # torch.autograd.gradcheck.GradcheckError: While computing batched gradients
    "test_unrelated_inputs",  # torch.autograd.gradcheck.GradcheckError: While computing batched gradients
    "test_will_engine_execute_node",  # RuntimeError: specifying inputs= with .backward() not yet implemented for compiled autograd
    "test_backward_to_node",  # RuntimeError: specifying inputs= with .backward() not yet implemented for compiled autograd
    "test_anomaly_detect_nan",  # torch._dynamo.exc.TorchRuntimeError: Failed running call_function aten.add.Tensor(
    "test_autograd_multiple_views_python",  # torch._dynamo.exc.Unsupported: call_function args: TensorVariable(
    "test_autograd_node_isinstance",  # torch._dynamo.exc.Unsupported: 'inline in skipfiles: TestCase.assertIsInstance
    "test_autograd_simple_views_python",  # torch._dynamo.exc.TorchRuntimeError: Failed running call_function
    "test_callback_adds_callback",  # torch._dynamo.exc.Unsupported: call_method UserDefinedObjectVariable
    "test_callback_propagates_errors_from_device_thread",  # AssertionError: "blah" does not match "call_method
    "test_custom_autograd_no_early_free",  # torch.autograd.gradcheck.GradcheckError: While computing batched gradients
    "test_custom_function_cycle",  # torch._dynamo.exc.Unsupported: call_function UserDefinedClassVariable() [] {}
    "test_custom_function_error",  # AssertionError: "must implement either the backward" does not match "call_function
    "test_custom_function_non_tensor_inputs_outputs",  # torch._dynamo.exc.Unsupported: call_function
    "test_custom_function_save_for_forward",  # torch._dynamo.exc.Unsupported: call_function
    "test_custom_function_setup_context_multi_input",  # torch._dynamo.exc.Unsupported: call_function args
    "test_custom_function_setup_context_multi_output",  # torch._dynamo.exc.Unsupported: call_function args
    "test_deep_reentrant",  # torch._dynamo.exc.InternalTorchDynamoError: '<' not supported between instances of
    "test_dont_materialize_grads",  # torch._dynamo.exc.Unsupported: 'inline in skipfiles: TestCase.assertIsNone
    "test_function_returns_undefined_tensor",  # torch._dynamo.exc.TorchRuntimeError: Failed running call_function
    "test_grad_fn_prehooks",  # torch._dynamo.exc.Unsupported: call_function UserDefinedClassVariable() [] {}
    "test_grad_fn_prehooks_multiple_outputs",  # torch._dynamo.exc.Unsupported: 'inline in skipfiles:
    "test_grad_fn_prehooks_remove_hooks",  # torch._dynamo.exc.Unsupported: 'inline in skipfiles: RemovableHandle.remove
    "test_grad_mode_restored_reentrant",  # torch._dynamo.exc.Unsupported: 'inline in skipfiles: TestCase.assertTrue
    "test_hook_none",  # torch._dynamo.exc.Unsupported: 'inline in skipfiles: TestCase.assertIsNotNone
    "test_invalid_gradients",  # AssertionError: "expected shape" does not match "The size of tensor a (5) must match
    "test_mark_non_differentiable_mixed",  # torch._dynamo.exc.Unsupported: 'inline in skipfiles: TestCase.assertTrue
    "test_materialize_grads",  # torch._dynamo.exc.Unsupported: call_function UserDefinedClassVariable() [] {}
    "test_naughty_autograd_function_stashing_ctx",  # torch._dynamo.exc.TorchRuntimeError: Failed running call_function
    "test_no_grad_copy",  # torch._dynamo.exc.Unsupported: call_function args: TensorVariable() SkipFunctionVariable()
    "test_no_grad_copy_sparse",  # torch._dynamo.exc.Unsupported: Tensor.data_ptr
    "test_reentrant_priority",  # torch._dynamo.exc.InternalTorchDynamoError: '<' not supported between instances of
    "test_reentrant_with_callbacks_both_depths",  # torch._dynamo.exc.Unsupported: call_method UserDefinedObjectVariable
    "test_reentrant_with_callbacks_depth_0",  # torch._dynamo.exc.Unsupported: call_method UserDefinedObjectVariable
    "test_reentrant_with_callbacks_depth_1",  # torch._dynamo.exc.Unsupported: Tensor.requires_grad_
    "test_return_duplicate",  # torch.autograd.gradcheck.GradcheckError: While computing batched gradients
    "test_return_duplicate_inplace",  # torch.autograd.gradcheck.GradcheckError: While computing batched gradients
    "test_return_leaf",  # torch._dynamo.exc.Unsupported: call_function UserDefinedClassVariable() [] {}
    "test_save_none_for_backward",  # AssertionError:
    "test_save_output_nr",  # torch._dynamo.exc.Unsupported: call_function UserDefinedClassVariable() [] {}
    "test_saved_variables_deprecated",  # torch._dynamo.exc.Unsupported: UNPACK_SEQUENCE SkipFunctionVariable()
    "test_set_materialize_non_diff_grads",  # torch._dynamo.exc.Unsupported: 'inline in skipfiles: TestCase.assertIsNone
    "test_setup_context_when_forward_has_default_args",  # torch._dynamo.exc.Unsupported: call_function args
    "test_simple_reentrant",  # torch._dynamo.exc.Unsupported: call_method SkipFunctionVariable() sum [] {}
    "test_tensor_hooks_inplace_multiple_outputs",  # torch._dynamo.exc.Unsupported: call_function UserDefinedClassVariable() [] {}
    "test_lobpcg",  # torch._dynamo.exc.Unsupported: 'call_function LOBPCGAutogradFunction.backward in skip_files
    "test_backward_dict_grad_for_nontensor",  # AssertionError: "non-Tensor-like types" does not match "'skip function
    "test_backward_dict_invalid_keys",  # AssertionError: "to have keys {'x'}" does not match "'skip function
    "test_backward_dict_requires_keys_for_input_optional_tensors",  # AssertionError: "to have keys {.*'y'.*}"
    "test_backward_dict_requires_keys_for_input_tensors",  # AssertionError: "to have keys {.*'y'.*}" does not
    "test_backward_grads_are_tensor_or_none",  # AssertionError: "either None or a Tensor" does not match "'
    "test_backward_impl_on_existing_op",  # torch._dynamo.exc.Unsupported: 'skip function
    "test_backward_returns_dict",  # AssertionError: "to be a dict" does not match "'skip function
    "test_backward_tensorlist_input_requires_list_grads",  # AssertionError: "list of gradients" does not
    "test_backward_tensorlist_input_requires_list_grads_none_or_Tensor",  # AssertionError: "None or Tensor"
    "test_backward_tensorlist_input_requires_list_grads_with_same_numel",  # AssertionError: "3 gradients
    "test_save_for_backward_inputs_are_namedtuple",  # torch._dynamo.exc.Unsupported: 'skip function
    "test_autograd_function_backed_op",  # RuntimeError: compiled_args not implemented
    "test_setitem",  # AssertionError: Tensor-likes are not close!
<<<<<<< HEAD
=======
    "test_grad_nonleaf_register_hook",  # IndexError: list index out of range (NB: x.grad = y where both x and y are input tensors)
>>>>>>> f34905f6
}

if not HAS_CUDA:
    # Found Tesla M60 which is too old to be supported by the triton GPU compiler
    known_failing_tests.add("test_type_conversions")

test_autograd = load_test_module("test_autograd")
test_custom_ops = load_test_module("test_custom_ops")

TestAutogradWithCompiledAutograd = wrap_test_class(test_autograd.TestAutograd)
TestCustomOpWithCompiledAutograd = wrap_test_class(test_custom_ops.TestCustomOp)

if __name__ == "__main__":
    if HAS_CPU:
        run_tests(needs="filelock")<|MERGE_RESOLUTION|>--- conflicted
+++ resolved
@@ -1250,8 +1250,6 @@
 
         self.check_output_and_recompiles(fn, 3)
 
-<<<<<<< HEAD
-=======
     @unittest.skipIf(not HAS_CUDA, "requires cuda")
     def test_free_activation_memory(self):
         self.assertTrue(torch.cuda.memory_allocated() == 0)
@@ -1344,7 +1342,6 @@
             out = compiled_fn(activations)
             self.assertTrue(len(activations) == 0)
 
->>>>>>> f34905f6
 
 def load_test_module(name):
     testdir = Path(__file__).absolute().parent.parent
@@ -1516,10 +1513,7 @@
     "test_save_for_backward_inputs_are_namedtuple",  # torch._dynamo.exc.Unsupported: 'skip function
     "test_autograd_function_backed_op",  # RuntimeError: compiled_args not implemented
     "test_setitem",  # AssertionError: Tensor-likes are not close!
-<<<<<<< HEAD
-=======
     "test_grad_nonleaf_register_hook",  # IndexError: list index out of range (NB: x.grad = y where both x and y are input tensors)
->>>>>>> f34905f6
 }
 
 if not HAS_CUDA:
