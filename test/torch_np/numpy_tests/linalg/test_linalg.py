--- conflicted
+++ resolved
@@ -1,10 +1,5 @@
 # Owner(s): ["module: dynamo"]
-<<<<<<< HEAD
-# ruff: noqa: F841
 """Test functions for linalg module"""
-=======
-""" Test functions for linalg module
->>>>>>> aa4efc2c
 
 import functools
 import itertools
