--- conflicted
+++ resolved
@@ -1262,18 +1262,18 @@
         self.assertRaises(TypeError, d.values, 1)
 
 
-<<<<<<< HEAD
 class DictSubclassMethodsTests(DictMethodsTests):
     thetype = SimpleDict
 
-
-@unittest.expectedFailure
-class OrderedDictMethodsTests(DictMethodsTests):
-    thetype = OrderedDict
-
-
-=======
->>>>>>> fa8314d5
+    @unittest.expectedFailure
+    def test_cmp_eq(self):
+        return super().test_cmp_eq()
+
+    @unittest.expectedFailure
+    def test_cmp_ne(self):
+        return super().test_cmp_ne()
+
+
 if __name__ == "__main__":
     from torch._dynamo.test_case import run_tests
 
