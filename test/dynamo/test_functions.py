--- conflicted
+++ resolved
@@ -4820,9 +4820,8 @@
         self.assertTrue(ref_tup.checked)
         self.assertTrue(res_tup.checked)
 
-<<<<<<< HEAD
     def test_udf_tuple_construction(self):
-        class MyTuple(tuple):
+        class MyTuple(tuple):  # noqa: SLOT001
             pass
 
         def fn(x):
@@ -4841,7 +4840,7 @@
         self.assertEqual(ref_tup, res_tup)
 
     def test_udf_tuple_construction_custom_new(self):
-        class MyTuple(tuple):
+        class MyTuple(tuple):  # noqa: SLOT001
             def __new__(cls, *args, **kwargs):
                 return super().__new__(cls, [1, 2, 3])
 
@@ -4883,8 +4882,6 @@
         self.assertEqual(ref.a, res.a)
         self.assertEqual(ref.b, res.b)
 
-=======
->>>>>>> 4a4164c9
     def test_udf_tuple_reconstruction(self):
         class MyTuple(tuple):  # noqa: SLOT001
             pass
