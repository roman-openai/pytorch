# Owner(s): ["module: dynamo"]

import os
import unittest

import torch
import torch._dynamo.testing
import torch._inductor.config
import torch._inductor.test_case
import torch.onnx.operators
import torch.utils.cpp_extension
from torch._dynamo.package import CompilePackage, DynamoStore
from torch._functorch import config as functorch_config
from torch._inductor.runtime.runtime_utils import cache_dir
from torch.testing._internal.common_utils import (
    instantiate_parametrized_tests,
    parametrize,
)
from torch.testing._internal.inductor_utils import HAS_CUDA


device_type = (
    acc.type if (acc := torch.accelerator.current_accelerator(True)) else "cpu"
)


@functorch_config.patch("bundled_autograd_cache", True)
@instantiate_parametrized_tests
class TestPackage(torch._inductor.test_case.TestCase):
    def path(self):
        path = os.path.join(cache_dir(), f"package_{self.id()}")
        os.makedirs(path, exist_ok=True)
        return path

    @parametrize("backend", ("eager", "inductor"))
    @parametrize("device", ("cpu", device_type))
    def test_basic_fn(self, backend, device):
<<<<<<< HEAD
        if device != 'cpu' and not HAS_TRITON:
            raise unittest.SkipTest(f"Requires {device}/Triton")
=======
        if device == "cuda" and not HAS_CUDA:
            raise unittest.SkipTest("Requires CUDA/Triton")
>>>>>>> f5f4beaf
        ctx = DynamoStore()

        def fn(x):
            return x + 1

        args = (
            torch.randn(
                3,
                2,
                device=device,
            ),
        )

        # Saving
        package = CompilePackage(fn)
        compiled_fn = torch._dynamo.optimize(backend, package=package)(fn)
        expected = compiled_fn(*args)
        if backend == "eager":
            for backend_id, backend in package.cached_backends.items():
                ctx.record_eager_backend(backend_id, backend)

        ctx.save_package(package, self.path())
        # Loading
        torch._dynamo.reset()
        with torch.compiler.set_stance("fail_on_recompile"):
            with self.assertRaisesRegex(
                RuntimeError,
                "Detected recompile when torch.compile stance is 'fail_on_recompile'",
            ):
                compiled_fn(*args)

            package, backends = ctx.load_package(fn, self.path())
            compiled_fn = torch._dynamo.optimize(package=package)(fn)
            package.install(backends)
            self.assertEqual(expected, compiled_fn(*args))

    @parametrize("backend", ("eager", "inductor"))
    @parametrize("device", ("cpu", device_type))
    def test_graph_break_bomb(self, backend, device):
<<<<<<< HEAD
        if device != 'cpu' and not HAS_TRITON:
            raise unittest.SkipTest(f"Requires {device}/Triton")
=======
        if device == "cuda" and not HAS_CUDA:
            raise unittest.SkipTest("Requires CUDA/Triton")
>>>>>>> f5f4beaf

        ctx = DynamoStore()

        def fn(x, l, r):
            if l > r:
                return x.sum()
            mid = (l + r) // 2
            if x.sum() == mid:
                return x.sum()
            elif x.sum() < mid:
                return fn(x, l, mid)
            else:
                return fn(x, mid + 1, r)

        def guard_filter_fn(guards):
            return [
                guard.guard_type not in ("CLOSURE_MATCH", "FUNCTION_MATCH")
                for guard in guards
            ]

        # Saving
        package = CompilePackage(fn)
        compiled_fn = torch._dynamo.optimize(
            backend=backend, package=package, guard_filter_fn=guard_filter_fn
        )(fn)
        N = 10
        args_list = [(torch.tensor(x, device=device), 0, N - 1) for x in range(N)]
        for args in args_list:
            compiled_fn(*args)
        if backend == "eager":
            for backend_id, backend in package.cached_backends.items():
                ctx.record_eager_backend(backend_id, backend)
        ctx.save_package(package, self.path())

        # Loading
        torch._dynamo.reset()
        with torch.compiler.set_stance("fail_on_recompile"):
            for args in args_list:
                with self.assertRaisesRegex(
                    RuntimeError,
                    "Detected recompile when torch.compile stance is 'fail_on_recompile'",
                ):
                    compiled_fn(*args)
            package, backends = ctx.load_package(fn, self.path())
            compiled_fn = torch._dynamo.optimize(
                backend="eager", package=package, guard_filter_fn=guard_filter_fn
            )(fn)
            package.install(backends)
            for args in args_list:
                self.assertEqual(compiled_fn(*args), args[0].sum())

            with self.assertRaisesRegex(
                RuntimeError,
                "Detected recompile when torch.compile stance is 'fail_on_recompile'",
            ):
                compiled_fn(torch.tensor(N), 0, N - 1)

    @parametrize("backend", ("eager", "inductor"))
    @parametrize("device", ("cpu", device_type))
    def test_dynamic_shape(self, backend, device):
<<<<<<< HEAD
        if device != 'cpu' and not HAS_TRITON:
            raise unittest.SkipTest(f"Requires {device}/Triton")
=======
        if device == "cuda" and not HAS_CUDA:
            raise unittest.SkipTest("Requires CUDA/Triton")
>>>>>>> f5f4beaf
        ctx = DynamoStore()

        def fn(x):
            return x + x.shape[0]

        args = (torch.randn(3, 2, device=device),)
        args1 = (torch.randn(5, 2, device=device),)
        args2 = (torch.randn(7, 2, device=device),)
        expected1 = fn(*args1)

        torch._dynamo.mark_dynamic(args[0], 0, min=3, max=5)

        # Saving
        package = CompilePackage(fn)
        compiled_fn = torch._dynamo.optimize(backend=backend, package=package)(fn)
        compiled_fn(*args)
        if backend == "eager":
            for backend_id, backend in package.cached_backends.items():
                ctx.record_eager_backend(backend_id, backend)
        ctx.save_package(package, self.path())

        # Loading
        torch._dynamo.reset()
        with torch.compiler.set_stance("fail_on_recompile"):
            with self.assertRaisesRegex(
                RuntimeError,
                "Detected recompile when torch.compile stance is 'fail_on_recompile'",
            ):
                compiled_fn(*args1)

            package, backends = ctx.load_package(fn, self.path())
            compiled_fn = torch._dynamo.optimize(package=package)(fn)
            package.install(backends)

            self.assertEqual(expected1, compiled_fn(*args1))

            with self.assertRaisesRegex(
                RuntimeError,
                "Detected recompile when torch.compile stance is 'fail_on_recompile'",
            ):
                compiled_fn(*args2)


if __name__ == "__main__":
    from torch._dynamo.test_case import run_tests

    run_tests()<|MERGE_RESOLUTION|>--- conflicted
+++ resolved
@@ -16,7 +16,7 @@
     instantiate_parametrized_tests,
     parametrize,
 )
-from torch.testing._internal.inductor_utils import HAS_CUDA
+from torch.testing._internal.inductor_utils import HAS_CUDA, HAS_XPU
 
 
 device_type = (
@@ -33,15 +33,13 @@
         return path
 
     @parametrize("backend", ("eager", "inductor"))
-    @parametrize("device", ("cpu", device_type))
+    @parametrize("device", ("cpu", "cuda", "xpu"))
     def test_basic_fn(self, backend, device):
-<<<<<<< HEAD
-        if device != 'cpu' and not HAS_TRITON:
-            raise unittest.SkipTest(f"Requires {device}/Triton")
-=======
         if device == "cuda" and not HAS_CUDA:
             raise unittest.SkipTest("Requires CUDA/Triton")
->>>>>>> f5f4beaf
+        if device == "xpu" and not HAS_XPU:
+            raise unittest.SkipTest("Requires XPU/Triton")
+        
         ctx = DynamoStore()
 
         def fn(x):
@@ -79,15 +77,12 @@
             self.assertEqual(expected, compiled_fn(*args))
 
     @parametrize("backend", ("eager", "inductor"))
-    @parametrize("device", ("cpu", device_type))
+    @parametrize("device", ("cpu", "cuda", "xpu"))
     def test_graph_break_bomb(self, backend, device):
-<<<<<<< HEAD
-        if device != 'cpu' and not HAS_TRITON:
-            raise unittest.SkipTest(f"Requires {device}/Triton")
-=======
         if device == "cuda" and not HAS_CUDA:
             raise unittest.SkipTest("Requires CUDA/Triton")
->>>>>>> f5f4beaf
+        if device == "xpu" and not HAS_XPU:
+            raise unittest.SkipTest("Requires XPU/Triton")
 
         ctx = DynamoStore()
 
@@ -146,15 +141,13 @@
                 compiled_fn(torch.tensor(N), 0, N - 1)
 
     @parametrize("backend", ("eager", "inductor"))
-    @parametrize("device", ("cpu", device_type))
+    @parametrize("device", ("cpu", "cuda", "xpu"))
     def test_dynamic_shape(self, backend, device):
-<<<<<<< HEAD
-        if device != 'cpu' and not HAS_TRITON:
-            raise unittest.SkipTest(f"Requires {device}/Triton")
-=======
         if device == "cuda" and not HAS_CUDA:
             raise unittest.SkipTest("Requires CUDA/Triton")
->>>>>>> f5f4beaf
+        if device == "xpu" and not HAS_XPU:
+            raise unittest.SkipTest("Requires XPU/Triton")
+
         ctx = DynamoStore()
 
         def fn(x):
