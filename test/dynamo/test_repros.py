--- conflicted
+++ resolved
@@ -6978,19 +6978,6 @@
         res = torch.compile(f, backend="aot_eager")()
         self.assertEqual(ref, res)
 
-<<<<<<< HEAD
-    def test_nanmean_out(self):
-        def f(x, out):
-            torch.nanmean(x, out=out)
-
-        x = torch.randn(4)
-        out_ref = torch.tensor(0.0)
-        out_res = torch.tensor(0.0)
-
-        f(x, out_ref)
-        torch.compile(f, backend="eager", fullgraph=True)(x, out_res)
-        self.assertEqual(out_ref, out_res)
-=======
     def test_delete_local_error(self):
         @torch.compile(backend="eager", fullgraph=True)
         def fn(x):
@@ -7001,7 +6988,18 @@
 
         with self.assertRaises(torch._dynamo.exc.Unsupported):
             fn(torch.ones(3))
->>>>>>> dd78d6e7
+
+    def test_nanmean_out(self):
+        def f(x, out):
+            torch.nanmean(x, out=out)
+
+        x = torch.randn(4)
+        out_ref = torch.tensor(0.0)
+        out_res = torch.tensor(0.0)
+
+        f(x, out_ref)
+        torch.compile(f, backend="eager", fullgraph=True)(x, out_res)
+        self.assertEqual(out_ref, out_res)
 
 
 class ReproTestsDevice(torch._dynamo.test_case.TestCase):
