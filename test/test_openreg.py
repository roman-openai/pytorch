# Owner(s): ["module: PrivateUse1"]

import os
<<<<<<< HEAD
import types
=======
>>>>>>> b432d2ab
import unittest

import psutil
import pytorch_openreg  # noqa: F401

import torch
from torch.testing._internal.common_utils import (
    IS_LINUX,
    run_tests,
    skipIfTorchDynamo,
    TestCase,
)


class TestPrivateUse1(TestCase):
    """Tests of third-parth device integration mechinasm based PrivateUse1"""

    def test_backend_name(self):
        self.assertEqual(torch._C._get_privateuse1_backend_name(), "openreg")
<<<<<<< HEAD
=======
        # backend can be renamed to the same name multiple times
        torch.utils.rename_privateuse1_backend("openreg")
>>>>>>> b432d2ab
        with self.assertRaisesRegex(RuntimeError, "has already been set"):  # type: ignore[misc]
            torch.utils.rename_privateuse1_backend("dev")

    def test_backend_module_registration(self):
        def generate_faked_module():
            return types.ModuleType("fake_module")

        with self.assertRaisesRegex(RuntimeError, "Expected one of cpu"):  # type: ignore[misc]
            torch._register_device_module("dev", generate_faked_module())
        with self.assertRaisesRegex(RuntimeError, "The runtime module of"):  # type: ignore[misc]
            torch._register_device_module("openreg", generate_faked_module())

    def test_backend_generate_methods(self):
        with self.assertRaisesRegex(RuntimeError, "The custom device module of"):  # type: ignore[misc]
            torch.utils.generate_methods_for_privateuse1_backend()  # type: ignore[misc]

        self.assertTrue(hasattr(torch.Tensor, "is_openreg"))
        self.assertTrue(hasattr(torch.Tensor, "openreg"))
        self.assertTrue(hasattr(torch.TypedStorage, "is_openreg"))
        self.assertTrue(hasattr(torch.TypedStorage, "openreg"))
        self.assertTrue(hasattr(torch.UntypedStorage, "is_openreg"))
        self.assertTrue(hasattr(torch.UntypedStorage, "openreg"))
        self.assertTrue(hasattr(torch.nn.Module, "openreg"))
        self.assertTrue(hasattr(torch.nn.utils.rnn.PackedSequence, "is_openreg"))
        self.assertTrue(hasattr(torch.nn.utils.rnn.PackedSequence, "openreg"))

    def test_backend_module_function(self):
        with self.assertRaisesRegex(RuntimeError, "Try to call torch.openreg"):  # type: ignore[misc]
            torch.utils.backend_registration._get_custom_mod_func("func_name_")  # type: ignore[misc]
        self.assertTrue(
            torch.utils.backend_registration._get_custom_mod_func("device_count")() == 2  # type: ignore[misc]
        )


class TestOpenReg(TestCase):
    """Tests of mimick accelerator named OpenReg based on PrivateUse1"""

    # Stream & Event
    def test_stream_synchronize(self):
        stream = torch.Stream(device="openreg:1")
        stream.synchronize()
        self.assertEqual(True, stream.query())

    def test_stream_wait_stream(self):
        stream_1 = torch.Stream(device="openreg:0")
        stream_2 = torch.Stream(device="openreg:1")
        # Does not crash!
        stream_2.wait_stream(stream_1)

    @skipIfTorchDynamo()
    def test_record_event(self):
        stream = torch.Stream(device="openreg:1")
        event1 = stream.record_event()
        self.assertNotEqual(0, event1.event_id)
        event2 = stream.record_event()
        self.assertNotEqual(0, event2.event_id)
        self.assertNotEqual(event1.event_id, event2.event_id)

    @skipIfTorchDynamo()
    def test_event_elapsed_time(self):
        stream = torch.Stream(device="openreg:1")
        e1 = torch.Event(device="openreg:1", enable_timing=True)
        e1.record(stream)
        e2 = torch.Event(device="openreg:1", enable_timing=True)
        e2.record(stream)

        e2.synchronize()
        self.assertTrue(e2.query())

        ms = e1.elapsed_time(e2)
        self.assertTrue(ms > 0)

    @skipIfTorchDynamo()
    def test_stream_wait_event(self):
        s1 = torch.Stream(device="openreg")
        s2 = torch.Stream(device="openreg")
        e = s1.record_event()
        s2.wait_event(e)

    @skipIfTorchDynamo()
    def test_event_wait_stream(self):
        s1 = torch.Stream(device="openreg")
        s2 = torch.Stream(device="openreg")
        e1 = s1.record_event()
        e1.wait(s2)

    # Copy
    def test_cross_device_copy(self):
        a = torch.rand(10)
        b = a.to(device="openreg").add(2).to(device="cpu")
        self.assertEqual(b, a + 2)

    def test_copy_same_device(self):
        a = torch.ones(10, device="openreg").clone()
        self.assertEqual(a, torch.ones(10, device="openreg"))

    def test_cross_diff_devices_copy(self):
        a = torch.ones(10, device="openreg:0").to(device="openreg:1").to(device="cpu")
        self.assertEqual(a, torch.ones(10))

    # RNG
    def test_generator(self):
        generator = torch.Generator(device="openreg:1")
        self.assertEqual(generator.device.type, "openreg")
        self.assertEqual(generator.device.index, 1)

    def test_rng_state(self):
        state = torch.openreg.get_rng_state(0)  # type: ignore[misc]
        torch.openreg.set_rng_state(state, 0)  # type: ignore[misc]

    def test_manual_seed(self):
        torch.openreg.manual_seed_all(2024)  # type: ignore[misc]
        self.assertEqual(torch.openreg.initial_seed(), 2024)  # type: ignore[misc]

    # Autograd
    @unittest.skipIf(not IS_LINUX, "Only works on linux")
    def test_autograd_init(self):
        # Make sure autograd is initialized
        torch.ones(2, requires_grad=True, device="openreg").sum().backward()

        pid = os.getpid()
        task_path = f"/proc/{pid}/task"
        all_threads = psutil.Process(pid).threads()

        all_thread_names = set()

        for t in all_threads:
            with open(f"{task_path}/{t.id}/comm") as file:
                thread_name = file.read().strip()
            all_thread_names.add(thread_name)

        for i in range(torch.accelerator.device_count()):
            self.assertIn(f"pt_autograd_{i}", all_thread_names)

    # Storage & Pin Memory
    @skipIfTorchDynamo("unsupported aten.is_pinned.default")
    def test_pin_memory(self):
        cpu_a = torch.randn(10)
        self.assertFalse(cpu_a.is_pinned())
        pinned_a = cpu_a.pin_memory()
        self.assertTrue(pinned_a.is_pinned())
        slice_a = pinned_a[2:5]
        self.assertTrue(slice_a.is_pinned())

    @skipIfTorchDynamo("unsupported aten.is_pinned.default")
    def test_rewrapped_storage(self):
        pinned_a = torch.randn(10).pin_memory()
        rewrapped_a = torch.tensor((), dtype=torch.float32).set_(
            pinned_a.untyped_storage()[2:],
            size=(5,),
            stride=(1,),
            storage_offset=0,
        )
        self.assertTrue(rewrapped_a.is_pinned())
        self.assertNotEqual(pinned_a.data_ptr(), rewrapped_a.data_ptr())

    # Opeartors
    def test_factory(self):
        a = torch.empty(50, device="openreg")
        self.assertEqual(a.device.type, "openreg")

        a.fill_(3.5)

        self.assertTrue(a.eq(3.5).all())

    def test_printing(self):
        a = torch.ones(20, device="openreg")
        # Does not crash!
        str(a)

    def test_data_dependent_output(self):
        cpu_a = torch.randn(10)
        a = cpu_a.to(device="openreg")
        mask = a.gt(0)
        out = torch.masked_select(a, mask)

        self.assertEqual(out, cpu_a.masked_select(cpu_a.gt(0)))

    def test_expand(self):
        x = torch.tensor([[1], [2], [3]], device="openreg")
        y = x.expand(3, 2)
        self.assertEqual(y.to(device="cpu"), torch.tensor([[1, 1], [2, 2], [3, 3]]))
        self.assertEqual(x.data_ptr(), y.data_ptr())

    def test_empty_tensor(self):
        empty_tensor = torch.tensor((), device="openreg")
        self.assertEqual(empty_tensor.to(device="cpu"), torch.tensor(()))


if __name__ == "__main__":
    run_tests()<|MERGE_RESOLUTION|>--- conflicted
+++ resolved
@@ -1,10 +1,7 @@
 # Owner(s): ["module: PrivateUse1"]
 
 import os
-<<<<<<< HEAD
 import types
-=======
->>>>>>> b432d2ab
 import unittest
 
 import psutil
@@ -24,11 +21,8 @@
 
     def test_backend_name(self):
         self.assertEqual(torch._C._get_privateuse1_backend_name(), "openreg")
-<<<<<<< HEAD
-=======
         # backend can be renamed to the same name multiple times
         torch.utils.rename_privateuse1_backend("openreg")
->>>>>>> b432d2ab
         with self.assertRaisesRegex(RuntimeError, "has already been set"):  # type: ignore[misc]
             torch.utils.rename_privateuse1_backend("dev")
 
