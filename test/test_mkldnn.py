# Owner(s): ["module: mkldnn"]

import copy
import itertools
import functools
import unittest
import warnings
from contextlib import nullcontext

try:
    import torchvision
    HAS_TORCHVISION = True
except ImportError:
    HAS_TORCHVISION = False

skipIfNoTorchVision = unittest.skipIf(not HAS_TORCHVISION, "no torchvision")

import torch
import torch.nn.functional as F
import torch.jit
import torch.backends.mkldnn
from torch.utils import mkldnn as mkldnn_utils
from torch.testing._internal.common_utils import TestCase, \
    run_tests, TemporaryFileName, gradcheck, gradgradcheck, IS_WINDOWS, \
    skipIfTorchDynamo, xfailIfTorchDynamo, recover_orig_fp32_precision
from torch.testing._internal.common_device_type import (
    instantiate_device_type_tests,
    dtypes,
)
from torch.testing._internal.common_mkldnn import bf32_on_and_off

# batched grad doesn't support mkldnn
gradcheck = functools.partial(gradcheck, check_batched_grad=False)
gradgradcheck = functools.partial(gradgradcheck, check_batched_grad=False)


types = [torch.float, torch.bfloat16, torch.half]

# Comment the line below to find out the CI machines having MKL-DNN build disabled
@unittest.skipIf(not torch.backends.mkldnn.is_available(), "MKL-DNN build is disabled")
class TestMkldnn(TestCase):
    def test_conversion(self):
        for cpu_tensor in [torch.randn((1, 2, 3, 4),
                                       dtype=torch.float, device=torch.device('cpu')),
                           torch.randn((1, 2, 3, 4, 5),
                                       dtype=torch.float, device=torch.device('cpu'))[:, :, :, :, 1]]:
            cpu_tensor.requires_grad_()
            convert_dtypes = {torch.half: [torch.half, torch.float],
                              torch.bfloat16: [torch.bfloat16, torch.float],
                              torch.float: [torch.bfloat16, torch.half]}
            # float/bfloat16/half cpu tensor to mkldnn tensortensor.
            for dtype1 in types:
                mkldnn_tensor = cpu_tensor.to_mkldnn(dtype1)
                self.assertEqual(mkldnn_tensor.dtype, dtype1)
                cpu_tensor_1 = mkldnn_tensor.to_dense()
                # not given dtype for to_dense, mkldnn tensor has same dtype with cpu tensor
                self.assertEqual(mkldnn_tensor.dtype, cpu_tensor_1.dtype)
                # mkldnn float/bfloat tensor to cpu float or bfloat tensor
                for dtype2 in convert_dtypes[dtype1]:
                    cpu_tensor_2 = mkldnn_tensor.to_dense(dtype2)
                    self.assertEqual(cpu_tensor_2.dtype, dtype2)
                    atol = 1e-5 if dtype1 == torch.float and dtype2 == torch.float else 1e-2
                    self.assertEqual(cpu_tensor, cpu_tensor_2.float(), atol=atol, rtol=0)

                self.assertEqual(mkldnn_tensor.device, torch.device('cpu'))
                self.assertEqual(mkldnn_tensor.size(), torch.Size([1, 2, 3, 4]))
                self.assertEqual(mkldnn_tensor.numel(), cpu_tensor.numel())
                if dtype1 == torch.float:
                    self.assertEqual(mkldnn_tensor.element_size(), cpu_tensor.element_size())
                else:
                    self.assertEqual(mkldnn_tensor.element_size(), cpu_tensor.element_size() / 2)
                self.assertRaisesRegex(RuntimeError,
                                       "Cannot access data pointer of Tensor that doesn't have storage",
                                       lambda: mkldnn_tensor.data_ptr() != 0)

            # bfloat cpu tensor to mkldnn float tensor or bfloat tensor.
            for orig_dtype in [torch.half, torch.bfloat16]:
                cpu_tensor_lower = cpu_tensor.to(dtype=orig_dtype)
                for dtype1 in convert_dtypes[orig_dtype]:
                    mkldnn_tensor = cpu_tensor_lower.to_mkldnn(dtype1)
                    self.assertEqual(mkldnn_tensor.dtype, dtype1)
                    cpu_tensor_1 = mkldnn_tensor.to_dense()
                    # not given dtype for to_dense, mkldnn tensor has same dtype with cpu tensor
                    self.assertEqual(mkldnn_tensor.dtype, cpu_tensor_1.dtype)
                    # mkldnn float/bfloat/half tensor to cpu float/bfloat/half tensor
                    for dtype2 in convert_dtypes[cpu_tensor_lower.dtype]:
                        cpu_tensor_2 = mkldnn_tensor.to_dense(dtype2)
                        self.assertEqual(cpu_tensor_2.dtype, dtype2)
                        self.assertEqual(cpu_tensor_lower,
                                         cpu_tensor_2.to(dtype=cpu_tensor_lower.dtype), atol=1e-5, rtol=0)

                    self.assertEqual(mkldnn_tensor.device, torch.device('cpu'))
                    self.assertEqual(mkldnn_tensor.size(), torch.Size([1, 2, 3, 4]))
                    self.assertEqual(mkldnn_tensor.numel(), cpu_tensor.numel())
                    if dtype1 in [torch.bfloat16, torch.half]:
                        self.assertEqual(mkldnn_tensor.element_size(), cpu_tensor_lower.element_size())
                    else:
                        self.assertEqual(mkldnn_tensor.element_size(), cpu_tensor_lower.element_size() * 2)
                    self.assertRaisesRegex(RuntimeError,
                                           "Cannot access data pointer of Tensor that doesn't have storage",
                                           lambda: mkldnn_tensor.data_ptr() != 0)

    def test_conversion_byte_char(self):
        int8_types = [torch.int8, torch.uint8]
        for int8_type in int8_types:
            low = -100 if int8_type is torch.int8 else 0
            high = 100
            for cpu_tensor in [torch.randint(
                               low=low,
                               high=high,
                               size=(1, 2, 3, 4),
                               dtype=torch.int64,
                               device=torch.device('cpu')),
                               torch.randint(
                               low=low,
                               high=high,
                               size=(1, 2, 3, 4, 5),
                               dtype=torch.int64,
                               device=torch.device('cpu'))[:, :, :, :, :]]:

                cpu_tensor = cpu_tensor.to(dtype=int8_type)
                mkldnn_tensor = cpu_tensor.to_mkldnn(int8_type)
                self.assertEqual(mkldnn_tensor.dtype, int8_type)
                cpu_tensor_1 = mkldnn_tensor.to_dense()
                self.assertEqual(mkldnn_tensor.dtype, cpu_tensor_1.dtype)
                self.assertEqual(cpu_tensor, cpu_tensor_1)
                self.assertEqual(mkldnn_tensor.device, torch.device('cpu'))
                self.assertEqual(mkldnn_tensor.size(), cpu_tensor.size())
                self.assertEqual(mkldnn_tensor.numel(), cpu_tensor.numel())
                self.assertEqual(mkldnn_tensor.element_size(), cpu_tensor.element_size())
                self.assertRaisesRegex(RuntimeError,
                                       "Cannot access data pointer of Tensor that doesn't have storage",
                                       lambda: mkldnn_tensor.data_ptr() != 0)

    def test_copy(self):
        x = torch.randn(4, 5, dtype=torch.float32)
        mkldnn_x = x.to_mkldnn()
        mkldnn_y = torch.randn(4, 5, dtype=torch.float32).to_mkldnn()
        mkldnn_z = torch.randn(4, 10, dtype=torch.float32).to_mkldnn()
        mkldnn_y.copy_(mkldnn_x)
        self.assertEqual(x, mkldnn_y.to_dense())
        self.assertRaisesRegex(RuntimeError,
                               "copy_mkldnn_: only support same size tensor.",
                               lambda: mkldnn_z.copy_(mkldnn_x))
        self.assertRaisesRegex(RuntimeError,
                               "copy_mkldnn_: between mkldnn layout and dense Tensors is not implemented! "
                               "Found self type = torch.FloatTensor and src type = Mkldnntorch.FloatTensor",
                               lambda: x.copy_(mkldnn_x))
        self.assertRaisesRegex(RuntimeError,
                               "copy_mkldnn_: between mkldnn layout and dense Tensors is not implemented! "
                               "Found self type = Mkldnntorch.FloatTensor and src type = torch.FloatTensor",
                               lambda: mkldnn_x.copy_(x))

    def test_unsupported(self):
        # unsupported types and unsupported types with gpu
        for dtype in [torch.double, torch.uint8, torch.int8,
                      torch.short, torch.int, torch.long]:
            with self.assertRaises(RuntimeError):
                torch.randn(1, 2, 3, 4, dtype=dtype, device=torch.device('cpu')).to_mkldnn()
            if torch.cuda.is_available():
                with self.assertRaises(RuntimeError):
                    torch.randn(1, 2, 3, 4, dtype=dtype, device=torch.device('cuda')).to_mkldnn()
        # supported type with gpu
        if torch.cuda.is_available():
            with self.assertRaises(RuntimeError):
                torch.randn(1, 2, 3, 4, dtype=torch.float, device=torch.device('cuda')).to_mkldnn()
        # some factory functions
        for creator in [torch.ones, torch.randn, torch.rand]:
            with self.assertRaises(RuntimeError):
                creator(1, 2, 3, 4, dtype=torch.float, device=torch.device('cpu'), layout=torch._mkldnn)

    def test_mkldnn_conv_shapecheck(self):
        input = torch.full((1, 1, 1, 24,), 1, dtype=torch.float32)
        w1 = torch.full((1, 1, 1, 24,), 1, dtype=torch.float32)
        b1 = torch.full((1,), 1, dtype=torch.float32)
        w2 = torch.full((1, 1, 2, 24,), 1, dtype=torch.float32)
        b2 = torch.full((2,), 1, dtype=torch.float32)
        options = zip([-1, 0, 0, 0, 0, 0, 0],  # padding
                      [1, 0, 1, 1, 1, 1, 1],  # stride
                      [1, 1, 0, 1, 1, 1, 1],  # dilation
                      [1, 1, 1, 0, 2, 1, 1],  # groups
                      [w1, w1, w1, w1, w1, w1, w2],  # weight
                      [b1, b1, b1, b1, b1, b2, b1])  # bias
        for pad, st, dil, gr, w, b in options:
            with self.assertRaises(RuntimeError) as _:
                torch.mkldnn_convolution(input, w, b, [pad] * 2, [st] * 2, [dil] * 2, gr)

    def test_autograd_to_mkldnn(self):
        # MKLDNN only supports float32
        root = torch.randn(4, 5, dtype=torch.float32, requires_grad=True)

        def func(root):
            return root.to_mkldnn().to_dense()

        # because MKLDNN only supports float32, we need to lessen the precision.
        # these numbers are just empirical results that seem to work.
        self.assertWarnsRegex(UserWarning,
                              'double precision floating point',
                              lambda: gradcheck(func, [root], atol=4e-2, rtol=1e-2))
        self.assertWarnsRegex(UserWarning,
                              'double precision floating point',
                              lambda: gradgradcheck(func, [root], atol=4e-2, rtol=1e-2))

    def test_autograd_from_mkldnn(self):
        # MKLDNN only supports float32
        root = torch.randn(4, 5, dtype=torch.float32).to_mkldnn().requires_grad_()

        def func(root):
            return root.to_dense()

        # because MKLDNN only supports float32, we need to lessen the precision.
        # these numbers are just empirical results that seem to work.
        self.assertWarnsRegex(UserWarning,
                              'double precision floating point',
                              lambda: gradcheck(func, [root], atol=4e-2, rtol=1e-2))

    def test_detach(self):
        root = torch.randn(4, 5, dtype=torch.float32).to_mkldnn().requires_grad_()

        detach = root.detach()
        self.assertEqual((4, 5), detach.size())
        self.assertFalse(detach.requires_grad)
        self.assertTrue(root.requires_grad)

        detach_ = root.detach_()
        self.assertEqual((4, 5), detach_.size())
        self.assertFalse(detach_.requires_grad)
        self.assertFalse(root.requires_grad)

    def test_repr(self):
        self.assertTrue("layout=torch._mkldnn" in str(torch.randn((1, 2, 3, 4),
                                                                  dtype=torch.float, device=torch.device('cpu')).to_mkldnn()))

    def _test_conv_base(self, dim):
        conv_module = {1: torch.nn.Conv1d, 2: torch.nn.Conv2d, 3: torch.nn.Conv3d}
        input_shapes = {1: (224,), 2: (224, 224), 3: (55, 55, 55)}
        options = itertools.product([True, False], [True, False], [1, 2], [1, 4])
        for train, bias, dilation, groups in options:
            N = torch.randint(3, 10, (1,)).item()
            M = torch.randint(1, 3, (1,)).item() * groups
            C = torch.randint(1, 3, (1,)).item() * groups
            x_shape = (N, C) + input_shapes[dim]
            x = torch.randn(x_shape, dtype=torch.float32)
            conv = conv_module[dim](in_channels=C,
                                    out_channels=M,
                                    kernel_size=3,
                                    stride=2,
                                    padding=1,
                                    dilation=dilation,
                                    bias=bias,
                                    groups=groups).float()
            x1 = x.clone()
            x2 = x.clone().to_mkldnn()
            if not train:
                mkldnn_conv = mkldnn_utils.to_mkldnn(copy.deepcopy(conv))
            elif train and dim != 1:
                # TODO: enable conv1d training.
                x1.requires_grad_()
                x2.requires_grad_()
                mkldnn_conv = copy.deepcopy(conv)
            with torch.backends.mkldnn.flags(enabled=False):
                y_aten = conv(x1)
                if train and dim != 1:
                    loss1 = y_aten.sum()
                    loss1.backward()
            if not train or (train and dim != 1):
                y_mkldnn = mkldnn_conv(x2).to_dense()
                if self.precision != 0:
                    self.assertEqual(y_aten, y_mkldnn, atol=self.precision, rtol=self.precision)
                else:
                    self.assertEqual(y_aten, y_mkldnn)
            if not train:
                self._test_serialization(mkldnn_conv, (x.to_mkldnn(),))
                self._test_tracing(mkldnn_conv, (x.to_mkldnn(),))
            elif dim != 1:
                loss2 = y_mkldnn.sum()
                loss2.backward()
                self.assertTrue(x2.grad.is_mkldnn)
                self.assertEqual(x1.grad, x2.grad.to_dense())
                self.assertEqual(conv.weight.grad,
                                 mkldnn_conv.weight.grad,
                                 atol=1e-3,
                                 rtol=1e-3)
                if bias:
                    self.assertEqual(conv.bias.grad, mkldnn_conv.bias.grad)

    @bf32_on_and_off()
    def test_conv1d(self):
        self._test_conv_base(dim=1)

    @bf32_on_and_off()
    def test_conv2d(self):
        self._test_conv_base(dim=2)

    @bf32_on_and_off()
    def test_conv3d(self):
        self._test_conv_base(dim=3)

    def _test_conv_deconv_lower_precision_base(self, dim, conv_module, dtype):
        input_shapes = {1: (224,), 2: (224, 224), 3: (55, 55, 55)}
        options = itertools.product([True, False], [1, 2], [1, 4])
        for bias, dilation, groups in options:
            N = torch.randint(1, 3, (1,)).item()
            M = torch.randint(1, 3, (1,)).item() * groups
            C = torch.randint(1, 3, (1,)).item() * groups
            x_shape = (N, C) + input_shapes[dim]
            x = torch.randn(x_shape, dtype=torch.float32)
            # TODO: remove this when group depthwise is supported:
            if conv_module in [torch.nn.ConvTranspose1d, torch.nn.ConvTranspose2d,
                               torch.nn.ConvTranspose3d] and groups > 1 and C == groups:
                continue
            conv = conv_module(in_channels=C,
                               out_channels=M,
                               kernel_size=3,
                               stride=2,
                               padding=1,
                               dilation=dilation,
                               bias=bias,
                               groups=groups).float()
            x_lower = x.to(dtype=dtype)
            if (dtype == torch.bfloat16 and torch.ops.mkldnn._is_mkldnn_bf16_supported()) or \
               (dtype == torch.half and torch.ops.mkldnn._is_mkldnn_fp16_supported()):
                mkldnn_conv = mkldnn_utils.to_mkldnn(copy.deepcopy(conv))
                mkldnn_conv_lower = mkldnn_utils.to_mkldnn(copy.deepcopy(conv), dtype)
                y = mkldnn_conv(x.to_mkldnn()).to_dense()
                y_lower = mkldnn_conv_lower(x_lower.to_mkldnn()).to_dense(torch.float32)
                self.assertEqual(y, y_lower, atol=1e-1, rtol=1e-3)
            else:
                msg = {
                    torch.bfloat16: r"bf16 path needs the cpu support avx_ne_convert or avx512bw, avx512vl and avx512dq",
                    torch.half: r"fp16 path needs the cpu support avx_ne_convert or avx512_fp16",
                }
                with self.assertRaisesRegex(RuntimeError, msg[dtype]):
                    mkldnn_conv_lower = mkldnn_utils.to_mkldnn(copy.deepcopy(conv), dtype)
                    y_lower = mkldnn_conv_lower(x_lower.to_mkldnn()).to_dense(torch.float32)
            # test thnn impl
            conv_lower = copy.deepcopy(conv).to(dtype=dtype)
            conv_ref = copy.deepcopy(conv_lower).float()
            with torch.backends.mkldnn.flags(enabled=False):
                x_ref = x_lower.clone().float().detach().requires_grad_()
                x_lower.requires_grad_()
                y = conv_ref(x_ref)
                y_lower = conv_lower(x_lower).float()
                self.assertEqual(y, y_lower, atol=5e-2, rtol=5e-3)

    @dtypes(torch.float16, torch.bfloat16)
    def test_conv_deconv_1d_lower_precision(self, dtype):
        self._test_conv_deconv_lower_precision_base(1, torch.nn.Conv1d, dtype=dtype)
        self._test_conv_deconv_lower_precision_base(1, torch.nn.ConvTranspose1d, dtype=dtype)

    @dtypes(torch.float16, torch.bfloat16)
    def test_conv_deconv_2d_lower_precision(self, dtype):
        self._test_conv_deconv_lower_precision_base(2, torch.nn.Conv2d, dtype=dtype)
        self._test_conv_deconv_lower_precision_base(2, torch.nn.ConvTranspose2d, dtype=dtype)

    @dtypes(torch.float16, torch.bfloat16)
    def test_conv_deconv_3d_lower_precision(self, dtype):
        self._test_conv_deconv_lower_precision_base(3, torch.nn.Conv3d, dtype=dtype)
        self._test_conv_deconv_lower_precision_base(3, torch.nn.ConvTranspose3d, dtype=dtype)

    def _test_conv_deconv_nhwc_base(self, conv_module, weight_memory_format, dtype, prec=None):
        input_shapes = {2: (55, 55), 3: (14, 14, 14)}
        options = itertools.product([True, False], [True, False], [1, 2], [1, 4])
        if conv_module in [torch.nn.Conv2d, torch.nn.ConvTranspose2d]:
            cl_format = torch.channels_last
            input_shape = input_shapes[2]
        elif conv_module in [torch.nn.Conv3d, torch.nn.ConvTranspose3d]:
            cl_format = torch.channels_last_3d
            input_shape = input_shapes[3]

        for train, bias, dilation, groups in options:
            N = torch.randint(3, 10, (1,)).item()
            M = torch.randint(1, 3, (1,)).item() * groups
            C = torch.randint(1, 3, (1,)).item() * groups
            x_shape = (N, C) + input_shape
            x = torch.randn(x_shape, dtype=dtype)

            # conv1: mkldnn conv/deconv in contiguous memory format (nchw)
            # conv2: mkldnn conv/deconv in channels last memory format (nhwc)
            conv1 = conv_module(in_channels=C,
                                out_channels=M,
                                kernel_size=3,
                                stride=2,
                                padding=1,
                                dilation=dilation,
                                bias=bias,
                                groups=groups).to(dtype=dtype)
            conv2 = copy.deepcopy(conv1).to(memory_format=weight_memory_format)
            x1 = x.clone()
            x2 = x.clone().to(memory_format=cl_format)
            if train:
                x1.requires_grad_()
                x2.requires_grad_()
            y1 = conv1(x1)
            y2 = conv2(x2)
            self.assertEqual(y1, y2, atol=prec, rtol=prec)

            if train:
                y1.sum().backward()
                y2.sum().backward()
                self.assertTrue(x2.grad.is_contiguous(memory_format=cl_format))
                self.assertEqual(conv1.weight.grad,
                                 conv2.weight.grad,
                                 atol=1e-3,
                                 rtol=1e-3)
                if bias:
                    self.assertEqual(conv1.bias.grad, conv2.bias.grad, atol=prec, rtol=prec)
                self.assertEqual(x1.grad, x2.grad, atol=prec, rtol=prec)

    @bf32_on_and_off()
    def test_conv_nhwc_fp32(self):
        self._test_conv_deconv_nhwc_base(torch.nn.Conv2d, torch.contiguous_format, dtype=torch.float32)
        self._test_conv_deconv_nhwc_base(torch.nn.Conv2d, torch.channels_last, dtype=torch.float32)
        self._test_conv_deconv_nhwc_base(torch.nn.Conv3d, torch.contiguous_format, dtype=torch.float32)
        self._test_conv_deconv_nhwc_base(torch.nn.Conv3d, torch.channels_last_3d, dtype=torch.float32)

    @dtypes(torch.float16, torch.bfloat16)
    def test_conv_nhwc_lower_precision(self, dtype):
        # when torch.ops.mkldnn._is_mkldnn_bf16_supported() or torch.ops.mkldnn._is_mkldnn_fp16_supported()
        # returns false, bf16/fp16 CPU conv will fall back to thnn impl
        support_checks = {
            torch.bfloat16: torch.ops.mkldnn._is_mkldnn_bf16_supported,
            torch.float16: torch.ops.mkldnn._is_mkldnn_fp16_supported
        }
        if support_checks[dtype]():
            self._test_conv_deconv_nhwc_base(torch.nn.Conv2d, torch.contiguous_format, dtype=dtype)
            self._test_conv_deconv_nhwc_base(torch.nn.Conv2d, torch.channels_last, dtype=dtype)
            self._test_conv_deconv_nhwc_base(torch.nn.Conv3d, torch.contiguous_format, dtype=dtype)
            self._test_conv_deconv_nhwc_base(torch.nn.Conv3d, torch.channels_last_3d, dtype=dtype)

        # BF16/FP16 fallback implementations are divided into two parts im2col+gemm,
        # and the number of data type conversions in the middle is more than that of onednn's direct conv,
        # resulting in additional accuracy loss.
        precisions = {
            torch.bfloat16: 1e-2,
            torch.float16: 2e-3,
        }
        prec = precisions[dtype]
        with torch.backends.mkldnn.flags(enabled=False):
            self._test_conv_deconv_nhwc_base(torch.nn.Conv2d, torch.contiguous_format, dtype=dtype, prec=prec)
            self._test_conv_deconv_nhwc_base(torch.nn.Conv2d, torch.channels_last, dtype=dtype, prec=prec)
            self._test_conv_deconv_nhwc_base(torch.nn.Conv3d, torch.contiguous_format, dtype=dtype, prec=prec)
            self._test_conv_deconv_nhwc_base(torch.nn.Conv3d, torch.channels_last_3d, dtype=dtype, prec=prec)


    @bf32_on_and_off()
    def test_conv_transpose_nhwc_fp32(self):
        self._test_conv_deconv_nhwc_base(torch.nn.ConvTranspose2d, torch.contiguous_format, dtype=torch.float32)
        self._test_conv_deconv_nhwc_base(torch.nn.ConvTranspose2d, torch.channels_last, dtype=torch.float32)
        self._test_conv_deconv_nhwc_base(torch.nn.ConvTranspose3d, torch.contiguous_format, dtype=torch.float32)
        self._test_conv_deconv_nhwc_base(torch.nn.ConvTranspose3d, torch.channels_last_3d, dtype=torch.float32)

    @dtypes(torch.float16, torch.bfloat16)
    def test_conv_transpose_nhwc_lower_precision(self, dtype):
        # when torch.ops.mkldnn._is_mkldnn_bf16_supported() or torch.ops.mkldnn._is_mkldnn_fp16_supported()
        # returns false, bf16/fp16 CPU conv will fall back to thnn impl
        support_checks = {
            torch.bfloat16: torch.ops.mkldnn._is_mkldnn_bf16_supported,
            torch.float16: torch.ops.mkldnn._is_mkldnn_fp16_supported
        }
        if support_checks[dtype]():
            self._test_conv_deconv_nhwc_base(torch.nn.ConvTranspose2d, torch.contiguous_format, dtype=dtype)
            self._test_conv_deconv_nhwc_base(torch.nn.ConvTranspose2d, torch.channels_last, dtype=dtype)
            self._test_conv_deconv_nhwc_base(torch.nn.ConvTranspose3d, torch.contiguous_format, dtype=dtype)
            self._test_conv_deconv_nhwc_base(torch.nn.ConvTranspose3d, torch.channels_last_3d, dtype=dtype)

        # BF16/FP16 fallback implementations are divided into two parts col2im+gemm,
        # and the number of data type conversions in the middle is more than that of onednn's direct conv,
        # resulting in additional accuracy loss.
        precisions = {
            torch.bfloat16: 2e-2,
            torch.float16: 3e-3,
        }
        prec = precisions[dtype]
        with torch.backends.mkldnn.flags(enabled=False):
            self._test_conv_deconv_nhwc_base(torch.nn.ConvTranspose2d, torch.contiguous_format, dtype=dtype, prec=prec)
            self._test_conv_deconv_nhwc_base(torch.nn.ConvTranspose2d, torch.channels_last, dtype=dtype, prec=prec)
            self._test_conv_deconv_nhwc_base(torch.nn.ConvTranspose3d, torch.contiguous_format, dtype=dtype, prec=prec)
            self._test_conv_deconv_nhwc_base(torch.nn.ConvTranspose3d, torch.channels_last_3d, dtype=dtype, prec=prec)

    def _test_conv_transpose_base(self, dim):
        conv_module = {
            1: torch.nn.ConvTranspose1d,
            2: torch.nn.ConvTranspose2d,
            3: torch.nn.ConvTranspose3d
        }
        input_shapes = {1: (55,), 2: (28, 28), 3: (14, 14, 14)}
        options = itertools.product([True, False], [True, False], [1, 2], [1, 4])
        for train, bias, dilation, groups in options:
            N = torch.randint(3, 10, (1,)).item()
            M = torch.randint(1, 3, (1,)).item() * groups
            C = torch.randint(1, 3, (1,)).item() * groups
            x_shape = (N, C) + input_shapes[dim]
            data = torch.randn(x_shape, dtype=torch.float32)
            # conv: mkldnn tranpose conv fp32
            # conv_ref: thnn transpose conv fp32
            conv = conv_module[dim](in_channels=C,
                                    out_channels=M,
                                    kernel_size=3,
                                    stride=1,
                                    padding=1,
                                    dilation=dilation,
                                    bias=bias,
                                    groups=groups).to(dtype=torch.float32)
            x = data.clone()
            x_ref = x.clone()
            if train:
                x.requires_grad_()
                x_ref.requires_grad_()

            conv_ref = copy.deepcopy(conv)
            with torch.backends.mkldnn.flags(enabled=False):
                y_ref = conv_ref(x_ref)
                if train:
                    y_ref.sum().backward()

            y = conv(x)
            if train:
                y.sum().backward()

            if self.precision != 0:
                self.assertEqual(y, y_ref, atol=self.precision, rtol=self.precision)
            else:
                self.assertEqual(y, y_ref)

            if train:
                self.assertEqual(x.grad, x_ref.grad)
                self.assertEqual(conv.weight.grad,
                                 conv_ref.weight.grad,
                                 atol=1e-3,
                                 rtol=1e-3)
                if bias:
                    self.assertEqual(conv.bias.grad, conv_ref.bias.grad)

    @bf32_on_and_off()
    def test_conv_transpose1d(self):
        self._test_conv_transpose_base(dim=1)

    @bf32_on_and_off()
    def test_conv_transpose2d(self):
        self._test_conv_transpose_base(dim=2)

    @bf32_on_and_off()
    def test_conv_transpose3d(self):
        self._test_conv_transpose_base(dim=3)

    def test_conv2d_legacy_jit_model(self):
        """
        MKLDNN integration used to serialize models with 5d weight for grouped
        convolutions, we'd like to preserve this behavior
        """
        g = 4
        conv2d = torch.nn.Conv2d(16, 16, 3, groups=g)
        conv2d_mkldnn = torch.utils.mkldnn.to_mkldnn(conv2d)

        # contrive legacy conv2d module with a 5-d weight
        o, i, h, w = conv2d.weight.shape
        weight_5d = conv2d.weight.reshape((g, o // g, i, h, w))
        conv2d_mkldnn.weight = weight_5d.to_mkldnn()

        x = torch.randn(1, 16, 8, 8)

        with TemporaryFileName() as fname:
            torch.jit.save(conv2d_mkldnn, fname)
            conv2d_loaded = torch.jit.load(fname)

            self.assertEqual(conv2d_mkldnn.weight.ndimension(), 5)
            self.assertEqual(conv2d_loaded.weight.ndimension(), 4)
            self.assertEqual(
                conv2d(x),
                conv2d_loaded(x.to_mkldnn()).to_dense())

    # This test is to check whether 1D conv is supported for mkldnn tensor,
    # which is exposed by Issue https://github.com/pytorch/pytorch/issues/68034.
    def test_conv1d_functional(self):
        input = torch.randn(2, 3, 10).to_mkldnn()
        weight = torch.randn(3, 3, 3).to_mkldnn()
        bias = torch.randn(3).to_mkldnn()
        output = torch.nn.functional.conv1d(input, weight, bias)
        self.assertEqual(output.size(), torch.Size([2, 3, 8]))

    def test_relu(self):
        x = torch.randn((4, 5), dtype=torch.float32) * 10
        x1 = x.clone().requires_grad_()
        x2 = x.clone().to_mkldnn().requires_grad_()
        y1 = torch.relu(x1)
        y2 = torch.relu(x2).to_dense()
        loss1 = y1.sum()
        loss2 = y2.sum()
        loss1.backward()
        loss2.backward()
        self.assertEqual(y1, y2)
        self.assertEqual(x1.grad, x2.grad.to_dense())

    def test_relu_(self):
        x = torch.randn((4, 5), dtype=torch.float32) * 10
        x1 = x.clone().requires_grad_()
        x2 = x.clone().to_mkldnn().requires_grad_()
        y1 = torch.relu_(x1.clone())
        y2 = torch.relu_(x2.clone()).to_dense()
        loss1 = y1.sum()
        loss2 = y2.sum()
        loss1.backward()
        loss2.backward()
        self.assertEqual(y1, y2)
        self.assertEqual(x1.grad, x2.grad.to_dense())

    @unittest.skipIf(IS_WINDOWS, "Limit support for bf16 path")
    def _test_relu_bf16_base(self, name):
        x = torch.randn((4, 5), dtype=torch.float32) * 10
        x_bf16 = x.bfloat16()
        fn = getattr(torch, name)
        if torch.ops.mkldnn._is_mkldnn_bf16_supported():
            y = fn(x.to_mkldnn()).to_dense()
            y_bf16 = fn(x_bf16.to_mkldnn()).to_dense(torch.float32)
            self.assertEqual(y, y_bf16, atol=1e-1, rtol=1e-3)
        else:
            msg = r"bf16 path needs the cpu support avx512bw, avx512vl and avx512dq"
            self.assertRaisesRegex(RuntimeError,
                                   msg,
                                   lambda: fn(x_bf16.to_mkldnn()))

    def test_relu_bf16(self):
        self._test_relu_bf16_base("relu")

    def test_relu_inplace_bf16(self):
        self._test_relu_bf16_base("relu_")

    def test_gelu(self):
        m = torch.nn.GELU()
        x = torch.randn((4, 5), dtype=torch.float32) * 10
        x1 = x.clone().requires_grad_()
        x2 = x.clone().to_mkldnn().requires_grad_()
        y1 = m(x1)
        y2 = m(x2).to_dense()
        loss1 = y1.sum()
        loss2 = y2.sum()
        loss1.backward()
        loss2.backward()
        self.assertEqual(y1, y2)
        self.assertEqual(x1.grad, x2.grad.to_dense())

    @unittest.skipIf(IS_WINDOWS, "Limit support for bf16 path")
    def test_gelu_bf16(self):
        m = torch.nn.GELU()
        x = torch.randn((4, 5), dtype=torch.float32) * 10
        x1 = x.clone().to_mkldnn().requires_grad_()
        x2 = x.clone().to_mkldnn(torch.bfloat16).requires_grad_()
        if torch.ops.mkldnn._is_mkldnn_bf16_supported():
            y1 = m(x1).to_dense()
            y2 = m(x2).to_dense()
            loss1 = y1.sum()
            loss2 = y2.sum()
            loss1.backward()
            loss2.backward()
            self.assertEqual(y1, y2.to(torch.float32), atol=1e-1, rtol=0)
            self.assertEqual(x1.grad.to_dense(), x2.grad.to_dense(torch.float32), atol=1e-2, rtol=0)
        else:
            msg = r"bf16 path needs the cpu support avx512bw, avx512vl and avx512dq"
            self.assertRaisesRegex(RuntimeError,
                                   msg,
                                   lambda: m(x2))

    def _test_prelu_base(self, size, num_channels):
        x = torch.randn(size, dtype=torch.float32)
        x1 = x.clone().requires_grad_()
        x2 = x.clone().to_mkldnn().requires_grad_()
        x3 = x.clone().to_mkldnn().requires_grad_()
        m1 = torch.nn.PReLU(num_channels)
        m2 = mkldnn_utils.to_mkldnn(copy.deepcopy(m1))
        m3 = copy.deepcopy(m1)
        y1 = m1(x1)
        y2 = m2(x2).to_dense()
        y3 = m3(x3).to_dense()  # Only convert data to mkldnn, weight is Aten tensor
        loss1 = y1.sum()
        loss1.backward()
        loss2 = y2.sum()
        loss2.backward()
        loss3 = y3.sum()
        loss3.backward()
        self.assertEqual(y1, y2)
        self.assertEqual(y1, y3)
        self.assertEqual(x1.grad, x2.grad.to_dense())
        self.assertEqual(x1.grad, x3.grad.to_dense())

    def test_prelu(self):
        self._test_prelu_base(torch.Size([16]), 1)
        self._test_prelu_base(torch.Size([16, 64]), 1)
        self._test_prelu_base(torch.Size([16, 64]), 64)
        self._test_prelu_base(torch.Size([16, 64, 112]), 1)
        self._test_prelu_base(torch.Size([16, 64, 112]), 64)
        self._test_prelu_base(torch.Size([16, 64, 112, 112]), 1)
        self._test_prelu_base(torch.Size([16, 64, 112, 112]), 64)
        self._test_prelu_base(torch.Size([16, 64, 112, 112, 1]), 1)
        self._test_prelu_base(torch.Size([16, 64, 112, 112, 1]), 64)

    @unittest.skipIf(IS_WINDOWS, "Limit support for bf16 path")
    def _test_prelu_bf16_base(self, size, num_channels):
        if torch.ops.mkldnn._is_mkldnn_bf16_supported():
            x = torch.randn(size, dtype=torch.float32)
            x_fp32 = x.clone().to_mkldnn().requires_grad_()
            x_bf16 = x.clone().to_mkldnn(torch.bfloat16).requires_grad_()
            m = mkldnn_utils.to_mkldnn(torch.nn.PReLU())
            m_bf16 = mkldnn_utils.to_mkldnn(torch.nn.PReLU(), torch.bfloat16)

            y = m(x_fp32).to_dense()
            y_bf16 = m_bf16(x_bf16).to_dense()
            self.assertEqual(y, y_bf16.to(torch.float32), atol=1e-1, rtol=1e-3)

            loss = y.sum()
            loss.backward()
            loss_bf16 = y_bf16.sum()
            loss_bf16.backward()
            self.assertEqual(x_fp32.grad.to_dense(), x_bf16.grad.to_dense(torch.float32))
        else:
            x_bf16 = torch.randn(size, dtype=torch.bfloat16).requires_grad_()
            m_bf16 = mkldnn_utils.to_mkldnn(torch.nn.PReLU(), torch.bfloat16)
            msg = r"bf16 path needs the cpu support avx512bw, avx512vl and avx512dq"
            self.assertRaisesRegex(RuntimeError,
                                   msg,
                                   lambda: m_bf16(x_bf16))

    def test_prelu_bf16(self):
        self._test_prelu_bf16_base(torch.Size([16]), 1)
        self._test_prelu_bf16_base(torch.Size([16, 64]), 1)
        self._test_prelu_bf16_base(torch.Size([16, 64]), 64)
        self._test_prelu_bf16_base(torch.Size([16, 64, 112]), 1)
        self._test_prelu_bf16_base(torch.Size([16, 64, 112]), 64)
        self._test_prelu_bf16_base(torch.Size([16, 64, 112, 112, 1]), 1)
        self._test_prelu_bf16_base(torch.Size([16, 64, 112, 112, 1]), 64)

    def _test_max_pool_base(self, dim, input):
        pool_module = {2: torch.nn.MaxPool2d, 3: torch.nn.MaxPool3d}
        for stride in [1, 2, 3]:
            for ceil_mode in [False, True]:
                max_pool = pool_module[dim](
                    kernel_size=3 if not ceil_mode else 7,
                    stride=stride,
                    padding=1,
                    ceil_mode=ceil_mode)

                x1 = input.clone().requires_grad_()
                x2 = input.clone().to_mkldnn().requires_grad_()
                y1 = max_pool(x1)
                y2 = max_pool(x2).to_dense()
                loss1 = y1.sum()
                loss2 = y2.sum()
                loss1.backward()
                loss2.backward()
                self.assertEqual(y1, y2)
                self.assertEqual(x1.grad, x2.grad.to_dense())

    def test_max_pool2d(self):
        N = torch.randint(3, 10, (1,)).item()
        C = torch.randint(3, 10, (1,)).item()
        for H, W in [(64, 64), (35, 39), (16, 19), [7, 8]]:
            x = torch.randn(N, C, H, W, dtype=torch.float32) * 10
            self._test_max_pool_base(dim=2, input=x)

    def test_max_pool3d(self):
        N = torch.randint(3, 10, (1,)).item()
        C = torch.randint(3, 10, (1,)).item()
        for D, H, W in [(64, 64, 64), (35, 39, 35), (16, 19, 20), [7, 8, 9]]:
            x = torch.randn(N, C, D, H, W, dtype=torch.float32) * 10
            self._test_max_pool_base(dim=3, input=x)


    @unittest.skipIf(IS_WINDOWS, "Limit support for bf16 path")
    def _test_max_pool_bf16_base(self, dim, input):
        pool_module = {2: torch.nn.MaxPool2d, 3: torch.nn.MaxPool3d}
        x_bf16 = input.bfloat16()
        for stride in [1, 2, 3]:
            for ceil_mode in [False, True]:
                max_pool = pool_module[dim](
                    kernel_size=3 if not ceil_mode else 7,
                    stride=stride,
                    padding=1,
                    ceil_mode=ceil_mode)

                if torch.ops.mkldnn._is_mkldnn_bf16_supported():
                    y = max_pool(input.to_mkldnn()).to_dense()
                    y_bf16 = max_pool(x_bf16.to_mkldnn()).to_dense(torch.float32)
                    self.assertEqual(y, y_bf16, atol=0.1, rtol=1e-3)
                else:
                    msg = f"mkldnn_max_pool{dim:d}d: bf16 path needs the cpu support avx512bw, avx512vl and avx512dq"
                    self.assertRaisesRegex(RuntimeError,
                                           msg,
                                           lambda: max_pool(x_bf16.to_mkldnn()))

    def test_max_pool2d_bf16(self):
        N = torch.randint(3, 10, (1,)).item()
        C = torch.randint(3, 10, (1,)).item()
        for H, W in [(64, 64), (35, 39), (16, 19), [7, 8]]:
            x = torch.randn(N, C, H, W, dtype=torch.float32) * 10
            self._test_max_pool_bf16_base(dim=2, input=x)

    def test_max_pool3d_bf16(self):
        N = torch.randint(3, 10, (1,)).item()
        C = torch.randint(3, 10, (1,)).item()
        for D, H, W in [(64, 64, 64), (35, 39, 35), (16, 19, 20), [7, 8, 9]]:
            x = torch.randn(N, C, D, H, W, dtype=torch.float32) * 10
            self._test_max_pool_bf16_base(dim=3, input=x)

    def test_max_pool2d_stride_none(self):
        N = torch.randint(3, 10, (1,)).item()
        C = torch.randint(3, 10, (1,)).item()

        for H, W in [(64, 64), (35, 39), (16, 19), [7, 8]]:
            x = torch.randn(N, C, H, W, dtype=torch.float32) * 10
            for ceil_mode in [False, True]:
                y1 = F.max_pool2d(
                    x,
                    kernel_size=3 if not ceil_mode else 7,
                    stride=None,
                    padding=1,
                    ceil_mode=ceil_mode)

                y2 = F.max_pool2d(
                    x.to_mkldnn(),
                    kernel_size=3 if not ceil_mode else 7,
                    stride=None,
                    padding=1,
                    ceil_mode=ceil_mode)

                self.assertEqual(y1, y2.to_dense())

    # https://github.com/pytorch/pytorch/issues/127111
    @xfailIfTorchDynamo
    def test_max_pool_unsupported(self):
        # OneDNN not support dilation max_pooling, will be avilabled in v2.0.
        N = torch.randint(3, 10, (1,)).item()
        C = torch.randint(3, 10, (1,)).item()

        # 2d dilation case
        x = torch.randn(N, C, 7, 7, dtype=torch.float32).to_mkldnn()
        max_pool2d = torch.nn.MaxPool2d(
            kernel_size=3,
            stride=3,
            padding=1,
            dilation=2)
        self.assertRaisesRegex(RuntimeError,
                               'mkldnn_max_pool2d does not support dilation case',
                               lambda: max_pool2d(x))

        # 3d dilation case
        x = torch.randn(N, C, 7, 7, 7, dtype=torch.float32).to_mkldnn()
        max_pool3d = torch.nn.MaxPool3d(
            kernel_size=3,
            stride=3,
            padding=1,
            dilation=2)
        self.assertRaisesRegex(RuntimeError,
                               'mkldnn_max_pool3d does not support dilation case',
                               lambda: max_pool3d(x))

    def _test_avg_pool_base(self, dim, input):
        avg_module = {2: torch.nn.AvgPool2d, 3: torch.nn.AvgPool3d}
        for count_include_pad in [True, False]:
            avg_pool = avg_module[dim](
                kernel_size=3,
                stride=2,
                padding=1,
                count_include_pad=count_include_pad)

            x1 = input.clone().requires_grad_()
            x2 = input.clone().to_mkldnn().requires_grad_()
            y1 = avg_pool(x1)
            y2 = avg_pool(x2).to_dense()
            loss1 = y1.sum()
            loss2 = y2.sum()
            loss1.backward()
            loss2.backward()
            self.assertEqual(y1, y2)
            self.assertEqual(x1.grad, x2.grad.to_dense())

    def test_avg_pool2d(self):
        N = torch.randint(3, 10, (1,)).item()
        C = torch.randint(3, 10, (1,)).item()
        x = torch.randn(N, C, 64, 64, dtype=torch.float32) * 10
        self._test_avg_pool_base(dim=2, input=x)

    def test_avg_pool3d(self):
        N = torch.randint(3, 10, (1,)).item()
        C = torch.randint(3, 10, (1,)).item()
        x = torch.randn(N, C, 64, 64, 64, dtype=torch.float32) * 10
        self._test_avg_pool_base(dim=3, input=x)

    @unittest.skipIf(IS_WINDOWS, "Limit support for bf16 path")
    def _test_avg_pool_bf16_base(self, dim, input):
        avg_module = {2: torch.nn.AvgPool2d, 3: torch.nn.AvgPool3d}
        x_bf16 = input.bfloat16()
        for count_include_pad in [True, False]:
            avg_pool = avg_module[dim](
                kernel_size=3,
                stride=2,
                padding=1,
                count_include_pad=count_include_pad)
            if torch.ops.mkldnn._is_mkldnn_bf16_supported():
                y = avg_pool(input.to_mkldnn()).to_dense()
                y_bf16 = avg_pool(x_bf16.to_mkldnn()).to_dense(torch.float)
                self.assertEqual(y, y_bf16, atol=1e-1, rtol=1e-3)
            else:
                msg = f"mkldnn_avg_pool{dim:d}d: bf16 path needs the cpu support avx512bw, avx512vl and avx512dq"
                self.assertRaisesRegex(RuntimeError,
                                       msg,
                                       lambda: avg_pool(x_bf16.to_mkldnn()))

    def test_avg_pool2d_bf16(self):
        N = torch.randint(3, 10, (1,)).item()
        C = torch.randint(3, 10, (1,)).item()
        x = torch.randn(N, C, 64, 64, dtype=torch.float32) * 10
        self._test_avg_pool_bf16_base(dim=2, input=x)

    def test_avg_pool3d_bf16(self):
        N = torch.randint(3, 10, (1,)).item()
        C = torch.randint(3, 10, (1,)).item()
        x = torch.randn(N, C, 64, 64, 64, dtype=torch.float32) * 10
        self._test_avg_pool_bf16_base(dim=3, input=x)

    def test_avg_pool2d_stride_none(self):
        N = torch.randint(3, 10, (1,)).item()
        C = torch.randint(3, 10, (1,)).item()
        x = torch.randn(N, C, 64, 64, dtype=torch.float32) * 10

        for count_include_pad in [True, False]:
            y1 = F.avg_pool2d(
                x,
                kernel_size=3,
                stride=None,
                padding=1,
                count_include_pad=count_include_pad)
            y2 = F.avg_pool2d(
                x.to_mkldnn(),
                kernel_size=3,
                stride=None,
                padding=1,
                count_include_pad=count_include_pad)

            self.assertEqual(y1, y2.to_dense())

    def test_adaptive_avg_pool2d(self):
        N = torch.randint(3, 10, (1,)).item()
        C = torch.randint(3, 10, (1,)).item()
        x = torch.randn(N, C, 224, 224, dtype=torch.float32) * 100

        adaptive_avg_pool2d = torch.nn.AdaptiveAvgPool2d(7)
        x1 = x.clone().requires_grad_()
        x2 = x.clone().to_mkldnn().requires_grad_()
        y1 = adaptive_avg_pool2d(x1)
        y2 = adaptive_avg_pool2d(x2).to_dense()

        loss1 = y1.sum()
        loss2 = y2.sum()
        loss1.backward()
        loss2.backward()

        self.assertEqual(y1, y2)
        self.assertEqual(x1.grad, x2.grad.to_dense())

    @unittest.skipIf(IS_WINDOWS, "Limit support for bf16 path")
    def test_adaptive_avg_pool2d_bf16(self):
        N = torch.randint(3, 10, (1,)).item()
        C = torch.randint(3, 10, (1,)).item()
        x = torch.randn(N, C, 224, 224, dtype=torch.float32) * 100

        x_bf16 = x.bfloat16()
        adaptive_avg_pool2d = torch.nn.AdaptiveAvgPool2d(7)

        if torch.ops.mkldnn._is_mkldnn_bf16_supported():
            y = adaptive_avg_pool2d(x.to_mkldnn()).to_dense()
            y_bf16 = adaptive_avg_pool2d(x.to_mkldnn()).to_dense(torch.float32)
            self.assertEqual(y, y_bf16, atol=1e-1, rtol=1e-3)
        else:
            msg = "mkldnn_adaptive_avg_pool2d: bf16 path needs the cpu support avx512bw, avx512vl and avx512dq"
            self.assertRaisesRegex(RuntimeError,
                                   msg,
                                   lambda: adaptive_avg_pool2d(x_bf16.to_mkldnn()))

    def _test_batch_norm_base(self, dim, channels, input):
        bn_module = {2 : torch.nn.BatchNorm2d, 3 : torch.nn.BatchNorm3d}
        bn = bn_module[dim](channels).float().train(False)
        mkldnn_bn = mkldnn_utils.to_mkldnn(copy.deepcopy(bn))
        self.assertEqual(
            bn(input),
            mkldnn_bn(input.to_mkldnn()).to_dense())

        self._test_serialization(mkldnn_bn, (input.to_mkldnn(),))
        self._test_tracing(mkldnn_bn, (input.to_mkldnn(),))

    def _test_batch_norm_train_base(self, dim, channels, input):
        # TODO: support 3d batchnorm training.
        bn_module = {2 : torch.nn.BatchNorm2d}
        # TODO: support none affine.
        options = itertools.product([True], [True, False])
        for affine, track_running_stats in options:
            bn = bn_module[dim](
                num_features=channels,
                affine=affine,
                track_running_stats=track_running_stats).float().train(True)
            mkldnn_bn = copy.deepcopy(bn)
            x1 = input.clone().requires_grad_()
            x2 = input.clone().to_mkldnn().requires_grad_()
            y1 = bn(x1)
            y2 = mkldnn_bn(x2).to_dense()
            loss1 = y1.sum()
            loss2 = y2.sum()
            loss1.backward()
            loss2.backward()
            self.assertEqual(y1, y2)
            self.assertEqual(x1.grad, x2.grad.to_dense())
            self.assertEqual(bn.weight.grad, mkldnn_bn.weight.grad, rtol=1e-3, atol=1e-3)
            if track_running_stats:
                self.assertEqual(bn.running_mean, mkldnn_bn.running_mean)
                self.assertEqual(bn.running_var, mkldnn_bn.running_var, rtol=1e-5, atol=1e-5)

    def test_batch_norm_2d(self):
        N = torch.randint(3, 10, (1,)).item()
        C = torch.randint(3, 100, (1,)).item()
        x = torch.randn(N, C, 35, 45, dtype=torch.float32) * 10
        self._test_batch_norm_base(dim=2, channels=C, input=x)
        self._test_batch_norm_train_base(dim=2, channels=C, input=x)

    def test_batch_norm_3d(self):
        N = torch.randint(3, 10, (1,)).item()
        C = torch.randint(3, 100, (1,)).item()
        x = torch.randn(N, C, 30, 30, 30, dtype=torch.float32) * 10
        self._test_batch_norm_base(dim=3, channels=C, input=x)

    @unittest.skipIf(IS_WINDOWS, "Limit support for bf16 path")
    def _test_batch_norm_bf16_base(self, dim, channels, input):
        bn_module = {2 : torch.nn.BatchNorm2d, 3 : torch.nn.BatchNorm3d}
        x_bf16 = input.bfloat16()
        # TODO: support training
        for train in [False]:
            bn = bn_module[dim](channels).float().train(train)
            mkldnn_bn = mkldnn_utils.to_mkldnn(copy.deepcopy(bn))  # noqa: F841
            if torch.ops.mkldnn._is_mkldnn_bf16_supported():
                y = bn(input.to_mkldnn().to_dense())
                y_bf16 = bn(input.to_mkldnn().to_dense(torch.float))
                self.assertEqual(y, y_bf16, atol=1e-1, rtol=1e-3)
            else:
                msg = "mkldnn_batch_norm: bf16 path needs the cpu support avx512bw, avx512vl and avx512dq"
                self.assertRaisesRegex(RuntimeError,
                                       msg,
                                       lambda: bn(x_bf16.to_mkldnn()))

    def test_batch_norm_2d_bf16(self):
        N = torch.randint(3, 10, (1,)).item()
        C = torch.randint(3, 100, (1,)).item()
        x = torch.randn(N, C, 35, 45, dtype=torch.float32) * 10
        self._test_batch_norm_bf16_base(dim=2, channels=C, input=x)

    def test_batch_norm_3d_bf16(self):
        N = torch.randint(3, 10, (1,)).item()
        C = torch.randint(3, 100, (1,)).item()
        x = torch.randn(N, C, 30, 30, 30, dtype=torch.float32) * 10
        self._test_batch_norm_bf16_base(dim=3, channels=C, input=x)

    def test_add(self):
        N = torch.randint(3, 10, (1,)).item()
        C = torch.randint(3, 100, (1,)).item()
        alpha = torch.randn(1, dtype=torch.float32).item()

        x = torch.randn(N, C, 35, 45, dtype=torch.float32) * 10
        y = torch.randn(N, C, 35, 45, dtype=torch.float32) * 10
        mx = x.to_mkldnn()
        my = y.to_mkldnn()

        # add
        self.assertEqual(
            x + y,
            (mx + my).to_dense())

        self.assertEqual(
            torch.add(x, y, alpha=alpha),
            torch.add(mx, my, alpha=alpha).to_dense())

        # add_
        x += y
        mx += my
        self.assertEqual(x, mx.to_dense())

        # add_out
        out = x.clone()
        mkldnn_out = out.to_mkldnn()
        torch.add(x, y, alpha=alpha, out=out)
        torch.add(mx, my, alpha=alpha, out=mkldnn_out)
        self.assertEqual(out, mkldnn_out.to_dense())

        # add_out inplace case: first input
        torch.add(x, y, alpha=alpha, out=x)
        torch.add(mx, my, alpha=alpha, out=mx)
        self.assertEqual(x, mx.to_dense())

        # add_out inplace case: second input
        torch.add(x, y, alpha=alpha, out=y)
        torch.add(mx, my, alpha=alpha, out=my)
        self.assertEqual(y, my.to_dense())

    def test_mul(self):
        N = torch.randint(3, 10, (1,)).item()
        C = torch.randint(3, 100, (1,)).item()
        value = torch.randn(1, dtype=torch.float32).item()

        x = torch.randn(N, C, 35, 45, dtype=torch.float32) * 10
        y = torch.randn(N, C, 35, 45, dtype=torch.float32) * 10
        mx = x.to_mkldnn()
        my = y.to_mkldnn()

        # mul
        self.assertEqual(
            x * y,
            (mx * my).to_dense())

        self.assertEqual(
            x * value,
            (mx * value).to_dense())

        self.assertEqual(
            torch.mul(x, y),
            torch.mul(mx, my).to_dense())

        self.assertEqual(
            torch.mul(x, value),
            torch.mul(mx, value).to_dense())

        # mul_
        x *= y
        mx *= my
        self.assertEqual(x, mx.to_dense())

        x *= value
        mx *= value
        self.assertEqual(x, mx.to_dense())

        # mul_out
        out = x.clone()
        mkldnn_out = out.to_mkldnn()
        torch.mul(x, y, out=out)
        torch.mul(mx, my, out=mkldnn_out)
        self.assertEqual(out, mkldnn_out.to_dense())

        out = x.clone()
        mkldnn_out = out.to_mkldnn()
        torch.mul(x, value, out=out)
        torch.mul(mx, value, out=mkldnn_out)
        self.assertEqual(out, mkldnn_out.to_dense())

    def test_0_dimension_tensor(self):
        x = torch.rand([20, 20, 1, 1], dtype=torch.float)
        y = torch.rand([20, 20, 0, 1], dtype=torch.float)

        # unary ops work without modification
        out_relu = torch.relu(y)
        out_relu_mkldnn = torch.relu(y.to_mkldnn()).to_dense()
        self.assertEqual(out_relu, out_relu_mkldnn)

        out_mul = x * y
        out_mul_mkldnn = (x.to_mkldnn() * y.to_mkldnn()).to_dense()
        self.assertEqual(out_mul, out_mul_mkldnn)

        out_add = x + y
        out_add_mkldnn = (x.to_mkldnn() + y.to_mkldnn()).to_dense()
        self.assertEqual(out_add, out_add_mkldnn)

        x.requires_grad_(True)
        y.requires_grad_(True)
        with self.assertRaisesRegex(RuntimeError, "0-dimension Tensor in training"):
            x.to_mkldnn() + y.to_mkldnn()

        with self.assertRaisesRegex(RuntimeError, "must match"):
            torch.rand([5]).to_mkldnn() + torch.rand([0]).to_mkldnn()

        C = 7
        m = torch.nn.Conv2d(C, C, 3)
        x = torch.randn(0, C, C, 8, dtype=torch.float)
        out_eager = m(x)
        out_mkldnn = mkldnn_utils.to_mkldnn(m)(x)
        self.assertEqual(out_eager, out_mkldnn)

    # https://github.com/pytorch/pytorch/issues/127111
    @xfailIfTorchDynamo
    def test_view(self):
        x = torch.randn(3, 4, 5, dtype=torch.float32).to_mkldnn()
        self.assertRaisesRegex(RuntimeError,
                               "Change to use reshape",
                               lambda: x.view(x.size(0), -1))

    def test_reshape(self):
        x = torch.randn(3, 4, 5, dtype=torch.float32) * 10
        size = (x.size(0), -1)

        self.assertEqual(
            x.reshape(size),
            x.to_mkldnn().reshape(size).to_dense(),
        )
        # test whether share same memory for plain format tensor
        y = x.to_mkldnn()
        z = y.reshape(size).add_(y.reshape(size))
        self.assertEqual(
            y.reshape(size).to_dense(),
            z.to_dense(),
        )

    def test_reshape_blocked_format(self):
        # construct an mkldnn blocked tensor with mkldnn conv2d
        C = 7
        m = mkldnn_utils.to_mkldnn(torch.nn.Conv2d(C, C, 3))
        x = torch.randn(1, C, 8, 8).to_mkldnn()

        # mkldnn tensor w/ blocked format
        y_block = m(x)
        # aten tensor w/ plain format
        y_plain = y_block.to_dense()

        y_block_reshape = y_block.reshape(C, -1)
        y_plain_reshape = y_plain.reshape(C, -1)

        self.assertEqual(y_plain_reshape, y_block_reshape.to_dense())

    def test_reshape_backward(self):
        x = torch.randn(3, 4, 5, dtype=torch.float32) * 10
        size = (x.size(0), -1)

        x1 = x.clone().requires_grad_()
        x2 = x.clone().to_mkldnn().requires_grad_()
        in_features = 20
        out_features = torch.randint(3, 100, (1,)).item()
        linear = torch.nn.Linear(in_features, out_features).float()

        y1 = linear(x1.reshape(size)).sum()
        y2 = linear(x2.reshape(size).to_dense()).sum()
        y1.backward()
        y2.backward()
        self.assertEqual(x1.grad, x2.grad.to_dense())

    def test_clone(self):
        x = torch.randn(4, 5, dtype=torch.float32) * 10
        self.assertEqual(
            x.clone(),
            x.to_mkldnn().clone().to_dense(),
        )
        # test whether share same memory
        y = x.to_mkldnn()
        z = y.clone().add_(y)
        self.assertNotEqual(
            y.to_dense(),
            z.to_dense(),
        )

    def test_transpose(self):
        x = torch.randn(3, 4, 5, dtype=torch.float32) * 10
        for dim1 in range(x.ndim):
            for dim2 in range(x.ndim):
                self.assertEqual(
                    x.transpose(dim1, dim2),
                    x.to_mkldnn().transpose(dim1, dim2).to_dense(),
                )

    def test_transpose_invalid_dime(self):
        x = torch.randn(3, 4, 5, dtype=torch.float32).to_mkldnn()
        with self.assertRaisesRegex(IndexError, "Dimension out of range"):
            torch._mkldnn_transpose(x, 0, 12)

    def test_linear_non_contiguous_weight(self):
        in_features = torch.randint(3, 10, (1,)).item()
        out_features = torch.randint(3, 100, (1,)).item()
        x = torch.randn(3, in_features, dtype=torch.float32) * 10
        w = torch.randn(in_features, out_features, dtype=torch.float32)
        for bias in [True, False]:
            x1 = x.clone().requires_grad_()
            x2 = x.clone().to_mkldnn().requires_grad_()
            linear = torch.nn.Linear(in_features, out_features).float()
            linear.weight = torch.nn.Parameter(w.t())
            mkldnn_linear = copy.deepcopy(linear)
            y1 = linear(x1).sum()
            y2 = mkldnn_linear(x2).to_dense().sum()
            y1.backward()
            y2.backward()
            self.assertEqual(x1.grad, x2.grad.to_dense())
            self.assertEqual(linear.weight.grad, mkldnn_linear.weight.grad)
            if bias:
                self.assertEqual(linear.bias.grad, mkldnn_linear.bias.grad)

    def test_linear(self):
        in_features = torch.randint(3, 10, (1,)).item()
        out_features = torch.randint(3, 100, (1,)).item()
        x = torch.randn(3, in_features, dtype=torch.float32) * 10

        for bias in [True, False]:
            linear = torch.nn.Linear(in_features, out_features, bias=bias).float()
            mkldnn_linear = mkldnn_utils.to_mkldnn(copy.deepcopy(linear))
            self.assertEqual(
                linear(x),
                mkldnn_linear(x.to_mkldnn()).to_dense())

            self._test_serialization(mkldnn_linear, (x.to_mkldnn(),))
            self._test_tracing(mkldnn_linear, (x.to_mkldnn(),))

    def test_linear_backward(self):
        in_features = torch.randint(3, 10, (1,)).item()
        out_features = torch.randint(3, 100, (1,)).item()
        x = torch.randn(3, in_features, dtype=torch.float32) * 10
        for bias in [True, False]:
            x1 = x.clone().requires_grad_()
            x2 = x.clone().to_mkldnn().requires_grad_()
            linear = torch.nn.Linear(in_features, out_features).float()
            mkldnn_linear = copy.deepcopy(linear)
            y1 = linear(x1).sum()
            y2 = mkldnn_linear(x2).to_dense().sum()
            y1.backward()
            y2.backward()
            self.assertEqual(x1.grad, x2.grad.to_dense())
            self.assertEqual(linear.weight.grad, mkldnn_linear.weight.grad)
            if bias:
                self.assertEqual(linear.bias.grad, mkldnn_linear.bias.grad)

    @dtypes(torch.float16, torch.bfloat16)
    def test_linear_lowp(self, dtype):
        in_features = torch.randint(3, 10, (1,)).item()
        out_features = torch.randint(3, 100, (1,)).item()
        x = torch.randn(3, in_features, dtype=torch.float32) * 10
        x_lowp = x.to(dtype=dtype)

        for bias in [True, False]:
            linear = torch.nn.Linear(in_features, out_features, bias=bias).float()
            mkldnn_linear = mkldnn_utils.to_mkldnn(copy.deepcopy(linear))
            mkldnn_linear_lowp = mkldnn_utils.to_mkldnn(
                copy.deepcopy(linear), dtype
            )
            lowp_support = {
                torch.bfloat16: torch.ops.mkldnn._is_mkldnn_bf16_supported,
                torch.half: torch.ops.mkldnn._is_mkldnn_fp16_supported,
            }
            if lowp_support[dtype]():
                y = mkldnn_linear(x.to_mkldnn()).to_dense()
                y_lowp = mkldnn_linear_lowp(x_lowp.to_mkldnn()).to_dense(
                    torch.float32
                )
                if dtype == torch.bfloat16:
                    self.assertEqual(y, y_lowp, atol=1e-1, rtol=1e-3)
                else:
                    self.assertEqual(y, y_lowp, atol=5e-3, rtol=1e-3)
            else:
                msg = {
                    torch.bfloat16: r"bf16 path needs the cpu support avx_ne_convert or avx512bw, avx512vl and avx512dq",
                    torch.half: r"fp16 path needs the cpu support avx_ne_convert or avx512_fp16",
                }
                self.assertRaisesRegex(
                    RuntimeError,
                    msg[dtype],
                    lambda: mkldnn_linear_lowp(x_lowp.to_mkldnn()),
                )

    def test_softmax(self):
        x = torch.randn(3, 4, 5, dtype=torch.float32) * 10
        for dim in range(x.ndim):
            softmax = torch.nn.Softmax(dim=dim)
            self.assertEqual(
                softmax(x),
                softmax(x.to_mkldnn()).to_dense())

    def test_sigmoid(self):
        x = torch.randn(4, 5, dtype=torch.float32) * 10
        mkldnn_x = x.to_mkldnn()
        self.assertEqual(
            torch.sigmoid(x),
            torch.sigmoid(mkldnn_x).to_dense(),
        )
        # inplace
        torch.sigmoid_(x)
        torch.sigmoid_(mkldnn_x)
        self.assertEqual(x, mkldnn_x.to_dense())

    def test_tanh(self):
        x = torch.randn(4, 5, dtype=torch.float32) * 10
        mkldnn_x = x.to_mkldnn()
        self.assertEqual(
            torch.tanh(x),
            torch.tanh(mkldnn_x).to_dense(),
        )
        # inplace
        torch.tanh_(x)
        torch.tanh_(mkldnn_x)
        self.assertEqual(x, mkldnn_x.to_dense())

    def _test_serialization(self, module, inputs):
        with TemporaryFileName() as fname:
            torch.jit.save(module, fname)
            loaded = torch.jit.load(fname)
            self.assertEqual(
                module(*inputs).to_dense(),
                loaded(*inputs).to_dense())

    def _test_tracing(self, module, inputs):
        traced = torch.jit.trace(module, inputs)
        self.assertEqual(
            module(*inputs).to_dense(),
            traced(*inputs).to_dense())

    def test_set_data_tensorimpl_type(self):
        # Dense tensor has impl of type `TensorImpl`, while MKL-DNN tensor has impl
        # of type `OpaqueTensorImpl<IDeepTensorWrapperPtr>`.
        x = torch.randn((1, 2), dtype=torch.float, device=torch.device('cpu'))
        x_mkldnn = x.to_mkldnn()
        with self.assertRaisesRegex(RuntimeError, 'incompatible tensor type'):
            x.data = x_mkldnn

    def test_empty(self):
        x1 = torch.empty(4, 5, 2, 3, dtype=torch.float32)
        x2 = torch.empty(4, 5, 2, 3, dtype=torch.float32, layout=torch._mkldnn)
        self.assertEqual(x1.size(), x2.to_dense().size())
        self.assertEqual(x1.dtype, x2.to_dense().dtype)

    def test_zero_(self):
        x1 = torch.randn(4, 5, dtype=torch.float32) * 10
        x2 = x1.clone().to_mkldnn()
        self.assertEqual(
            x1.zero_(),
            x2.zero_().to_dense(),
        )

    def test_is_mkldnn(self):
        x = torch.randn(1, dtype=torch.float32)
        self.assertFalse(x.is_mkldnn)
        self.assertTrue(x.to_mkldnn().is_mkldnn)

    # legacy constructor/new doesn't support mkldnn tensors
    @skipIfTorchDynamo("https://github.com/pytorch/torchdynamo/issues/1992")
    def test_legacy_new_failure(self):
        x = torch.randn(1, dtype=torch.float32)
        x_mkldnn = x.to_mkldnn()
        self.assertRaises(RuntimeError, lambda: x_mkldnn.new(device='cpu'))
        self.assertRaises(RuntimeError, lambda: x_mkldnn.new(x.storage()))
        self.assertRaises(RuntimeError, lambda: x_mkldnn.new(x))
        self.assertRaises(RuntimeError, lambda: x_mkldnn.new(torch.Size([2, 3])))
        self.assertRaises(RuntimeError, lambda: x_mkldnn.new([6]))

    def test_is_mkldnn_jit(self):
        class EnsureMkldnn(torch.jit.ScriptModule):
            @torch.jit.script_method
            def forward(self, x):
                if not x.is_mkldnn:
                    x = x.to_mkldnn()
                return x

        m = EnsureMkldnn()
        x = torch.randn(1, dtype=torch.float32)
        self.assertTrue(m(x).is_mkldnn)
        self.assertTrue(m(x.to_mkldnn()).is_mkldnn)

    def _test_imagenet_model(self, model):
        model = model.train(False).float()
        mkldnn_model = mkldnn_utils.to_mkldnn(copy.deepcopy(model))
        x = torch.randn(1, 3, 224, 224, dtype=torch.float32)
        with torch.no_grad():
            self.assertEqual(
                model(x),
                mkldnn_model(x.to_mkldnn()).to_dense(),
            )

    @skipIfNoTorchVision
    def test_resnet18(self):
        model = torchvision.models.resnet.resnet18(weights=None)
        self._test_imagenet_model(model)

    @skipIfNoTorchVision
    def test_resnext50_32x4d(self):
        model = torchvision.models.resnet.resnext50_32x4d(weights=None)
        self._test_imagenet_model(model)

    def _lstm_params_list(self):
        params_dict = {
            "input_size": [1, 5],
            "hidden_size": [5, 16],
            "num_layers": [1, 3],
            "bidirectional": [False, True],
            "bias": [False, True],
            "batch_first": [False, True],
            "dropout": [0, 0.4, 0.7, 1],
            "batch_size": [1, 2],
            "seq_len": [1, 3],
            "training": [False, True]
        }

        params_list = list(params_dict.values())
        return params_list

    def _cast_dtype(self, input, dtype):
        if dtype == torch.bfloat16:
            input = input.to(torch.bfloat16)
        elif dtype == torch.half:
            input = input.to(torch.half)
        return input

    def test_lstm(self):
        seed = 2023
        torch.manual_seed(seed)

        params_list = self._lstm_params_list()
        for dtype in types:
            bf16 = dtype == torch.bfloat16
            fp16 = dtype == torch.half
            rtol = 1.3e-6
            atol = 1e-5

            if bf16:
                rtol = 0.02
                atol = 0.02
            if fp16:
                rtol = 1e-3
                atol = 1e-3
            for input_size, hidden_size, num_layers, bidirectional, bias, batch_first, dropout, batch_size, seq_len, training \
                    in itertools.product(*params_list):
                num_directions = 2 if bidirectional else 1
                if batch_first:
                    input = torch.randn(batch_size, seq_len, input_size, dtype=torch.float32)
                else:
                    input = torch.randn(seq_len, batch_size, input_size, dtype=torch.float32)
                h = torch.randn(num_layers * num_directions, batch_size, hidden_size, dtype=torch.float32)
                c = torch.randn(num_layers * num_directions, batch_size, hidden_size, dtype=torch.float32)
                if fp16:
                    # TODO add traing support when oneDNN support lstm FP16 training
                    training = False
                model = torch.nn.LSTM(input_size, hidden_size, num_layers, bidirectional=bidirectional,
                                      bias=bias, dropout=dropout, batch_first=batch_first).float()
                model.train() if training else model.eval()
                input1 = input.clone().requires_grad_(training)
                input2 = input.clone().requires_grad_(training)

                h1 = h.clone().requires_grad_(training)
                h2 = h.clone().requires_grad_(training)
                c1 = c.clone().requires_grad_(training)
                c2 = c.clone().requires_grad_(training)

                model1 = copy.deepcopy(model)
                model2 = copy.deepcopy(model)
                with torch.no_grad() if not training else nullcontext():
                    with torch.backends.mkldnn.flags(enabled=False):
                        torch.manual_seed(seed)
                        output1, (hn1, cn1) = self._cast_dtype(model1, dtype)(
                            self._cast_dtype(input1, dtype),
                            (
                                self._cast_dtype(h1, dtype),
                                self._cast_dtype(c1, dtype),
                            ),
                        )

                    torch.manual_seed(seed)
                    output2, (hn2, cn2) = self._cast_dtype(model2, dtype)(
                        self._cast_dtype(input2, dtype),
                        (
                            self._cast_dtype(h2, dtype),
                            self._cast_dtype(c2, dtype),
                        ),
                    )
                    self.assertEqual(output1, output2, rtol=rtol, atol=atol)
                    self.assertEqual(hn1, hn2, rtol=rtol, atol=atol)
                    self.assertEqual(cn1, cn2, rtol=rtol, atol=atol)

                    if training:
                        with torch.backends.mkldnn.flags(enabled=False):
                            torch.manual_seed(seed)
                            output1.sum().backward(retain_graph=True)

                        torch.manual_seed(seed)
                        output2.sum().backward(retain_graph=True)

                        self.assertEqual(input1.grad, input2.grad, rtol=rtol, atol=atol)
                        for name, para in model1.named_parameters():
                            self.assertEqual(para, getattr(model2, name))
                            self.assertEqual(
                                para.grad,
                                getattr(model2, name).grad,
                                rtol=rtol,
                                atol=atol,
                            )

                        with torch.backends.mkldnn.flags(enabled=False):
                            torch.manual_seed(seed)
                            hn1.sum().backward(retain_graph=True)
                        torch.manual_seed(seed)
                        hn2.sum().backward(retain_graph=True)
                        self.assertEqual(h1.grad, h2.grad, rtol=rtol, atol=atol)

                        with torch.backends.mkldnn.flags(enabled=False):
                            torch.manual_seed(seed)
                            cn1.sum().backward(retain_graph=True)
                        torch.manual_seed(seed)
                        cn2.sum().backward(retain_graph=True)
                        self.assertEqual(c1.grad, c2.grad, rtol=rtol, atol=atol)

    @dtypes(torch.float16, torch.bfloat16)
    def test_matmul_lower_precision(self, dtype):
        support_check = {
            torch.bfloat16: torch.ops.mkldnn._is_mkldnn_bf16_supported,
            torch.float16: torch.ops.mkldnn._is_mkldnn_fp16_supported,
        }

        def common(self, shape1, shape2, op, dtype):
            a = torch.randn(shape1, dtype=dtype)
            a_ref = a.float()
            b = torch.randn(shape2, dtype=dtype)
            b_ref = b.float()

            y = op(a, b)
            y_ref = op(a_ref, b_ref)
            self.assertEqual(y, y_ref, exact_dtype=False)

        if support_check[dtype]():
            a1 = torch.randn([64, 1, 33], dtype=dtype)
            # a2 is contiguous tensor but it's strides
            # is not default contiguous strides.
            a2 = torch.as_strided(a1.clone(), [64, 1, 33], [33, 3, 1])
            self.assertTrue(a2.is_contiguous())
            b = torch.randn(64, 33, 256).to(dtype=dtype)
            y1 = torch.ops.aten.bmm(a1, b)
            y2 = torch.bmm(a2, b)
            self.assertEqual(y1, y2)

            for shape1, shape2, op in [
                ((33, 77), (77, 22), torch.matmul),
                ((128, 256), (256, 10), torch.matmul),
                ((7, 300), (300, 3), torch.matmul),
                ((1, 100), (100, 60), torch.matmul),
                ((100, 1), (1, 100), torch.matmul),
                ((20, 54, 78), (20, 78, 10), torch.bmm),
                ((1, 300, 1), (1, 1, 300), torch.bmm),
            ]:
                common(self, shape1, shape2, op, dtype)

<<<<<<< HEAD
    @recover_orig_fp32_precision
    def test_mlkdnn_get_set(self):
        # get/set mkldnn ops
        with torch.backends.mkldnn.flags(enabled=None, fp32_precision="bf16"):
            self.assertEqual(torch.backends.mkldnn.fp32_precision, "bf16")
        with torch.backends.mkldnn.flags(enabled=None, fp32_precision="none"):
            self.assertEqual(torch.backends.mkldnn.fp32_precision, "none")
        # get/set matmul
        torch.backends.mkldnn.matmul.fp32_precision = "bf16"
        self.assertEqual(torch.backends.mkldnn.matmul.fp32_precision, "bf16")
        torch.backends.mkldnn.matmul.fp32_precision = "none"
        self.assertEqual(torch.backends.mkldnn.matmul.fp32_precision, "none")
        # get/set conv
        torch.backends.mkldnn.conv.fp32_precision = "bf16"
        self.assertEqual(torch.backends.mkldnn.conv.fp32_precision, "bf16")
        torch.backends.mkldnn.conv.fp32_precision = "none"
        self.assertEqual(torch.backends.mkldnn.conv.fp32_precision, "none")
        # get/set rnn
        torch.backends.mkldnn.rnn.fp32_precision = "bf16"
        self.assertEqual(torch.backends.mkldnn.rnn.fp32_precision, "bf16")
        torch.backends.mkldnn.rnn.fp32_precision = "none"
        self.assertEqual(torch.backends.mkldnn.rnn.fp32_precision, "none")

    @recover_orig_fp32_precision
    def test_generic_precision(self):
        with torch.backends.flags(fp32_precision="none"):
            self.assertEqual(torch.backends.fp32_precision, "none")
        with torch.backends.flags(fp32_precision="tf32"):
            self.assertEqual(torch.backends.fp32_precision, "tf32")

    @recover_orig_fp32_precision
    def test_default_use_parent(self):
        torch.backends.mkldnn.matmul.fp32_precision = "none"
        with torch.backends.mkldnn.flags(enabled=None, fp32_precision="bf16"):
            self.assertEqual(torch.backends.mkldnn.matmul.fp32_precision, "bf16")
        with torch.backends.mkldnn.flags(enabled=None, fp32_precision="none"):
            with torch.backends.flags(fp32_precision="bf16"):
                self.assertEqual(torch.backends.mkldnn.matmul.fp32_precision, "bf16")
            with torch.backends.flags(fp32_precision="tf32"):
                # when parent is a not supported precision, use default
                self.assertEqual(torch.backends.mkldnn.matmul.fp32_precision, "none")

    @recover_orig_fp32_precision
    def test_invalid(self):
        # use default if user set a not supported precision
        torch.backends.mkldnn.matmul.fp32_precision = "tf32"
        self.assertEqual(torch.backends.mkldnn.matmul.fp32_precision, "none")
=======
    def test_mkldnn_setflags_nowarn(self, device):
        # Regression test for https://github.com/pytorch/pytorch/issues/149829
        with warnings.catch_warnings(record=True) as w:
            rc = torch.backends.mkldnn.set_flags()
            # torch.backends.mkldnn. returns previously set flags
            # That one should be able to set back without cauinsg a warning
            torch.backends.mkldnn.set_flags(*rc)
        # Above should trigger no warnings regardless of configuration
        self.assertEqual(len(w), 0)

    def test_mkldnn_error_on_zero_stride(self, device):
        # Regression test for https://github.com/pytorch/pytorch/issues/149274
        x = torch.rand(1, 2, 3, 3).to_mkldnn()
        with self.assertRaises(ValueError):
            torch.mkldnn_max_pool2d(x, kernel_size=3, stride=0)

>>>>>>> bce7f0a2

instantiate_device_type_tests(TestMkldnn, globals(), only_for=('cpu',))

if __name__ == '__main__':
    run_tests()<|MERGE_RESOLUTION|>--- conflicted
+++ resolved
@@ -1629,7 +1629,22 @@
             ]:
                 common(self, shape1, shape2, op, dtype)
 
-<<<<<<< HEAD
+    def test_mkldnn_setflags_nowarn(self, device):
+        # Regression test for https://github.com/pytorch/pytorch/issues/149829
+        with warnings.catch_warnings(record=True) as w:
+            rc = torch.backends.mkldnn.set_flags()
+            # torch.backends.mkldnn. returns previously set flags
+            # That one should be able to set back without cauinsg a warning
+            torch.backends.mkldnn.set_flags(*rc)
+        # Above should trigger no warnings regardless of configuration
+        self.assertEqual(len(w), 0)
+
+    def test_mkldnn_error_on_zero_stride(self, device):
+        # Regression test for https://github.com/pytorch/pytorch/issues/149274
+        x = torch.rand(1, 2, 3, 3).to_mkldnn()
+        with self.assertRaises(ValueError):
+            torch.mkldnn_max_pool2d(x, kernel_size=3, stride=0)
+
     @recover_orig_fp32_precision
     def test_mlkdnn_get_set(self):
         # get/set mkldnn ops
@@ -1677,24 +1692,6 @@
         # use default if user set a not supported precision
         torch.backends.mkldnn.matmul.fp32_precision = "tf32"
         self.assertEqual(torch.backends.mkldnn.matmul.fp32_precision, "none")
-=======
-    def test_mkldnn_setflags_nowarn(self, device):
-        # Regression test for https://github.com/pytorch/pytorch/issues/149829
-        with warnings.catch_warnings(record=True) as w:
-            rc = torch.backends.mkldnn.set_flags()
-            # torch.backends.mkldnn. returns previously set flags
-            # That one should be able to set back without cauinsg a warning
-            torch.backends.mkldnn.set_flags(*rc)
-        # Above should trigger no warnings regardless of configuration
-        self.assertEqual(len(w), 0)
-
-    def test_mkldnn_error_on_zero_stride(self, device):
-        # Regression test for https://github.com/pytorch/pytorch/issues/149274
-        x = torch.rand(1, 2, 3, 3).to_mkldnn()
-        with self.assertRaises(ValueError):
-            torch.mkldnn_max_pool2d(x, kernel_size=3, stride=0)
-
->>>>>>> bce7f0a2
 
 instantiate_device_type_tests(TestMkldnn, globals(), only_for=('cpu',))
 
