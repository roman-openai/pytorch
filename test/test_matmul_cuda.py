# Owner(s): ["module: linear algebra"]

import contextlib
import json
import math
import re
import tempfile
import unittest
from itertools import product
from functools import partial
from typing import Optional

import torch

from torch.quantization._quantized_conversions import (
    pack_int4_to_int8,
    quantized_weight_reorder_for_mixed_dtypes_linear_cutlass,
)

from torch.testing import make_tensor
from torch.testing._internal.common_cuda import (
    PLATFORM_SUPPORTS_BF16,
    SM53OrLater,
    SM89OrLater,
    SM90OrLater,
    xfailIfSM100OrLater,
    _get_torch_cuda_version,
    PLATFORM_SUPPORTS_FP8,
    PLATFORM_SUPPORTS_MX_GEMM,
)
from torch.testing._internal.common_device_type import (
    dtypes,
    instantiate_device_type_tests,
    onlyCUDA,
    tol as xtol,
    toleranceOverride,
    e4m3_type,
    e5m2_type,
    E4M3_MAX_POS,
    E5M2_MAX_POS,
)

from torch.testing._internal.common_utils import (
    IS_ARM64,
    IS_JETSON,
    IS_WINDOWS,
    parametrize,
    run_tests,
    skipIfRocm,
    skipIfRocmVersionLessThan,
    TEST_CUDA,
    TEST_WITH_ROCM,
    TestCase,
)
from torch.testing._internal.common_quantized import _f32_to_floatx_unpacked, _floatx_unpacked_to_f32

_IS_SM8X = False
if TEST_CUDA:
    _IS_SM8X = torch.cuda.get_device_capability(0)[0] == 8

# Protects against includes accidentally setting the default dtype
assert torch.get_default_dtype() is torch.float32


@unittest.skipIf(IS_ARM64, "Issue with numpy version on arm")
class TestMatmulCuda(TestCase):
    def setUp(self):
        super().setUp()
        torch.backends.cuda.matmul.allow_tf32 = False

    def tearDown(self):
        torch.backends.cuda.matmul.allow_tf32 = True
        super().tearDown()

    def cublas_addmm(self, size: int, dtype: torch.dtype, reduced_precision: bool = False, fp16_accumulate: bool = False):
        #
        # Check for catastrophic cuBLAS inaccuracy by measuring the deviation between
        # results from the CUDA invocation of torch.addmm and the CPU invocation
        # (which does not use CUDA backend).
        #
        # Get dims
        n, m, p = (size + 1, size, size + 2)
        # Disable reduced precision reductions in BFloat16 to bypass some kernels
        # which fail the threshold check
        orig_bf16 = torch.backends.cuda.matmul.allow_bf16_reduced_precision_reduction
        orig_fp16 = torch.backends.cuda.matmul.allow_fp16_reduced_precision_reduction
        orig_fp16_accumulate = torch.backends.cuda.matmul.allow_fp16_accumulation
        torch.backends.cuda.matmul.allow_bf16_reduced_precision_reduction = reduced_precision
        torch.backends.cuda.matmul.allow_fp16_reduced_precision_reduction = reduced_precision
        torch.backends.cuda.matmul.allow_fp16_accumulation = fp16_accumulate
        # Make random tensors on CPU (seed set on common_utils.py import)
        # (Not using numpy because it does not support bfloat16)
        make_arg = partial(make_tensor, dtype=dtype, device="cpu")
        m_beta = make_arg(1)
        m_input = make_arg((n, p))
        m_1 = make_arg((n, m))
        m_2 = make_arg((m, p))
        # scale to abate overflows in fp16 accum
        if fp16_accumulate:
            m_1 = m_1 / 100
            m_2 = m_2 / 100
        # *(B)FLOAT16 Special Handling*
        # Backend does not tensorize float16 on CPU,
        # and bloat16 may present accuracy issues,
        # so convert to float32 for these cases
        # (but keep same for other types, e.g. float32 and int*)
        if dtype == torch.float16 or dtype == torch.bfloat16:
            m_beta = m_beta.to(dtype=torch.float32)
            m_input = m_input.to(dtype=torch.float32)
            m_1 = m_1.to(dtype=torch.float32)
            m_2 = m_2.to(dtype=torch.float32)
        # Get CPU result
        res_cpu = torch.addmm(m_input, m_1, m_2, beta=m_beta.item())
        # *(B)FLOAT16 Special Handling*``
        # Convert back to (b)float16
        if dtype == torch.float16 or dtype == torch.bfloat16:
            m_beta = m_beta.to(dtype=dtype)
            m_input = m_input.to(dtype=dtype)
            m_1 = m_1.to(dtype=dtype)
            m_2 = m_2.to(dtype=dtype)
            res_cpu = res_cpu.to(dtype=dtype)
        # Move arg tensors to CUDA
        m_beta = m_beta.to("cuda")
        m_input = m_input.to("cuda")
        m_1 = m_1.to("cuda")
        m_2 = m_2.to("cuda")
        # Get CUDA result
        res_cuda = torch.addmm(m_input, m_1, m_2, beta=m_beta.item())
        # Move to CPU for comparison
        res_cuda = res_cuda.to("cpu")
        # Compare
        self.assertEqual(res_cpu, res_cuda)
        torch.backends.cuda.matmul.allow_bf16_reduced_precision_reduction = orig_bf16
        torch.backends.cuda.matmul.allow_fp16_reduced_precision_reduction = orig_fp16
        torch.backends.cuda.matmul.allow_fp16_accumulation = orig_fp16_accumulate

    @onlyCUDA
    @skipIfRocmVersionLessThan((5, 2))
    # imported 'tol' as 'xtol' to avoid aliasing in code above
    @toleranceOverride({torch.float16: xtol(atol=1e-1, rtol=1e-1),
                        torch.bfloat16: xtol(atol=1e-1, rtol=1e-1),
                        torch.float32: xtol(atol=1e-1, rtol=1e-1)})
    @dtypes(torch.float16, torch.bfloat16, torch.float32)
    @parametrize("size", [100, 1000, 10000])
    def test_cublas_addmm(self, size: int, dtype: torch.dtype):
        self.cublas_addmm(size, dtype, False)

    @onlyCUDA
    @skipIfRocmVersionLessThan((5, 2))
    # imported 'tol' as 'xtol' to avoid aliasing in code above
    @toleranceOverride({torch.float16: xtol(atol=7e-1, rtol=2e-1),
                        torch.bfloat16: xtol(atol=1e1, rtol=2e-1)})
    @dtypes(torch.float16, torch.bfloat16)
    @parametrize("size", [100, 1000, 10000])
    def test_cublas_addmm_reduced_precision(self, size: int, dtype: torch.dtype):
        self.cublas_addmm(size, dtype, True)

    @onlyCUDA
    @skipIfRocmVersionLessThan((5, 2))
    # imported 'tol' as 'xtol' to avoid aliasing in code above
    @toleranceOverride({torch.float16: xtol(atol=7e-1, rtol=2e-1),
                        torch.bfloat16: xtol(atol=1e1, rtol=2e-1)})
    @dtypes(torch.float16, torch.bfloat16)
    @parametrize("size", [100, 1000, 10000])
    def test_cublas_addmm_reduced_precision_fp16_accumulate(self, size: int, dtype: torch.dtype):
        self.cublas_addmm(size, dtype, False, True)

    @onlyCUDA
    @skipIfRocm
    def test_cublas_and_lt_reduced_precision_fp16_accumulate(self):
        orig_fp16_accumulate = torch.backends.cuda.matmul.allow_fp16_accumulation
        torch.backends.cuda.matmul.allow_fp16_accumulation = True
        x = torch.rand(32, 512, 512, device='cuda', dtype=torch.half)
        w = torch.rand(512, 512, device='cuda', dtype=torch.half)
        b = torch.rand(512, device='cuda', dtype=torch.half)
        out = torch.nn.functional.linear(x, w, b)
        out_cpu = torch.nn.functional.linear(x.cpu(), w.cpu(), b.cpu())
        self.assertEqual(out, out_cpu, atol=5e-3, rtol=8e-3)

        a = torch.rand(16, 128, 128, device='cuda', dtype=torch.half)
        b = torch.rand(16, 128, 128, device='cuda', dtype=torch.half)
        c = torch.rand(16, 128, 128, device='cuda', dtype=torch.half)
        out = torch.baddbmm(a, b, c)
        out_cpu = torch.baddbmm(a.cpu(), b.cpu(), c.cpu())
        self.assertEqual(out, out_cpu, atol=1e-3, rtol=5e-3)
        torch.backends.cuda.matmul.allow_fp16_accumulation = orig_fp16_accumulate

    @onlyCUDA
    @toleranceOverride({torch.float16: xtol(atol=1e-3, rtol=2e-3)})
    @dtypes(torch.float16)
    def test_cublas_addmm_alignment(self, dtype):
        device = 'cuda'
        # perturb X, A, or B alignment
        for idx in range(0, 3):
            for offset in range(1, 3):
                offsets = [0, 0, 0]
                offsets[idx] = offset
                x_offset, a_offset, b_offset = offsets
                A = torch.rand((5120 * 2560 + a_offset), requires_grad=True, dtype=dtype, device=device)
                A = A[a_offset:].reshape(5120, 2560)
                X = torch.rand((26 * 2560 + x_offset), requires_grad=True, dtype=dtype, device=device)
                X = X[x_offset:].reshape(26, 1, 2560)
                B = torch.rand((5120 + b_offset), requires_grad=True, dtype=dtype, device=device)
                B = B[b_offset:].reshape(5120)
                out = torch.nn.functional.linear(X, A, B)
                self.assertEqual(out, torch.matmul(X, A.transpose(1, 0)) + B)

    @onlyCUDA
    @unittest.skipIf(IS_JETSON, "Too large for Jetson")
    @toleranceOverride({torch.float32: xtol(atol=1e-5, rtol=1.1e-5)})
    @dtypes(*([torch.float32, torch.float16] +
              [torch.bfloat16] if TEST_WITH_ROCM or SM53OrLater else []))
    @parametrize(
        "batch_size, N, M, P",
        [(2, 100, 100, 100),
         (2, 1000, 1000, 1000),
         (1, 10000, 1000, 10000),
         (1, 10000, 10000, 10000)],
        name_fn=lambda batch_size, N, M, P: f"{batch_size}_{N}_{M}_{P}",
    )
    @skipIfRocm
    def test_cublas_baddbmm_large_input(self, device, batch_size, N, M, P, dtype):
        cpu_dtype = dtype
        if dtype == torch.float16 or dtype == torch.bfloat16:
            cpu_dtype = torch.float32

        M1 = torch.rand((N, M), device=device, dtype=dtype)
        M2 = torch.rand((M, P), device=device, dtype=dtype)
        A = torch.rand((N, P), device=device, dtype=dtype)

        def _convert_to_cpu(t):
            return t.to(device='cpu', dtype=cpu_dtype)
        M1_cpu, M2_cpu, A_cpu = map(_convert_to_cpu, [M1, M2, A])

        # linear
        out1_cpu = torch.nn.functional.linear(M1_cpu, M2_cpu.t(), A_cpu).to(dtype=dtype)
        out1_gpu = torch.nn.functional.linear(M1, M2.t(), A).cpu()
        self.assertEqual(out1_cpu, out1_gpu)
        # test multiply the identity matrix
        if N == M and M == P:
            M2_eye = torch.eye(N, device=device, dtype=dtype)
            out1_eye_gpu = torch.nn.functional.linear(M1, M2_eye.t(), torch.zeros_like(A))
            self.assertEqual(M1_cpu.to(dtype=dtype), out1_eye_gpu.cpu())

        # baddbmm
        def _expand_to_batch(t: torch.Tensor):
            return t.expand((batch_size, ) + t.size())
        alpha, beta = 1.0, 1.0
        M1, M2, A, M1_cpu, M2_cpu, A_cpu = map(_expand_to_batch, [M1, M2, A, M1_cpu, M2_cpu, A_cpu])

        out2_cpu = torch.baddbmm(A_cpu, M1_cpu, M2_cpu, beta=beta, alpha=alpha).to(dtype=dtype)
        out2_gpu = torch.baddbmm(A, M1, M2, beta=beta, alpha=alpha).cpu()
        self.assertEqual(out2_cpu, out2_gpu)
        # test multiply the identity matrix
        if N == M and M == P:
            M2_eye = torch.eye(N, device=device, dtype=dtype).expand(batch_size, N, N)
            out2_eye_gpu = torch.baddbmm(torch.zeros_like(A), M1, M2_eye, beta=beta, alpha=alpha)
            self.assertEqual(M1_cpu.to(dtype=dtype), out2_eye_gpu.cpu())

        # cross comparison
        self.assertEqual(out1_gpu, out2_gpu[0])

    def grouped_mm_helper(self, alist, blist, gOlist, agradlist, bgradlist, outlist):
        for a, b, gO, agrad, bgrad, out in zip(alist, blist, gOlist, agradlist, bgradlist, outlist):
            a = a.clone().detach().requires_grad_()
            b = b.clone().detach().requires_grad_()
            out_ref = torch.mm(a, b.t())
            out_ref.backward(gO)
            self.assertEqual(out, out_ref)
            self.assertEqual(agrad, a.grad)
            self.assertEqual(bgrad, b.grad)

    @unittest.skipIf(TEST_WITH_ROCM, "ROCm doesn't support CUTLASS")
    @xfailIfSM100OrLater
    @unittest.skipIf(not SM90OrLater, "Grouped gemm supported on SM90")
    @parametrize("strided", [False, True])
    @parametrize("a_row_major", [False, True])
    @parametrize("b_row_major", [False, True])
    def test_grouped_gemm_2d_2d(self, strided, a_row_major, b_row_major):
        device = "cuda"
        dtype = torch.bfloat16
        m, n, k, n_groups = 16, 16, 16, 4  # all sizes have to be divisible by 16
        if a_row_major:
            a = torch.randn(m, k * n_groups + k * int(strided), device=device, dtype=dtype)[:, :k * n_groups]
        else:
            a = torch.randn(k * n_groups + k * int(strided), m, device=device, dtype=dtype).t()[:, :k * n_groups]

        if b_row_major:
            b = torch.randn(n, k * n_groups + k * int(strided), device=device, dtype=dtype)[:, :k * n_groups]
        else:
            b = torch.randn(k * n_groups + k * int(strided), n, device=device, dtype=dtype).t()[:, :k * n_groups]

        a.requires_grad_(True)
        b.requires_grad_(True)
        offs = torch.arange(k, n_groups * k + 1, k, device=device, dtype=torch.int32)
        out = torch._grouped_mm(a, b.t(), offs=offs,
                                out_dtype=torch.bfloat16)
        gO = torch.rand_like(out)
        out.backward(gO)
        offs_cpu = offs.cpu()
        alist, blist, agradlist, bgradlist = [], [], [], []
        start = 0
        for i in range(n_groups):
            alist.append(a[:, start:offs_cpu[i]])
            blist.append(b[:, start:offs_cpu[i]])
            agradlist.append(a.grad[:, start:offs_cpu[i]])
            bgradlist.append(b.grad[:, start:offs_cpu[i]])
            start = offs_cpu[i]
        self.grouped_mm_helper(alist, blist, gO, agradlist, bgradlist, out)

    @unittest.skipIf(TEST_WITH_ROCM, "ROCm doesn't support CUTLASS")
    @xfailIfSM100OrLater
    @unittest.skipIf(not SM90OrLater, "Grouped gemm supported on SM90")
    @parametrize("strided", [False, True])
    @parametrize("a_row_major", [False, True])
    @parametrize("b_row_major", [False, True])
    def test_grouped_gemm_2d_3d(self, strided, a_row_major, b_row_major):
        device = "cuda"
        dtype = torch.bfloat16
        s_int = int(strided)
        m, n, k, n_groups = 16, 32, 16, 4
        if a_row_major:
            a = torch.randn(m * n_groups, k * (1 + s_int), device=device, dtype=dtype)[:, :k]
        else:
            a = torch.randn(k, (m + 2 * s_int) * n_groups, device=device, dtype=dtype).t()[:m * n_groups, :]

        if b_row_major:
            b = torch.randn(n_groups * (1 + s_int), n, k * (1 + s_int), device=device, dtype=dtype)[::(1 + s_int), :, :k]
        else:
            b = torch.randn(n_groups * (1 + s_int), k * (1 + s_int), n, device=device,
                            dtype=dtype).transpose(-2, -1)[::(1 + s_int), :, :k]

        a.requires_grad_(True)
        b.requires_grad_(True)

        a_contig = a if a_row_major else a.t()
        self.assertTrue(a_contig.is_contiguous() is not strided)
        b_contig = b if b_row_major else b.transpose(-2, -1)
        self.assertTrue(b_contig.is_contiguous() is not strided)
        offs = torch.arange(m, n_groups * m + 1, m, device="cuda", dtype=torch.int32)

        out = torch._grouped_mm(a, b.transpose(-2, -1), offs=offs,
                                out_dtype=torch.bfloat16)
        gO = torch.rand_like(out)
        out.backward(gO)
        offs_cpu = offs.cpu()
        alist, agradlist, gOlist, outlist = [], [], [], []
        start = 0
        for i in range(n_groups):
            alist.append(a[start:offs_cpu[i]])
            agradlist.append(a.grad[start:offs_cpu[i]])
            outlist.append(out[start:offs_cpu[i]])
            gOlist.append(gO[start:offs_cpu[i]])
            start = offs_cpu[i]
        self.grouped_mm_helper(alist, b, gOlist, agradlist, b.grad, outlist)


    @unittest.skipIf(TEST_WITH_ROCM, "ROCm doesn't support CUTLASS")
    @xfailIfSM100OrLater
    @unittest.skipIf(not SM90OrLater, "Grouped gemm supported on SM90")
    @parametrize("strided", [False, True])
    @parametrize("a_row_major", [False, True])
    @parametrize("b_row_major", [False, True])
    def test_grouped_gemm_3d_3d(self, strided, a_row_major, b_row_major):
        device = "cuda"
        dtype = torch.bfloat16
        s_int = int(strided)
        m, n, k, n_groups = 16, 32, 16, 4
        if a_row_major:
            a = torch.randn(n_groups * (1 + s_int), m, k * (1 + s_int), device=device, dtype=dtype)[::(1 + s_int), :, :k]
        else:
            a = torch.randn(n_groups * (1 + s_int), k * (1 + s_int), m, device=device,
                            dtype=dtype).transpose(-2, -1)[::(1 + s_int), :, :k]
        if b_row_major:
            b = torch.randn(n_groups * (1 + s_int), n, k * (1 + s_int), device=device, dtype=dtype)[::(1 + s_int), :, :k]
        else:
            b = torch.randn(n_groups * (1 + s_int), k * (1 + s_int), n, device=device,
                            dtype=dtype).transpose(-2, -1)[::(1 + s_int), :, :k]
        a.requires_grad_(True)
        b.requires_grad_(True)

        a_contig = a if a_row_major else a.transpose(-2, -1)
        self.assertTrue(a_contig.is_contiguous() is not strided)
        b_contig = b if b_row_major else b.transpose(-2, -1)
        self.assertTrue(b_contig.is_contiguous() is not strided)

        out = torch._grouped_mm(a, b.transpose(-2, -1), out_dtype=torch.bfloat16)
        gO = torch.rand_like(out)
        out.backward(gO)
        self.grouped_mm_helper(a, b, gO, a.grad, b.grad, out)

    @unittest.skipIf(TEST_WITH_ROCM, "ROCm doesn't support CUTLASS")
    @xfailIfSM100OrLater
    @unittest.skipIf(not SM90OrLater, "Grouped gemm supported on SM90")
    @parametrize("strided", [False, True])
    @parametrize("a_row_major", [False, True])
    @parametrize("b_row_major", [False, True])
    def test_grouped_gemm_3d_2d(self, strided, a_row_major, b_row_major):
        device = "cuda"
        dtype = torch.bfloat16
        s_int = int(strided)
        m, n, k, n_groups = 16, 32, 16, 4
        if a_row_major:
            a = torch.randn(n_groups * (1 + s_int), m, k * (1 + s_int), device=device, dtype=dtype)[::(1 + s_int), :, :k]
        else:
            a = torch.randn(n_groups * (1 + s_int), k * (1 + s_int), m, device=device,
                            dtype=dtype).transpose(-2, -1)[::(1 + s_int), :, :k]
        if b_row_major:
            b = torch.randn(n * n_groups, k * (1 + s_int), device=device, dtype=dtype)[:, :k]
        else:
            b = torch.randn(k, n * (n_groups + s_int), device=device, dtype=dtype).transpose(-2, -1)[:n * n_groups, :]

        a.requires_grad_(True)
        b.requires_grad_(True)

        a_contig = a if a_row_major else a.transpose(-2, -1)
        self.assertTrue(a_contig.is_contiguous() is not strided)
        b_contig = b if b_row_major else b.transpose(-2, -1)
        self.assertTrue(b_contig.is_contiguous() is not strided)
        offs = torch.arange(n, n_groups * n + 1, n, device="cuda", dtype=torch.int32)
        out = torch._grouped_mm(a, b.transpose(-2, -1), offs=offs,
                                out_dtype=torch.bfloat16)
        gO = torch.rand_like(out)
        out.backward(gO)
        offs_cpu = offs.cpu()
        blist, outlist, bgradlist, gOlist = [], [], [], []
        start = 0
        for i in range(n_groups):
            blist.append(b[start:offs_cpu[i]])
            bgradlist.append(b.grad[start:offs_cpu[i]])
            outlist.append(out[:, start:offs_cpu[i]])
            gOlist.append(gO[:, start:offs_cpu[i]])
            start = offs_cpu[i]
        self.grouped_mm_helper(a, blist, gOlist, a.grad, bgradlist, outlist)


    @onlyCUDA
    @skipIfRocm
    @parametrize("input_dtype", [torch.float32, torch.float16, torch.bfloat16])
    @parametrize("M", [1, 32, 64])
    @parametrize("N", [1, 32, 64])
    @parametrize("K", [1, 32, 64])
    @parametrize("batch_size", [None, 1, 16])
    @parametrize("backend", ["cublas", "cublaslt"])
    def test_mm_bmm_dtype_overload(self, input_dtype, M, N, K, batch_size, backend):
        device = "cuda"
        dtype = input_dtype
        torch.backends.cuda.preferred_blas_library(backend)

        def create_inputs(B=None):
            if B is None:
                a = torch.randn(M, K, device=device, dtype=dtype)
                b = torch.randn(K, N, device=device, dtype=dtype)
            else:
                a = torch.randn(B, M, K, device=device, dtype=dtype)
                b = torch.randn(B, K, N, device=device, dtype=dtype)
            return a, b

        a, b = create_inputs(batch_size)

        a_fp32, b_fp32 = a.to(torch.float32), b.to(torch.float32)

        output_dtypes = [torch.float32]

        if input_dtype != torch.float32:
            output_dtypes.append(input_dtype)

        for output_dtype in output_dtypes:
            # Catch edge case of incompat with bfloat16 and major version < 8
<<<<<<< HEAD
            if input_dtype == torch.bfloat16 and output_dtype == torch.float32 and not PLATFORM_SUPPORTS_BF16:
=======
            if input_dtype == torch.bfloat16 and not PLATFORM_SUPPORTS_BF16:
                if output_dtype == torch.bfloat16:
                    continue

>>>>>>> 9680016b
                if batch_size:
                    with self.assertRaises(RuntimeError):
                        torch.bmm(a, b, out_dtype=output_dtype)
                else:
                    with self.assertRaises(RuntimeError):
                        torch.mm(a, b, out_dtype=output_dtype)
            else:
                if batch_size:
                    out = torch.bmm(a, b, out_dtype=output_dtype)
                    baseline = torch.bmm(a_fp32, b_fp32) if output_dtype == torch.float32 else torch.bmm(a, b)
                else:
                    out = torch.mm(a, b, out_dtype=output_dtype)
                    baseline = torch.mm(a_fp32, b_fp32) if output_dtype == torch.float32 else torch.mm(a, b)

                self.assertEqual(out.dtype, output_dtype)

                torch.testing.assert_close(out, baseline, atol=1e-3, rtol=1e-3)


    @onlyCUDA
    @skipIfRocm
    @parametrize("input_dtype", [torch.float32, torch.float16, torch.bfloat16])
    @parametrize("M", [1, 32, 64])
    @parametrize("N", [1, 32, 64])
    @parametrize("K", [1, 32, 64])
    @parametrize("batch_size", [None, 1, 32])
    @parametrize("backend", ["cublas", "cublaslt"])
    def test_addmm_baddmm_dtype_overload(self, input_dtype, M, N, K, batch_size, backend):
        device = "cuda"
        dtype = input_dtype
        torch.backends.cuda.preferred_blas_library(backend)

        def create_inputs(B=None):
            if B is None:
                a = torch.randn(M, K, device=device, dtype=dtype)
                b = torch.randn(K, N, device=device, dtype=dtype)
                c = torch.randn(M, N, device=device, dtype=dtype)
            else:
                a = torch.randn(B, M, K, device=device, dtype=dtype)
                b = torch.randn(B, K, N, device=device, dtype=dtype)
                c = torch.randn(B, M, N, device=device, dtype=dtype)

            return a, b, c

        a, b, c = create_inputs(batch_size)

        a_fp32, b_fp32, c_fp32 = a.to(torch.float32), b.to(torch.float32), c.to(torch.float32)

        output_dtypes = [torch.float32]

        if input_dtype != torch.float32:
            output_dtypes.append(input_dtype)

        for output_dtype in output_dtypes:
            # Catch edge case of incompat with bfloat16 and major version < 8
<<<<<<< HEAD
            if input_dtype == torch.bfloat16 and output_dtype == torch.float32 and not PLATFORM_SUPPORTS_BF16:
=======
            if input_dtype == torch.bfloat16 and not PLATFORM_SUPPORTS_BF16:
                if output_dtype == torch.bfloat16:
                    continue

>>>>>>> 9680016b
                if batch_size:
                    with self.assertRaises(RuntimeError):
                        torch.baddbmm(c, a, b, out_dtype=output_dtype)
                else:
                    with self.assertRaises(RuntimeError):
                        torch.addmm(c, a, b, out_dtype=output_dtype)
            else:
                if batch_size:
                    out = torch.baddbmm(c, a, b, out_dtype=output_dtype)
                    baseline = torch.baddbmm(c_fp32, a_fp32, b_fp32) if output_dtype == torch.float32 else torch.baddbmm(c, a, b)
                else:
                    out = torch.addmm(c, a, b, out_dtype=output_dtype)
                    baseline = torch.addmm(c_fp32, a_fp32, b_fp32) if output_dtype == torch.float32 else torch.addmm(c, a, b)

                self.assertEqual(out.dtype, output_dtype)
                torch.testing.assert_close(out, baseline, atol=1e-3, rtol=1e-3)


    @onlyCUDA
    @skipIfRocm
    @parametrize("batch_size", [1, 32])
    @parametrize("backend", ["cublas", "cublaslt"])
    def test_fp16_accum_and_fp32_out_failure(self, batch_size, backend):
        M, N, K = 32, 32, 32
        device = "cuda"
        dtype = torch.float16
        torch.backends.cuda.preferred_blas_library(backend)

        orig_fp16_accum = torch.backends.cuda.matmul.allow_fp16_accumulation
        torch.backends.cuda.matmul.allow_fp16_accumulation = True

        def create_inputs():
            a = torch.randn(M, K, device=device, dtype=dtype)
            b = torch.randn(K, N, device=device, dtype=dtype)
            c = torch.randn(M, N, device=device, dtype=dtype)
            return a, b, c

        def expand(tensor):
            return tensor.unsqueeze(0).expand(batch_size, *tensor.shape)

        a, b, c = create_inputs()

        with self.assertRaises(Exception):
            torch.baddbmm(expand(c), expand(a), expand(b), out_dtype=torch.float32)

        with self.assertRaises(Exception):
            torch.addmm(c, a, b, out_dtype=torch.float32)

        with self.assertRaises(Exception):
            torch.bmm(expand(a,), expand(b), out_dtype=torch.float32)

        with self.assertRaises(Exception):
            torch.mm(a, b, out_dtype=torch.float32)

        torch.backends.cuda.matmul.allow_fp16_accumulation = orig_fp16_accum

f8_msg = "FP8 is only supported on H100+, SM 8.9 and MI300+ devices"
mx_skip_msg = "MX gemm is only supported on CUDA capability 10.0+"

# avoid division by zero when calculating scale
EPS = 1e-12

def amax_to_scale(
    amax: torch.Tensor, float8_dtype: torch.dtype, orig_dtype: torch.dtype
):
    """ Converts the amax value of a tensor to the fp8 scale.
    Args:
        amax: The amax value of the tensor.
        float8_dtype: the float8 dtype.
        orig_dtype: The original dtype of the tensor.
    """
    scale = torch.empty_like(amax, dtype=torch.float32)
    if float8_dtype == e4m3_type:
        res = E4M3_MAX_POS / torch.clamp(amax, min=EPS)
    elif float8_dtype == e5m2_type:
        res = E4M3_MAX_POS / torch.clamp(amax, min=EPS)
    else:
        raise ValueError(f"Unsupported float8_dtype: {float8_dtype}")

    # Ensure the scale is representable in float16,
    # this helps when amax is small. We are assuming that we don't need
    # to care about this for float32/bfloat16
    if orig_dtype is torch.float16:
        res = torch.clamp(res, max=torch.finfo(torch.float16).max)

    scale.copy_(res)
    return scale

def tensor_to_scale(x: torch.Tensor, float8_dtype: torch.dtype, dim=None):
    if dim is None:
        amax = torch.max(torch.abs(x))
    else:
        amax = torch.max(torch.abs(x), dim=dim, keepdim=True).values

    return amax_to_scale(amax, float8_dtype, x.dtype)

def mm_float8_emulated(x, x_scale, y, y_scale, out_dtype) -> torch.Tensor:
    # naive implementation: dq -> op -> q
    x_fp32 = x.to(torch.float) / x_scale
    y_fp32 = y.to(torch.float) / y_scale
    out_fp32 = torch.mm(x_fp32, y_fp32)

    return out_fp32.to(out_dtype)

def addmm_float8_unwrapped(
    a_data: torch.Tensor,
    a_scale: torch.Tensor,
    b_data: torch.Tensor,
    b_scale: torch.tensor,
    output_dtype: torch.dtype,
    output_scale: Optional[torch.Tensor],
    bias: Optional[torch.Tensor] = None,
) -> torch.Tensor:
    a_inverse_scale = a_scale.reciprocal()
    b_inverse_scale = b_scale.reciprocal()
    if output_dtype == torch.float32 and bias is not None:
        # Bias is not supported by _scaled_mm when output is fp32
        output = torch._scaled_mm(
            a_data,
            b_data,
            scale_a=a_inverse_scale,
            scale_b=b_inverse_scale,
            scale_result=output_scale,
            out_dtype=output_dtype,
        )
        output += bias
        return output
    output = torch._scaled_mm(
        a_data,
        b_data,
        bias=bias,
        scale_a=a_inverse_scale,
        scale_b=b_inverse_scale,
        scale_result=output_scale,
        out_dtype=output_dtype,
    )
    return output

def mm_float8(
    a: torch.Tensor,
    b: torch.Tensor,
    a_scale: torch.Tensor,
    b_scale: torch.Tensor,
    output_dtype: torch.dtype,  # output dtype
    output_scale: Optional[torch.Tensor] = None,  # output scale, precomputed
) -> torch.Tensor:
    return addmm_float8_unwrapped(
        a, a_scale, b, b_scale, output_dtype, output_scale
    )

def to_fp8_saturated(
    x: torch.Tensor,
    fp8_dtype: torch.dtype
):
    if fp8_dtype == e4m3_type:
        x = x.clamp(min=-1 * E4M3_MAX_POS, max=E4M3_MAX_POS)
    elif fp8_dtype == e5m2_type:
        x = x.clamp(min=-1 * E5M2_MAX_POS, max=E5M2_MAX_POS)
    else:
        raise ValueError(f"to_fp8_saturated(): Unsupported fp8_dtype: {fp8_dtype}")

    return x.to(fp8_dtype)

# copied from https://github.com/drisspg/transformer_nuggets/blob/main/transformer_nuggets/mx/to_blocked.py
def ceil_div(a, b):
    return (a + b - 1) // b

def to_blocked(input_matrix) -> torch.Tensor:
    """
    Rearrange a large matrix by breaking it into blocks and applying the rearrangement pattern.

    See:
        https://docs.nvidia.com/cuda/cublas/index.html#d-block-scaling-factors-layout

    Args:
        input_matrix: Input tensor of shape (H, W)

    Returns:
        Rearranged tensor of shape (32*ceil_div(H,128), 16*ceil_div(W,4))
    """
    rows, cols = input_matrix.shape
    n_row_blocks = ceil_div(rows, 128)
    n_col_blocks = ceil_div(cols, 4)

    # Calculate the padded shape
    padded_rows = n_row_blocks * 128
    padded_cols = n_col_blocks * 4

    padded = input_matrix
    # Ideally we would use torch.nn.pad but it doesn't support float8_e8m0fnu for now
    if (rows, cols) != (padded_rows, padded_cols):
        padded = torch.zeros((padded_rows, padded_cols), device=input_matrix.device, dtype=input_matrix.dtype)
        padded[:rows, :cols] = input_matrix

    # Rearrange the blocks
    blocks = padded.view(n_row_blocks, 128, n_col_blocks, 4).permute(0, 2, 1, 3)
    rearranged = blocks.reshape(-1, 4, 32, 4).transpose(1, 2).reshape(-1, 32, 16)

    return rearranged.flatten()

def compute_error(x: torch.Tensor, y: torch.Tensor) -> torch.Tensor:
    """Computes the error between two tensors in dB.

    For more details see:
        https://en.wikipedia.org/wiki/Signal-to-noise_ratio

    Args:
        x: The original tensor.
        y: The tensor to compare to the original tensor.
    """
    Ps = torch.norm(x)
    Pn = torch.norm(x - y)
    return 20 * torch.log10(Ps / Pn)


# largest power of 2 representable in `torch.float8_e4m3fn`
F8E4M3_LARGEST_POW2 = 8
# max value of `torch.float8_e4m3fn` (448)
F8E4M3_MAX_VAL = torch.finfo(torch.float8_e4m3fn).max
# exponent bias of `torch.float8_e8m0fnu`
F8E8M0_EXP_BIAS = 127
# exponent and mantissa bits of `torch.float4_e2m1fn_x2`
FP4_EBITS, FP4_MBITS = 2, 1
FP4_MAX_VAL = 6.0

def data_to_mx_scale(x, block_size):
    # simple implementation of https://www.opencompute.org/documents/ocp-microscaling-formats-mx-v1-0-spec-final-pdf
    # section 6.3, not all edge cases (such as NaN) are handled/tested
    orig_shape = x.shape
    x = x.reshape(-1, block_size)
    max_abs = torch.amax(torch.abs(x), 1)
    largest_p2_lt_max_abs = torch.floor(torch.log2(max_abs))
    scale_e8m0_unbiased = largest_p2_lt_max_abs - F8E4M3_LARGEST_POW2
    scale_e8m0_unbiased = torch.clamp(scale_e8m0_unbiased, -1 * F8E8M0_EXP_BIAS, F8E8M0_EXP_BIAS)
    scale_e8m0_biased = scale_e8m0_unbiased + F8E8M0_EXP_BIAS
    scale_e8m0_biased = scale_e8m0_biased.to(torch.uint8)
    scale_e8m0_biased = scale_e8m0_biased.view(torch.float8_e8m0fnu)
    return scale_e8m0_biased.reshape(orig_shape[0], -1)


def data_to_nvfp4_scale(x, block_size):
    orig_shape = x.shape
    x = x.reshape(-1, block_size)
    max_abs = torch.amax(torch.abs(x), 1) + 1e-12

    # x_orig_max / scale = x_in_fp4_domain_max
    # x_orig_max / x_in_fp4_domain_max = scale
    scale = max_abs / FP4_MAX_VAL

    # for the purposes of this function, just clamp to representable range of
    # `torch.float8_e4m3fn`. In real code, we would expect the modeling code to
    # handle this before the input data hits this function.
    scale = scale.clamp(max=F8E4M3_MAX_VAL)

    # cast to target dtype
    scale = scale.to(torch.float8_e4m3fn)
    scale = scale.reshape(orig_shape[0], -1)
    return scale


def down_size(size):
    assert size[-1] % 2 == 0, f"{size} last dim not divisible by two"
    return (*size[:-1], size[-1] // 2)


def pack_uint4(uint8_data) -> torch.Tensor:
    # converting to uint8 for operations
    shape = uint8_data.shape
    assert shape[-1] % 2 == 0
    uint8_data = uint8_data.contiguous().view(-1)
    return (uint8_data[1::2] << 4 | uint8_data[::2]).view(down_size(shape))


def _bfloat16_to_float4_e2m1fn_x2(x):
    assert x.dtype == torch.bfloat16
    x = _f32_to_floatx_unpacked(x.float(), FP4_EBITS, FP4_MBITS)
    x = pack_uint4(x)
    x = x.view(torch.float4_e2m1fn_x2)
    return x


class TestFP8Matmul(TestCase):

    def _test_tautological_mm(self, device: str = "cuda",
                              x_dtype: torch.dtype = e4m3_type,
                              y_dtype: torch.dtype = e4m3_type,
                              out_dtype: Optional[torch.dtype] = None,
                              size: int = 16) -> None:
        if device != "cpu" and torch.cuda.is_available() and not PLATFORM_SUPPORTS_FP8:
            raise unittest.SkipTest(f8_msg)
        x_fp8 = torch.rand(size, size, device=device).to(x_dtype)
        y_fp8 = torch.eye(size, device=device, dtype=y_dtype).t()
        out_fp32 = torch.mm(x_fp8.to(torch.float), y_fp8.to(torch.float))
        scale_a = torch.tensor(1.0, device=device)
        scale_b = torch.tensor(1.0, device=device)
        out_fp8 = torch._scaled_mm(x_fp8, y_fp8, scale_a, scale_b, out_dtype=out_dtype)
        if out_dtype is not None:
            self.assertEqual(out_dtype, out_fp8.dtype)
        self.assertEqual(out_fp32, out_fp8.to(torch.float))

    def test_float8_basics(self, device) -> None:
        if device != "cpu" and torch.cuda.is_available() and not PLATFORM_SUPPORTS_FP8:
            raise unittest.SkipTest(f8_msg)
        self._test_tautological_mm(device, e4m3_type, e4m3_type, size=16)
        # According to https://docs.nvidia.com/cuda/cublas/#id99 8F_E5M2 MM is unsupported
        # supported on ROCm but fails on CUDA
        ctx = self.assertRaises(RuntimeError) if torch.version.hip is None and device != "cpu" else contextlib.nullcontext()
        with ctx:
            self._test_tautological_mm(device, e5m2_type, e5m2_type)

        self._test_tautological_mm(device, e4m3_type, e5m2_type, size=32)
        self._test_tautological_mm(device, e5m2_type, e4m3_type, size=48)

        self._test_tautological_mm(device, size=64, out_dtype=torch.float16)
        self._test_tautological_mm(device, size=96, out_dtype=torch.float32)
        self._test_tautological_mm(device, size=80, out_dtype=torch.bfloat16)

        with self.assertRaises(AssertionError if torch.version.hip or device == "cpu" else RuntimeError):
            self._test_tautological_mm(device, out_dtype=e5m2_type)

    def test_float8_scale(self, device) -> None:
        if device != "cpu" and torch.cuda.is_available() and not PLATFORM_SUPPORTS_FP8:
            raise unittest.SkipTest(f8_msg)
        size = (16, 16)
        x = torch.full(size, .5, device=device, dtype=e4m3_type)
        # hipblaslt does not yet support mixed e4m3_type input
        y_type = e4m3_type if torch.version.hip else e5m2_type
        y = torch.full(size, .5, device=device, dtype=y_type).t()
        scale_one = torch.tensor(1.0, device=device)
        scale_a = torch.tensor(1.5, device=device)
        scale_b = torch.tensor(0.66, device=device)
        out_fp8 = torch._scaled_mm(x, y, scale_a=scale_one, scale_b=scale_one)
        self.assertEqual(out_fp8.to(torch.float), torch.full(size, 4., device=device))
        out_fp8_s = torch._scaled_mm(x, y, scale_a=scale_a, scale_b=scale_b)
        self.assertEqual(out_fp8, out_fp8_s)

    @unittest.skipIf(not PLATFORM_SUPPORTS_FP8, f8_msg)
    @parametrize("base_dtype", [torch.float16, torch.bfloat16, torch.float32])
    def test_scaled_mm_vs_emulated(self, base_dtype):
        torch.manual_seed(42)
        input_dtype = e4m3_type
        output_dtype = base_dtype
        compare_type = torch.float32

        x = torch.randn(16, 16, device="cuda", dtype=base_dtype)
        y = torch.randn(32, 16, device="cuda", dtype=base_dtype).t()

        x_scale = tensor_to_scale(x, input_dtype).float()
        y_scale = tensor_to_scale(y, input_dtype).float()

        x_fp8 = to_fp8_saturated(x * x_scale, input_dtype)
        y_fp8 = to_fp8_saturated(y * y_scale, input_dtype)

        # Calculate actual F8 mm
        out_scaled_mm = mm_float8(
            x_fp8,
            y_fp8,
            a_scale=x_scale,
            b_scale=y_scale,
            output_dtype=output_dtype
        )

        # Calculate emulated F8 mm
        out_emulated = mm_float8_emulated(
            x_fp8,
            x_scale,
            y_fp8,
            y_scale,
            output_dtype
        )

        if output_dtype != base_dtype:
            out_scaled_mm = out_scaled_mm.to(compare_type)
            out_scaled_mm = out_scaled_mm / tensor_to_scale(out_scaled_mm, input_dtype)

            out_emulated = out_emulated.to(compare_type)
            out_emulated = out_emulated / tensor_to_scale(out_emulated, input_dtype)

        if base_dtype in {torch.bfloat16, torch.float16}:
            atol, rtol = 7e-2, 7e-2
        else:
            atol, rtol = 3e-3, 3e-3

        torch.testing.assert_close(out_scaled_mm, out_emulated, atol=atol, rtol=rtol)

    @unittest.skipIf(not PLATFORM_SUPPORTS_FP8, f8_msg)
    @parametrize("base_dtype", [torch.float16, torch.bfloat16, torch.float32])
    def test_scaled_mm_change_stride(self, base_dtype):
        torch.manual_seed(42)
        input_dtype = e4m3_type
        output_dtype = base_dtype
        compare_type = torch.float32

        x = torch.empty_strided((16, 16), (16, 1), device="cuda", dtype=base_dtype)
        y = torch.empty_strided((16, 32), (1, 64), device="cuda", dtype=base_dtype)

        x.normal_()
        y.normal_()

        x_scale = tensor_to_scale(x, input_dtype).float()
        y_scale = tensor_to_scale(y, input_dtype).float()

        x_fp8 = to_fp8_saturated(x * x_scale, input_dtype)
        y_fp8 = to_fp8_saturated(y * y_scale, input_dtype)

        # Calculate actual F8 mm
        out_scaled_mm = mm_float8(
            x_fp8,
            y_fp8,
            a_scale=x_scale,
            b_scale=y_scale,
            output_dtype=output_dtype
        )

        # Calculate emulated F8 mm
        out_emulated = mm_float8_emulated(
            x_fp8,
            x_scale,
            y_fp8,
            y_scale,
            output_dtype
        )

        if output_dtype != base_dtype:
            out_scaled_mm = out_scaled_mm.to(compare_type)
            out_scaled_mm = out_scaled_mm / tensor_to_scale(out_scaled_mm, input_dtype)

            out_emulated = out_emulated.to(compare_type)
            out_emulated = out_emulated / tensor_to_scale(out_emulated, input_dtype)

        if base_dtype in {torch.bfloat16, torch.float16}:
            atol, rtol = 7e-2, 7e-2
        else:
            atol, rtol = 3e-3, 3e-3

        torch.testing.assert_close(out_scaled_mm, out_emulated, atol=atol, rtol=rtol)

    def test_float8_bias(self, device) -> None:
        if device != "cpu" and torch.cuda.is_available() and not PLATFORM_SUPPORTS_FP8:
            raise unittest.SkipTest(f8_msg)
        (k, l, m) = (16, 48, 32)
        x = torch.ones((k, l), device=device).to(e4m3_type)
        y = torch.full((m, l), .25, device=device, dtype=e4m3_type).t()
        bias = torch.full((m,), 4.0, device=device, dtype=torch.half)
        scale_a = torch.tensor(1.0, device=device)
        scale_b = torch.tensor(1.0, device=device)
        out_fp8 = torch._scaled_mm(x, y, scale_a=scale_a, scale_b=scale_b)
        outb_fp8 = torch._scaled_mm(x, y, scale_a=scale_a, scale_b=scale_b, bias=bias)
        # this fails on ROCm currently because hipblaslt doesn't have amax op
        out_fp32 = out_fp8.to(torch.float32)
        outb_fp32 = outb_fp8.to(torch.float32)
        difference = torch.abs(out_fp32 - outb_fp32)
        self.assertEqual(difference, torch.tensor(4.0, device=device).expand_as(out_fp32))

    @unittest.skipIf(not PLATFORM_SUPPORTS_FP8, f8_msg)
    @parametrize("bias", [True, False])
    def test_non_divisible_leading_dim(self, device, bias: bool) -> None:
        x = torch.rand((17, 16), device=device).to(e4m3_type)
        y = torch.rand((16, 16), device=device).to(e4m3_type).t()
        scale_a = torch.tensor(1.0, device=device)
        scale_b = torch.tensor(1.0, device=device)
        input_bias = None
        if bias:
            input_bias = torch.rand((16,), device=device).to(torch.half)
        _ = torch._scaled_mm(x, y, scale_a, scale_b, bias=input_bias)

    @unittest.skipIf(not PLATFORM_SUPPORTS_FP8, f8_msg)
    def test_float8_bias_relu_edgecase(self, device) -> None:
        (k, l, m) = (16, 48, 32)
        x = torch.full((k, l), 0.0, device=device).to(e4m3_type)
        y = torch.full((m, l), 1.0, device=device, dtype=e4m3_type).t()
        bias = torch.full((m,), -3.0, device=device, dtype=torch.half)
        scale_a = torch.tensor(1.0, device=device)
        scale_b = torch.tensor(1.0, device=device)
        outb_fp8 = torch._scaled_mm(x, y, scale_a, scale_b, bias=bias)
        outb_fp32 = outb_fp8.to(torch.float32)
        self.assertEqual(outb_fp32, torch.tensor(-3.0, device=device).expand_as(outb_fp32))

    @unittest.skipIf(not PLATFORM_SUPPORTS_FP8, f8_msg)
    def test_float32_output_errors_with_bias(self, device) -> None:
        (k, l, m) = (16, 48, 32)
        x = torch.rand((k, l), device=device).to(e4m3_type)
        y = torch.full((m, l), .25, device=device, dtype=e4m3_type).t()
        scale_a = torch.tensor(1.0, device=device)
        scale_b = torch.tensor(1.0, device=device)
        bias = torch.full((m,), 4.0, device=device, dtype=torch.bfloat16)
        self.assertRaisesRegex(
            RuntimeError,
            "Bias is not supported when out_dtype is set to Float32",
            lambda: torch._scaled_mm(x, y, scale_a, scale_b, bias=bias, out_dtype=torch.float32),
        )

    @unittest.skipIf(PLATFORM_SUPPORTS_FP8 or not torch.cuda.is_available(), f8_msg)
    def test_error_message_fp8_pre_sm89(self, device) -> None:
        (k, l, m) = (16, 48, 32)
        x = torch.rand((k, l), device=device).to(e4m3_type)
        y = torch.rand((m, l), device=device).to(e4m3_type).t()
        scale_a = torch.tensor(1.0, device=device)
        scale_b = torch.tensor(1.0, device=device)
        self.assertRaisesRegex(
            RuntimeError,
            r"torch\.\_scaled\_mm is only supported on CUDA devices with compute capability \>\= 9\.0 or 8\.9, or ROCm MI300\+",
            lambda: torch._scaled_mm(x, y, scale_a, scale_b, out_dtype=torch.float32),
        )

    @unittest.skipIf(not PLATFORM_SUPPORTS_FP8, f8_msg)
    def test_float8_scale_fast_accum(self, device) -> None:
        size = (16, 16)
        x = torch.full(size, .5, device=device, dtype=e4m3_type)
        # hipblaslt does not yet support mixed e4m3_type input
        y_type = e4m3_type if torch.version.hip else e5m2_type
        y = torch.full(size, .5, device=device, dtype=y_type).t()
        scale_a = torch.tensor(1.5, device=device)
        scale_b = torch.tensor(0.66, device=device)
        out_fp8 = torch._scaled_mm(x, y, scale_a, scale_b, use_fast_accum=True)
        self.assertEqual(out_fp8.to(torch.float), torch.full(size, 4., device=device))
        out_fp8_s = torch._scaled_mm(x, y, scale_a=scale_a, scale_b=scale_b, use_fast_accum=True)
        self.assertEqual(out_fp8, out_fp8_s)

    @unittest.skipIf(not PLATFORM_SUPPORTS_FP8 or IS_WINDOWS, f8_msg)
    @unittest.skipIf(not SM89OrLater, "rowwise implementation is currently sm89+ specific")
    @parametrize("use_fast_accum", [True, False])
    def test_float8_rowwise_scaling_sanity(self, device, use_fast_accum: bool) -> None:
        M, K, N = (1024, 512, 2048)
        fill_value = 0.5
        x = torch.full((M, K), fill_value, device=device)
        y = torch.full((N, K), fill_value, device=device)

        x_scales = torch.ones((x.shape[0], 1), device=device, dtype=torch.float32)
        y_scales = torch.ones((1, y.shape[0]), device=device, dtype=torch.float32)

        x_fp8 = x.to(e4m3_type)
        y_fp8 = y.to(e4m3_type).t()

        out_fp8 = torch._scaled_mm(
            x_fp8,
            y_fp8,
            scale_a=x_scales,
            scale_b=y_scales,
            out_dtype=torch.bfloat16,
            use_fast_accum=use_fast_accum,
        )
        self.assertEqual(
            out_fp8.to(torch.float32), torch.full((M, N), K * (fill_value**2), device=device)
        )

    @unittest.skipIf(not PLATFORM_SUPPORTS_FP8 or IS_WINDOWS, f8_msg)
    def test_float8_error_messages(self, device) -> None:
        M, K, N = (1024, 512, 2048)
        fill_value = 0.5
        x = torch.full((M, K), fill_value, device=device)
        y = torch.full((N, K), fill_value, device=device)

        x_fp8 = x.to(e4m3_type)
        y_fp8 = y.to(e4m3_type).t()

        with self.assertRaisesRegex(
            RuntimeError,
            re.escape(
                "For RowWise scaling, scale_a should be (1024, 1) and scale_b "
                "should be (1, 2048). Got scale_a.size()=(1, 1) and scale_b.size()=(1, 2)"
            ),
        ):
            torch._scaled_mm(
                x_fp8,
                y_fp8,
                scale_a=torch.ones((1, 1), device="cuda"),
                scale_b=torch.ones((1, 2), device="cuda"),
                out_dtype=torch.bfloat16,
            )

        with self.assertRaisesRegex(
            RuntimeError,
            re.escape(
                " For RowWise scaling, scale_a should be (1024, 1) and scale_b "
                "should be (1, 2048). Got scale_a.size()=(1024, 1) and scale_b.size()=(1, 2049)"
            ),
        ):
            torch._scaled_mm(
                x_fp8,
                y_fp8,
                scale_a=torch.ones((M, 1), device="cuda"),
                scale_b=torch.ones((1, N + 1), device="cuda"),
                out_dtype=torch.bfloat16,
            )
        with self.assertRaisesRegex(
            RuntimeError,
            re.escape("For non-TensorWise scaling, scale tensors must be 2-dimensional"),
        ):
            torch._scaled_mm(
                x_fp8,
                y_fp8,
                scale_a=torch.ones((M), device="cuda"),
                scale_b=torch.ones((N, N), device="cuda"),
                out_dtype=torch.bfloat16,
            )

        with self.assertRaisesRegex(
            RuntimeError,
            re.escape(
                "Both scale_a and scale_b must be contiguous for RowWise scaling."
            ),
        ):
            torch._scaled_mm(
                x_fp8,
                y_fp8,
                scale_a=torch.ones((M, 1), device="cuda"),
                scale_b=torch.ones((1, N * 2), device="cuda")[:, ::2],
                out_dtype=torch.bfloat16,
            )

        # Note re.compile is used, not re.escape. This is to accomodate fn vs fnuz type message.
        with self.assertRaisesRegex(
            RuntimeError,
            r"Expected b\.dtype\(\) == at::kFloat8_e4m3fnu?z? to be true, but got false\.",
        ):
            torch._scaled_mm(
                x_fp8,
                y_fp8.to(e5m2_type),
                scale_a=torch.ones((M, 1), device="cuda"),
                scale_b=torch.ones((1, N), device="cuda"),
                out_dtype=torch.bfloat16,
            )

    @unittest.skipIf(not PLATFORM_SUPPORTS_FP8 or IS_WINDOWS, f8_msg)
    @unittest.skipIf(not SM89OrLater, "rowwise implementation is currently sm89+ specific")
    @parametrize("base_dtype", [torch.bfloat16])
    def test_scaled_mm_vs_emulated_row_wise(self, base_dtype):
        torch.manual_seed(42)
        input_dtype = e4m3_type
        output_dtype = base_dtype

        x = torch.randn(16, 16, device="cuda", dtype=base_dtype)
        y = torch.randn(32, 16, device="cuda", dtype=base_dtype).t()

        x_scales = tensor_to_scale(x, input_dtype, dim=1).float()
        y_scales = tensor_to_scale(y, input_dtype, dim=0).float()

        x_fp8 = to_fp8_saturated(x * x_scales, e4m3_type)
        y_fp8 = to_fp8_saturated(y * y_scales, e4m3_type)

        # Calculate actual F8 mm
        out_scaled_mm = mm_float8(
            x_fp8, y_fp8, a_scale=x_scales, b_scale=y_scales, output_dtype=output_dtype
        )

        # Calculate emulated F8 mm
        out_emulated = mm_float8_emulated(
            x_fp8, x_scales, y_fp8, y_scales, output_dtype
        )

        if base_dtype in {torch.bfloat16, torch.float16}:
            atol, rtol = 7e-2, 7e-2
        else:
            atol, rtol = 2e-3, 2e-3

        torch.testing.assert_close(out_scaled_mm, out_emulated, atol=atol, rtol=rtol)

    @unittest.skipIf(not PLATFORM_SUPPORTS_FP8, f8_msg)
    @parametrize("which_dim_zero", [0, 1, 2])
    @parametrize("use_torch_compile", [False, True])
    def test_zero_dim_tensorwise(self, which_dim_zero, use_torch_compile) -> None:
        device = "cuda"
        x_dtype, y_dtype = torch.float8_e4m3fn, torch.float8_e4m3fn
        out_dtype = torch.bfloat16
        M, K, N = 32, 32, 32
        if which_dim_zero == 0:
            M = 0
        elif which_dim_zero == 1:
            K = 0
        elif which_dim_zero == 2:
            N = 0

        x_fp8 = torch.zeros(M, K, device=device).to(x_dtype)
        y_fp8 = torch.zeros(N, K, device=device, dtype=y_dtype).t()
        out_fp32 = torch.mm(x_fp8.to(torch.float), y_fp8.to(torch.float))
        scale_a = torch.tensor(float('-inf'), device=device)
        scale_b = torch.tensor(float('-inf'), device=device)
        f = torch._scaled_mm
        if use_torch_compile:
            f = torch.compile(torch._scaled_mm)
        out_fp8 = f(x_fp8, y_fp8, scale_a, scale_b, out_dtype=out_dtype)
        self.assertEqual(out_dtype, out_fp8.dtype)
        self.assertEqual(out_fp32, out_fp8.to(torch.float))

    @unittest.skipIf(TEST_WITH_ROCM, "ROCm doesn't support sm carveout")
    @unittest.skipIf(IS_WINDOWS, "Windows doesn't support row-wise scaling")
    @unittest.skipIf(not PLATFORM_SUPPORTS_FP8, f8_msg)
    @unittest.skipIf(not SM90OrLater, "sm89 kernel isn't opted into carveout yet")
    def test_honor_sm_carveout(self) -> None:
        torch.manual_seed(42)

        x = torch.randn(8192, 2048, device="cuda", dtype=torch.float32)
        y = torch.randn(8192, 2048, device="cuda", dtype=torch.float32).t()
        x_scales = tensor_to_scale(x, e4m3_type, dim=1).reciprocal()
        y_scales = tensor_to_scale(y, e4m3_type, dim=0).reciprocal()
        x_fp8 = to_fp8_saturated(x / x_scales, e4m3_type)
        y_fp8 = to_fp8_saturated(y / y_scales, e4m3_type)

        with tempfile.NamedTemporaryFile() as f:
            with torch.profiler.profile(activities=[torch.profiler.ProfilerActivity.CUDA]) as prof:
                self.assertIsNone(torch._C._get_sm_carveout_experimental())
                torch._scaled_mm(x_fp8, y_fp8, scale_a=x_scales, scale_b=y_scales, out_dtype=torch.bfloat16)
                torch._C._set_sm_carveout_experimental(0)
                self.assertEqual(torch._C._get_sm_carveout_experimental(), 0)
                torch._scaled_mm(x_fp8, y_fp8, scale_a=x_scales, scale_b=y_scales, out_dtype=torch.bfloat16)
                torch._C._set_sm_carveout_experimental(66)
                self.assertEqual(torch._C._get_sm_carveout_experimental(), 66)
                torch._scaled_mm(x_fp8, y_fp8, scale_a=x_scales, scale_b=y_scales, out_dtype=torch.bfloat16)
                torch._C._set_sm_carveout_experimental(None)
                self.assertIsNone(torch._C._get_sm_carveout_experimental())
                torch._scaled_mm(x_fp8, y_fp8, scale_a=x_scales, scale_b=y_scales, out_dtype=torch.bfloat16)

            prof.export_chrome_trace(f.name)
            no_carveout, carveout_0, carveout_66, no_carveout_again = [
                math.prod(evt.get("args", {}).get("grid", []))
                for evt in json.load(open(f.name))["traceEvents"]
                if evt.get("cat", "") == "kernel"
            ]

            self.assertEqual(no_carveout, no_carveout_again)
            self.assertNotEqual(no_carveout, carveout_66)
            self.assertNotEqual(carveout_66, carveout_0)

    def test_pack_uint4(self):
        """
        Verify that given a tensor with high precision values [val0, val1],
        the x2 packed representation is val1:val0 (from MSB to LSB), and
        not val0:val1.

        Note that the packing function is private to this file, but it's still
        good to test that we are packing in the expected way.
        """
        hp_data = torch.tensor([0b00000010, 0b00001011], dtype=torch.uint8)
        lp_data_actual = pack_uint4(hp_data)
        lp_data_expected = torch.tensor([0b10110010], dtype=torch.uint8)
        torch.testing.assert_close(lp_data_actual, lp_data_expected, atol=0, rtol=0)

    @unittest.skipIf(not PLATFORM_SUPPORTS_MX_GEMM, mx_skip_msg)
    @parametrize("test_case_name", [
        "a_eye_b_eye",
        "a_ones_b_ones",
        "a_ones_modified_b_ones",
        "a_ones_b_ones_modified",
        "a_scale_modified_b_ones",
        "a_ones_b_scale_modified",
        "data_random_scales_one",
        "data_random_scales_from_data",
    ])
    @parametrize("fast_accum", [False, True])
    @parametrize("mkn", [
        # Nice shapes
        (128, 128, 128),
        (256, 256, 256),
        (128, 256, 512),
        (256, 512, 128),
        (512, 128, 256),

        # Non block multiples
        (65, 96, 112),
        (197, 224, 272),
        # K not multiple of 32 (skipped for fp4)
        (197, 240, 272),

        # Very unbalanced
        (1023, 64, 48),
        (31, 1024, 64),
        (45, 96, 1024),

        # Mixed large and small
        (2, 1024, 128),
        (127, 96, 1024),
        (1025, 128, 96)
    ], name_fn=lambda mkn: f"{mkn[0]}_{mkn[1]}_{mkn[2]}")
    @parametrize("recipe", ["mxfp8", "nvfp4"])
    def test_blockwise_mxfp8_nvfp4_numerics(self, test_case_name, fast_accum, mkn, recipe) -> None:
        if recipe == "nvfp4" and fast_accum:
            return unittest.skip("fast_accum not supported in nvfp4 cublas gemm, skipping")

        device = "cuda"
        M, K, N = mkn
        if recipe == "nvfp4" and K % 32 != 0:
            return unittest.skip("K must be divisible by 32 for nvfp4 cublas gemm, skipping")

        BLOCK_SIZE = 16 if recipe == "nvfp4" else 32
        require_exact_match = True
        approx_match_sqnr_target = 22.0

        if test_case_name == "a_eye_b_eye":
            if not ((M == K) and (M == N)):
                return unittest.skip("this test is only defined for M == K == N, skipping")
            A_ref = torch.eye(M, device=device, dtype=torch.bfloat16)
            B_ref = torch.eye(M, device=device, dtype=torch.bfloat16)

            if recipe == "mxfp8":
                A = A_ref.to(torch.float8_e4m3fn)
                B = B_ref.to(torch.float8_e4m3fn)
                A_scale = torch.full((M, ceil_div(K, BLOCK_SIZE)), 1.0, device=device, dtype=torch.float8_e8m0fnu)
                B_scale = torch.full((N, ceil_div(K, BLOCK_SIZE)), 1.0, device=device, dtype=torch.float8_e8m0fnu)
            else:  # nvfp4
                A = _bfloat16_to_float4_e2m1fn_x2(A_ref)
                B = _bfloat16_to_float4_e2m1fn_x2(B_ref)
                A_scale = torch.full((M, ceil_div(K, BLOCK_SIZE)), 1.0, device=device, dtype=torch.float8_e4m3fn)
                B_scale = torch.full((N, ceil_div(K, BLOCK_SIZE)), 1.0, device=device, dtype=torch.float8_e4m3fn)

        elif test_case_name == "a_ones_b_ones":
            A_ref = torch.ones(M, K, device=device, dtype=torch.bfloat16)
            B_ref = torch.ones(N, K, device=device, dtype=torch.bfloat16)

            if recipe == "mxfp8":
                A = A_ref.to(torch.float8_e4m3fn)
                B = B_ref.to(torch.float8_e4m3fn)
                A_scale = torch.full((M, ceil_div(K, BLOCK_SIZE)), 1.0, device=device, dtype=torch.float8_e8m0fnu)
                B_scale = torch.full((N, ceil_div(K, BLOCK_SIZE)), 1.0, device=device, dtype=torch.float8_e8m0fnu)
            else:  # nvfp4
                A = _bfloat16_to_float4_e2m1fn_x2(A_ref)
                B = _bfloat16_to_float4_e2m1fn_x2(B_ref)
                A_scale = torch.full((M, ceil_div(K, BLOCK_SIZE)), 1.0, device=device, dtype=torch.float8_e4m3fn)
                B_scale = torch.full((N, ceil_div(K, BLOCK_SIZE)), 1.0, device=device, dtype=torch.float8_e4m3fn)

        elif test_case_name == "a_ones_modified_b_ones":
            A_ref = torch.ones(M, K, device=device, dtype=torch.bfloat16)
            B_ref = torch.ones(N, K, device=device, dtype=torch.bfloat16)
            A_ref[1][0:BLOCK_SIZE] = 2

            if recipe == "mxfp8":
                A = A_ref.to(torch.float8_e4m3fn)
                B = B_ref.to(torch.float8_e4m3fn)
                A_scale = torch.full((M, ceil_div(K, BLOCK_SIZE)), 1.0, device=device, dtype=torch.float8_e8m0fnu)
                B_scale = torch.full((N, ceil_div(K, BLOCK_SIZE)), 1.0, device=device, dtype=torch.float8_e8m0fnu)
            else:  # nvfp4
                A = _bfloat16_to_float4_e2m1fn_x2(A_ref)
                B = _bfloat16_to_float4_e2m1fn_x2(B_ref)
                A_scale = torch.full((M, ceil_div(K, BLOCK_SIZE)), 1.0, device=device, dtype=torch.float8_e4m3fn)
                B_scale = torch.full((N, ceil_div(K, BLOCK_SIZE)), 1.0, device=device, dtype=torch.float8_e4m3fn)

        elif test_case_name == "a_ones_b_ones_modified":
            A_ref = torch.ones(M, K, device=device, dtype=torch.bfloat16)
            B_ref = torch.ones(N, K, device=device, dtype=torch.bfloat16)
            B_ref[1][0:BLOCK_SIZE] = 2

            if recipe == "mxfp8":
                A = A_ref.to(torch.float8_e4m3fn)
                B = B_ref.to(torch.float8_e4m3fn)
                A_scale = torch.full((M, ceil_div(K, BLOCK_SIZE)), 1.0, device=device, dtype=torch.float8_e8m0fnu)
                B_scale = torch.full((N, ceil_div(K, BLOCK_SIZE)), 1.0, device=device, dtype=torch.float8_e8m0fnu)
            else:  # nvfp4
                A = _bfloat16_to_float4_e2m1fn_x2(A_ref)
                B = _bfloat16_to_float4_e2m1fn_x2(B_ref)
                A_scale = torch.full((M, ceil_div(K, BLOCK_SIZE)), 1.0, device=device, dtype=torch.float8_e4m3fn)
                B_scale = torch.full((N, ceil_div(K, BLOCK_SIZE)), 1.0, device=device, dtype=torch.float8_e4m3fn)

        elif test_case_name == "a_scale_modified_b_ones":
            A_ref = torch.ones(M, K, device=device, dtype=torch.bfloat16)
            B_ref = torch.ones(N, K, device=device, dtype=torch.bfloat16)

            if recipe == "mxfp8":
                A = A_ref.to(torch.float8_e4m3fn)
                B = B_ref.to(torch.float8_e4m3fn)
                A_scale = torch.full((M, ceil_div(K, BLOCK_SIZE)), 1.0, device=device, dtype=torch.float8_e8m0fnu)
                B_scale = torch.full((N, ceil_div(K, BLOCK_SIZE)), 1.0, device=device, dtype=torch.float8_e8m0fnu)
                A_ref[1][0:BLOCK_SIZE] = 4
                A[1][0:BLOCK_SIZE] = 2
                A_scale[1][0] = 2
            else:  # nvfp4
                A = _bfloat16_to_float4_e2m1fn_x2(A_ref)
                B = _bfloat16_to_float4_e2m1fn_x2(B_ref)
                A_scale = torch.full((M, ceil_div(K, BLOCK_SIZE)), 1.0, device=device, dtype=torch.float8_e4m3fn)
                B_scale = torch.full((N, ceil_div(K, BLOCK_SIZE)), 1.0, device=device, dtype=torch.float8_e4m3fn)
                A_ref[1][0:BLOCK_SIZE] = 4
                A.view(torch.uint8)[1][0:(BLOCK_SIZE // 2)] = 0b01000100
                A_scale[1][0] = 2

        elif test_case_name == "a_ones_b_scale_modified":
            A_ref = torch.ones(M, K, device=device, dtype=torch.bfloat16)
            B_ref = torch.ones(N, K, device=device, dtype=torch.bfloat16)

            if recipe == "mxfp8":
                A = A_ref.to(torch.float8_e4m3fn)
                B = B_ref.to(torch.float8_e4m3fn)
                A_scale = torch.full((M, ceil_div(K, BLOCK_SIZE)), 1.0, device=device, dtype=torch.float8_e8m0fnu)
                B_scale = torch.full((N, ceil_div(K, BLOCK_SIZE)), 1.0, device=device, dtype=torch.float8_e8m0fnu)
                B_ref[1][0:BLOCK_SIZE] = 4
                B[1][0:BLOCK_SIZE] = 2
                B_scale[1][0] = 2
            else:  # nvfp4
                A = _bfloat16_to_float4_e2m1fn_x2(A_ref)
                B = _bfloat16_to_float4_e2m1fn_x2(B_ref)
                A_scale = torch.full((M, ceil_div(K, BLOCK_SIZE)), 1.0, device=device, dtype=torch.float8_e4m3fn)
                B_scale = torch.full((N, ceil_div(K, BLOCK_SIZE)), 1.0, device=device, dtype=torch.float8_e4m3fn)
                B_ref[1][0:BLOCK_SIZE] = 4
                B.view(torch.uint8)[1][0:(BLOCK_SIZE // 2)] = 0b01000100
                B_scale[1][0] = 2

        elif test_case_name == "data_random_scales_one":
            require_exact_match = False

            if recipe == "mxfp8":
                # scales all-ones, element data random while being exactly representable in float8_e4m3fn
                # generate integers in [0, 255] and interpret as float8_e4m3fn
                A_ref = torch.randint(0, 255, (M, K), device=device, dtype=torch.uint8).view(torch.float8_e4m3fn).to(torch.bfloat16)
                B_ref = torch.randint(0, 255, (N, K), device=device, dtype=torch.uint8).view(torch.float8_e4m3fn).to(torch.bfloat16)
                # modification: don't allow NaN values
                A_ref[torch.isnan(A_ref)] = 0
                B_ref[torch.isnan(B_ref)] = 0
                A = A_ref.to(torch.float8_e4m3fn)
                B = B_ref.to(torch.float8_e4m3fn)
                A_scale = torch.full((M, ceil_div(K, BLOCK_SIZE)), 1.0, device=device, dtype=torch.float8_e8m0fnu)
                B_scale = torch.full((N, ceil_div(K, BLOCK_SIZE)), 1.0, device=device, dtype=torch.float8_e8m0fnu)
            else:  # nvfp4
                # scales all-ones, element data random while being exactly representable in float4_e2m1fn_x2
                # generate integers in [0, 16] and cast to bfloat16
                A_ref = _floatx_unpacked_to_f32(
                    torch.randint(0, 16, (M, K), device=device, dtype=torch.uint8),
                    FP4_EBITS,
                    FP4_MBITS
                ).bfloat16()
                B_ref = _floatx_unpacked_to_f32(
                    torch.randint(0, 16, (N, K), device=device, dtype=torch.uint8),
                    FP4_EBITS,
                    FP4_MBITS
                ).bfloat16()
                A = _bfloat16_to_float4_e2m1fn_x2(A_ref)
                B = _bfloat16_to_float4_e2m1fn_x2(B_ref)
                A_scale = torch.full((M, ceil_div(K, BLOCK_SIZE)), 1.0, device=device, dtype=torch.float8_e4m3fn)
                B_scale = torch.full((N, ceil_div(K, BLOCK_SIZE)), 1.0, device=device, dtype=torch.float8_e4m3fn)

        elif test_case_name == "data_random_scales_from_data":
            if not K % BLOCK_SIZE == 0:
                return unittest.skip(f"this test is only defined for K a multiple of {BLOCK_SIZE}, skipping")
            require_exact_match = False
            # random data, scales from data
            A_ref = torch.randn((M, K), device=device, dtype=torch.bfloat16) * 1000
            B_ref = torch.randn((N, K), device=device, dtype=torch.bfloat16) * 1000

            if recipe == "mxfp8":
                # Calculate scales based on the inputs
                A_scale = data_to_mx_scale(A_ref, BLOCK_SIZE)
                B_scale = data_to_mx_scale(B_ref, BLOCK_SIZE)
                max_val = F8E4M3_MAX_VAL
                min_val = -1 * max_val
                A = (A_ref.reshape(-1, BLOCK_SIZE) / A_scale.reshape(M * ceil_div(K, BLOCK_SIZE), 1).float()).reshape(M, K)
                A = A.clamp(min=min_val, max=max_val).to(torch.float8_e4m3fn)
                B = (B_ref.reshape(-1, BLOCK_SIZE) / B_scale.reshape(N * ceil_div(K, BLOCK_SIZE), 1).float()).reshape(N, K)
                B = B.clamp(min=min_val, max=max_val).to(torch.float8_e4m3fn)
            else:  # nvfp4
                A_scale = data_to_nvfp4_scale(A_ref, BLOCK_SIZE)
                B_scale = data_to_nvfp4_scale(B_ref, BLOCK_SIZE)
                max_val = FP4_MAX_VAL
                min_val = -1 * max_val

                A = (A_ref.reshape(-1, BLOCK_SIZE) / A_scale.reshape(M * ceil_div(K, BLOCK_SIZE), 1).bfloat16()).reshape(M, K)
                A = A.clamp(min=min_val, max=max_val)
                A = _bfloat16_to_float4_e2m1fn_x2(A)
                B = (B_ref.reshape(-1, BLOCK_SIZE) / B_scale.reshape(N * ceil_div(K, BLOCK_SIZE), 1).bfloat16()).reshape(N, K)
                B = B.clamp(min=min_val, max=max_val)
                B = _bfloat16_to_float4_e2m1fn_x2(B)

                approx_match_sqnr_target = 16.0

        C_ref = A_ref @ B_ref.t()

        # convert to swizzled format
        A_scale = to_blocked(A_scale)
        B_scale = to_blocked(B_scale)

        C = torch._scaled_mm(
            A,
            B.t(),
            A_scale,
            B_scale,
            out_dtype=torch.bfloat16,
            use_fast_accum=fast_accum,
        )

        if require_exact_match:
            torch.testing.assert_close(C, C_ref, atol=0, rtol=0)
        else:
            sqnr = compute_error(C_ref, C)
            assert sqnr.item() > approx_match_sqnr_target

    @unittest.skipIf(not PLATFORM_SUPPORTS_FP8 or IS_WINDOWS, f8_msg)
    @parametrize("recipe", ["mxfp8", "nvfp4"])
    def test_blockwise_mxfp8_nvfp4_error_messages(self, device, recipe) -> None:
        M, K, N = (1024, 512, 2048)
        BLOCK_SIZE_K = 16 if recipe == "nvfp4" else 32
        BLOCK_SIZE_MN = 128
        fill_value = 0.5
        scale_dtype = torch.float8_e4m3fn if recipe == "nvfp4" else torch.float8_e8m0fnu

        x = torch.full((M, K), fill_value, device=device)
        y = torch.full((N, K), fill_value, device=device)

        if recipe == "mxfp8":
            x_lowp = x.to(e4m3_type)
            y_lowp = y.to(e4m3_type).t()
        else:  # nvfp4
            x_lowp = _bfloat16_to_float4_e2m1fn_x2(x.bfloat16())
            y_lowp = _bfloat16_to_float4_e2m1fn_x2(y.bfloat16()).t()

        num_k_blocks = ceil_div(K, BLOCK_SIZE_K)
        padded_num_k_blocks = ceil_div(num_k_blocks, 4) * 4
        expected_a_size = BLOCK_SIZE_MN * ceil_div(M, BLOCK_SIZE_MN) * padded_num_k_blocks
        expected_b_size = BLOCK_SIZE_MN * ceil_div(N, BLOCK_SIZE_MN) * padded_num_k_blocks

        # Test wrong scale tensor size for scale_a with correct dtype
        with self.assertRaisesRegex(
            RuntimeError,
            re.escape(
                f"For BlockWise scaling: Expected scale_a size to be {expected_a_size} "
                f"but got {expected_a_size - 1}"
            ),
        ):
            incorrect_size_a = torch.ones(expected_a_size - 1, device=device, dtype=scale_dtype)
            correct_size_b = torch.ones(expected_b_size, device=device, dtype=scale_dtype)
            torch._scaled_mm(
                x_lowp,
                y_lowp,
                scale_a=incorrect_size_a,
                scale_b=correct_size_b,
                out_dtype=torch.bfloat16,
            )

        # Test wrong scale tensor size for scale_b with correct dtype
        with self.assertRaisesRegex(
            RuntimeError,
            re.escape(
                f"For BlockWise scaling: Expected scale_b size to be {expected_b_size} "
                f"but got {expected_b_size + 1}"
            ),
        ):
            correct_size_a = torch.ones(expected_a_size, device=device, dtype=scale_dtype)
            incorrect_size_b = torch.ones(expected_b_size + 1, device=device, dtype=scale_dtype)
            torch._scaled_mm(
                x_lowp,
                y_lowp,
                scale_a=correct_size_a,
                scale_b=incorrect_size_b,
                out_dtype=torch.bfloat16,
            )

        # Test non-contiguous scale tensors with correct dtype
        with self.assertRaisesRegex(
            RuntimeError,
            re.escape(
                "For BlockWise scaling: Both scale_a and scale_b must be contiguous"
            ),
        ):
            non_contiguous_a = torch.ones(expected_a_size * 2, device=device, dtype=scale_dtype)[::2]
            contiguous_b = torch.ones(expected_b_size, device=device, dtype=scale_dtype)
            torch._scaled_mm(
                x_lowp,
                y_lowp,
                scale_a=non_contiguous_a,
                scale_b=contiguous_b,
                out_dtype=torch.bfloat16,
            )

    def scaled_grouped_mm_helper(self, alist, blist, ascalelist, bscalelist, outlist, use_fast_accum):
        for a, b, ascale, bscale, out in zip(alist, blist, ascalelist, bscalelist, outlist):
            out_ref = torch._scaled_mm(a, b.t(), ascale.view(-1, 1), bscale.view(1, -1),
                                       out_dtype=torch.bfloat16, use_fast_accum=use_fast_accum)
            self.assertEqual(out, out_ref)

    @unittest.skipIf(TEST_WITH_ROCM, "ROCm doesn't support CUTLASS")
    @xfailIfSM100OrLater
    @unittest.skipIf(not SM90OrLater, "Grouped gemm supported on SM90")
    @parametrize("fast_accum", [False, True])
    @parametrize("strided", [False, True])
    @parametrize("use_torch_compile", [False, True])
    def test_scaled_grouped_gemm_2d_2d(self, fast_accum, strided, use_torch_compile):
        device = "cuda"
        m, n, k, n_groups = 16, 16, 16, 4  # all sizes have to be divisible by 16
        a = torch.randn(m, k * n_groups + k * int(strided), device=device).to(torch.float8_e4m3fn)[:, :k * n_groups]
        b = torch.randn(n, k * n_groups + k * int(strided), device=device).to(torch.float8_e4m3fn)[:, :k * n_groups]
        scale_a = torch.arange(m * n_groups, device=device, dtype=torch.float32) / 4
        scale_b = torch.arange(n * n_groups, device=device, dtype=torch.float32) / 4
        offs = torch.arange(k, n_groups * k + 1, k, device=device, dtype=torch.int32)
        f = torch._scaled_grouped_mm
        f = torch.compile(f) if use_torch_compile else f
        out = f(a, b.t(), scale_a, scale_b, offs=offs,
                out_dtype=torch.bfloat16, use_fast_accum=fast_accum)
        offs_cpu = offs.cpu()
        alist, blist, ascalelist, bscalelist = [], [], [], []
        start = 0
        for i in range(n_groups):
            alist.append(a[:, start:offs_cpu[i]])
            blist.append(b[:, start:offs_cpu[i]])
            ascalelist.append(scale_a[i * m : (i + 1) * m])
            bscalelist.append(scale_b[i * n : (i + 1) * n])
            start = offs_cpu[i]
        self.scaled_grouped_mm_helper(alist, blist, ascalelist, bscalelist, out, fast_accum)


    @unittest.skipIf(TEST_WITH_ROCM, "ROCm doesn't support CUTLASS")
    @xfailIfSM100OrLater
    @unittest.skipIf(not SM90OrLater, "Grouped gemm supported on SM90")
    @parametrize("fast_accum", [False, True])
    @parametrize("strided", [False, True])
    @parametrize("use_torch_compile", [False, True])
    def test_scaled_grouped_gemm_2d_3d(self, fast_accum, strided, use_torch_compile):
        device = "cuda"
        s_int = int(strided)
        m, n, k, n_groups = 16, 32, 16, 4
        a = torch.randn(m * n_groups, k * (1 + s_int), device=device).to(torch.float8_e4m3fn)[:, :k]
        b = torch.randn(n_groups * (1 + s_int), n, k * (1 + s_int), device=device).to(torch.float8_e4m3fn)[::(1 + s_int), :, :k]
        self.assertTrue(a.is_contiguous() is not strided)
        self.assertTrue(b.is_contiguous() is not strided)
        offs = torch.arange(m, n_groups * m + 1, m, device="cuda", dtype=torch.int32)
        scale_a = torch.arange(n_groups * m, device="cuda", dtype=torch.float32)
        scale_b = torch.ones(n_groups * n, device="cuda", dtype=torch.float32).view(n_groups, n)

        f = torch._scaled_grouped_mm
        f = torch.compile(f) if use_torch_compile else f
        out = f(a, b.transpose(-2, -1), scale_a, scale_b, offs=offs,
                out_dtype=torch.bfloat16, use_fast_accum=fast_accum)

        offs_cpu = offs.cpu()
        alist, ascalelist, outlist = [], [], []
        start = 0
        for i in range(n_groups):
            alist.append(a[start:offs_cpu[i]])
            ascalelist.append(scale_a[start:offs_cpu[i]])
            outlist.append(out[start:offs_cpu[i]])
            start = offs_cpu[i]
        self.scaled_grouped_mm_helper(alist, b, ascalelist, scale_b, outlist, fast_accum)


    @unittest.skipIf(TEST_WITH_ROCM, "ROCm doesn't support CUTLASS")
    @xfailIfSM100OrLater
    @unittest.skipIf(not SM90OrLater, "Grouped gemm supported on SM90")
    @parametrize("fast_accum", [False, True])
    @parametrize("strided", [False, True])
    @parametrize("use_torch_compile", [False, True])
    def test_scaled_grouped_gemm_3d_3d(self, fast_accum, strided, use_torch_compile):
        device = "cuda"
        s_int = int(strided)
        m, n, k, n_groups = 16, 32, 16, 4
        a = torch.randn(n_groups * (1 + s_int), m, k * (1 + s_int), device=device).to(torch.float8_e4m3fn)[::(1 + s_int), :, :k]
        b = torch.randn(n_groups * (1 + s_int), n, k * (1 + s_int), device=device).to(torch.float8_e4m3fn)[::(1 + s_int), :, :k]
        self.assertTrue(a.is_contiguous() is not strided)
        self.assertTrue(b.is_contiguous() is not strided)
        scale_a = torch.ones(n_groups * m, device="cuda", dtype=torch.float32).view(n_groups, m)
        scale_b = torch.ones(n_groups * n, device="cuda", dtype=torch.float32).view(n_groups, n)

        f = torch._scaled_grouped_mm
        f = torch.compile(f) if use_torch_compile else f
        out = f(a, b.transpose(-2, -1), scale_a, scale_b,
                out_dtype=torch.bfloat16, use_fast_accum=fast_accum)

        self.scaled_grouped_mm_helper(a, b, scale_a, scale_b, out, fast_accum)


    @unittest.skipIf(TEST_WITH_ROCM, "ROCm doesn't support CUTLASS")
    @xfailIfSM100OrLater
    @unittest.skipIf(not SM90OrLater, "Grouped gemm supported on SM90")
    @parametrize("fast_accum", [False, True])
    @parametrize("strided", [False, True])
    @parametrize("use_torch_compile", [False, True])
    def test_scaled_grouped_gemm_3d_2d(self, fast_accum, strided, use_torch_compile):
        device = "cuda"
        s_int = int(strided)
        m, n, k, n_groups = 16, 32, 16, 4
        a = torch.randn(n_groups * (1 + s_int), m, k * (1 + s_int), device=device).to(torch.float8_e4m3fn)[::(1 + s_int), :, :k]
        b = torch.randn(n * n_groups, k * (1 + s_int), device=device).to(torch.float8_e4m3fn)[:, :k]
        self.assertTrue(a.is_contiguous() is not strided)
        self.assertTrue(b.is_contiguous() is not strided)
        scale_a = torch.arange(n_groups * m, device="cuda", dtype=torch.float32).view(n_groups, m)
        scale_b = torch.arange(n_groups * n, device="cuda", dtype=torch.float32)
        offs = torch.arange(n, n_groups * n + 1, n, device="cuda", dtype=torch.int32)

        f = torch._scaled_grouped_mm
        f = torch.compile(f) if use_torch_compile else f
        out = f(a, b.transpose(-2, -1), scale_a, scale_b, offs=offs,
                out_dtype=torch.bfloat16, use_fast_accum=fast_accum)
        offs_cpu = offs.cpu()
        blist, bscalelist, outlist = [], [], []
        start = 0
        for i in range(n_groups):
            blist.append(b[start:offs_cpu[i]])
            bscalelist.append(scale_b[start:offs_cpu[i]])
            outlist.append(out[:, start:offs_cpu[i]])
            start = offs_cpu[i]
        self.scaled_grouped_mm_helper(a, blist, scale_a, bscalelist, outlist, fast_accum)


    @unittest.skipIf(not PLATFORM_SUPPORTS_MX_GEMM, mx_skip_msg)
    def test_blockwise_mxfp8_compile(self) -> None:

        device = "cuda"
        M, K, N = 128, 128, 128
        BLOCK_SIZE = 32

        A_ref = torch.eye(M, device=device, dtype=torch.bfloat16)
        B_ref = torch.eye(M, device=device, dtype=torch.bfloat16)

        A = A_ref.to(torch.float8_e4m3fn)
        B = B_ref.to(torch.float8_e4m3fn)

        A_scale = torch.full((M, ceil_div(K, BLOCK_SIZE)), 1.0, device=device, dtype=torch.float8_e8m0fnu)
        B_scale = torch.full((N, ceil_div(K, BLOCK_SIZE)), 1.0, device=device, dtype=torch.float8_e8m0fnu)
        C_ref = A_ref @ B_ref.t()

        compiled_scaled_mm = torch.compile(torch._scaled_mm, backend="inductor")
        C = compiled_scaled_mm(
            A,
            B.t(),
            A_scale,
            B_scale,
            out_dtype=torch.bfloat16,
            use_fast_accum=False,
        )
        torch.testing.assert_close(C, C_ref, atol=0, rtol=0)

    @unittest.skipIf(not PLATFORM_SUPPORTS_MX_GEMM, mx_skip_msg)
    def test_blockwise_nvfp4_compile(self) -> None:

        device = "cuda"
        M, K, N = 128, 128, 128
        BLOCK_SIZE = 16

        A_ref = torch.eye(M, device=device, dtype=torch.bfloat16)
        B_ref = torch.eye(M, device=device, dtype=torch.bfloat16)

        A = _bfloat16_to_float4_e2m1fn_x2(A_ref)
        B = _bfloat16_to_float4_e2m1fn_x2(B_ref)

        A_scale = torch.full((M, ceil_div(K, BLOCK_SIZE)), 1.0, device=device, dtype=torch.float8_e4m3fn)
        B_scale = torch.full((N, ceil_div(K, BLOCK_SIZE)), 1.0, device=device, dtype=torch.float8_e4m3fn)
        C_ref = A_ref @ B_ref.t()

        compiled_scaled_mm = torch.compile(torch._scaled_mm, backend="inductor")
        # C = torch._scaled_mm(
        C = compiled_scaled_mm(
            A,
            B.t(),
            A_scale,
            B_scale,
            out_dtype=torch.bfloat16,
            use_fast_accum=False,
        )
        torch.testing.assert_close(C, C_ref, atol=0, rtol=0)


@unittest.skipIf(TEST_WITH_ROCM, "ROCm doesn't support CUTLASS")
@unittest.skipIf(IS_WINDOWS, "Windows doesn't support CUTLASS extensions")
@unittest.skipIf(not _IS_SM8X, "mixed dtypes linear only supported on SM 8.x")
class TestMixedDtypesLinearCuda(TestCase):
    @dtypes(torch.float16, torch.bfloat16)
    def test_mixed_dtypes_linear(self, dtype: torch.dtype, device: str = "cuda"):
        version = _get_torch_cuda_version()
        if version < (11, 8):
            self.skipTest("_mixed_dtypes_linear only compiled for CUDA 11.8+")

        def run_test(
            batch_shape,
            m,
            n,
            k,
            add_bias,
            activation,
            dtype,
            dtypeq,
            device,
            rtol,
            atol,
        ):
            if not add_bias and activation != "none":
                return

            val_lo, val_hi = -1, 1
            valq_lo, valq_hi = -2, 2
            input = make_tensor(
                *batch_shape, m, k, low=val_lo, high=val_hi, dtype=dtype, device=device
            )
            weight = make_tensor(
                n, k, low=valq_lo, high=valq_hi, dtype=torch.int8, device=device
            )
            scale = make_tensor(
                (n,), low=val_lo, high=val_hi, dtype=input.dtype, device=device
            )
            bias = (
                make_tensor(
                    (n,), low=val_lo, high=val_hi, dtype=input.dtype, device=device
                )
                if add_bias
                else None
            )

            input_ref = input.reshape(-1, input.shape[-1])

            # First, test plain multiplication.
            weight_ref = weight.T.to(input.dtype) * scale.view(1, n)
            weightq = (
                pack_int4_to_int8(weight.T) if dtypeq == torch.quint4x2 else weight.T
            )
            output_ref = torch.mm(input_ref, weight_ref).reshape(*input.shape[:-1], n)
            output = torch.ops.aten._mixed_dtypes_linear(
                input,
                quantized_weight_reorder_for_mixed_dtypes_linear_cutlass(
                    weightq, dtypeq, transpose=False
                ),
                scale,
            )
            torch.testing.assert_close(output, output_ref, rtol=rtol, atol=atol)

            # Second, test the linear operator itself.
            weight_ref = weight.to(input.dtype) * scale.view(n, 1)
            weightq = pack_int4_to_int8(weight) if dtypeq == torch.quint4x2 else weight
            bias_ref = bias.view(1, n) if add_bias else None
            output_ref = torch.nn.functional.linear(
                input_ref, weight_ref, bias=bias_ref
            ).reshape(*input.shape[:-1], n)
            if activation == "relu":
                relu = torch.nn.ReLU()
                output_ref = relu(output_ref)
            elif activation == "silu":
                silu = torch.nn.SiLU()
                output_ref = silu(output_ref)
            output = torch.ops.aten._mixed_dtypes_linear(
                input,
                quantized_weight_reorder_for_mixed_dtypes_linear_cutlass(
                    weightq, dtypeq, transpose=True
                ),
                scale,
                bias=bias,
                activation=activation,
            )
            torch.testing.assert_close(output, output_ref, rtol=rtol, atol=atol)

        dtypeqs = [torch.int8, torch.quint4x2]
        batch_shapes = [[], [2], [2, 1]]
        shapes = [
            [8, 64, 64],
            [8, 64, 128],
            [8, 128, 64],
            [8, 128, 128],
            [8, 128, 192],
            [8, 128, 256],
            [8, 256, 128],
            [8, 256, 384],
            [8, 384, 256],
        ]
        activations = [None, "relu", "silu"]
        rtol, atol = 1e-3, 1e-3
        if dtype == torch.bfloat16:
            rtol, atol = 1e-2, 1e-3
        for dtypeq, batch_shape, (m, n, k), add_bias, activation in product(
            dtypeqs, batch_shapes, shapes, (False, True), activations
        ):
            run_test(
                batch_shape,
                m,
                n,
                k,
                add_bias,
                activation,
                dtype,
                dtypeq,
                device,
                rtol,
                atol,
            )

instantiate_device_type_tests(TestMatmulCuda, globals(), except_for="cpu")
instantiate_device_type_tests(TestMixedDtypesLinearCuda, globals(), except_for="cpu")
instantiate_device_type_tests(TestFP8Matmul, globals())

if __name__ == '__main__':
    TestCase._default_dtype_check_enabled = True
    run_tests()<|MERGE_RESOLUTION|>--- conflicted
+++ resolved
@@ -467,14 +467,10 @@
 
         for output_dtype in output_dtypes:
             # Catch edge case of incompat with bfloat16 and major version < 8
-<<<<<<< HEAD
-            if input_dtype == torch.bfloat16 and output_dtype == torch.float32 and not PLATFORM_SUPPORTS_BF16:
-=======
             if input_dtype == torch.bfloat16 and not PLATFORM_SUPPORTS_BF16:
                 if output_dtype == torch.bfloat16:
                     continue
 
->>>>>>> 9680016b
                 if batch_size:
                     with self.assertRaises(RuntimeError):
                         torch.bmm(a, b, out_dtype=output_dtype)
@@ -530,14 +526,10 @@
 
         for output_dtype in output_dtypes:
             # Catch edge case of incompat with bfloat16 and major version < 8
-<<<<<<< HEAD
-            if input_dtype == torch.bfloat16 and output_dtype == torch.float32 and not PLATFORM_SUPPORTS_BF16:
-=======
             if input_dtype == torch.bfloat16 and not PLATFORM_SUPPORTS_BF16:
                 if output_dtype == torch.bfloat16:
                     continue
 
->>>>>>> 9680016b
                 if batch_size:
                     with self.assertRaises(RuntimeError):
                         torch.baddbmm(c, a, b, out_dtype=output_dtype)
