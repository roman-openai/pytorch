--- conflicted
+++ resolved
@@ -25,6 +25,7 @@
     _PipelineSchedule,
     _PipelineScheduleRuntime,
     _simulate_comms_compute,
+    _validate_schedule,
     B,
     F,
     get_schedule_class,
@@ -860,8 +861,6 @@
         torch.distributed.destroy_process_group()
 
 
-<<<<<<< HEAD
-=======
 class TestValidateSchedule(TestCase):
     def test_valid_schedule(self):
         schedule_actions = [
@@ -902,7 +901,6 @@
             _validate_schedule(actions, pp_group_size, num_stages, num_microbatches)
 
 
->>>>>>> 430d54ee
 instantiate_parametrized_tests(TestScheduleLowering)
 
 if __name__ == "__main__":
