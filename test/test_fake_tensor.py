--- conflicted
+++ resolved
@@ -1116,6 +1116,11 @@
 
 make_propagate_real_tensors_cls(FakeTensorOpInfoTest)
 instantiate_device_type_tests(FakeTensorOpInfoTest, globals(), only_for=("cpu", "cuda"))
+instantiate_device_type_tests(
+    PropagateRealTensorsFakeTensorOpInfoTest,  # noqa: F821
+    globals(),
+    only_for=("cpu",),
+)
 
 
 class FakeTensorConverterTest(TestCase):
@@ -2338,8 +2343,6 @@
                     extract_tensor_metadata(b),
                 )
 
-<<<<<<< HEAD
-=======
     @skipIfTorchDynamo("cache hit/miss changes with invoke_subgraph caching")
     def test_unbacked_output(self):
         # The point of this test is to have an op which has no symbols as input
@@ -2361,12 +2364,14 @@
         lengths = torch.tensor([0, 2, 3, 1, 4])
         indices = torch.tensor([2, 3, 4, 6, 7, 8, 9])
         offsets = torch.cumsum(lengths, 0)
-        ep = torch.export.export(LengthsGather(), (input, lengths, indices, offsets), strict=False)
+        ep = torch.export.export(
+            LengthsGather(), (input, lengths, indices, offsets), strict=False
+        )
 
         FakeTensorMode.cache_clear()
         ep.run_decompositions({})
         self.assertBypasses("unrepresented symbol in output", 2)
->>>>>>> a7ac84ff
+
 
 if __name__ == "__main__":
     run_tests()