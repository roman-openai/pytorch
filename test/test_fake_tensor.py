# Owner(s): ["module: meta tensors"]
# ruff: noqa: F841


import contextlib
import copy
import dataclasses
import gc
import inspect
import io
import itertools
import pickle
import unittest
import weakref
from unittest.mock import patch

import numpy as np

import torch
import torch._dynamo
import torch._functorch.config
import torch._prims as prims
import torch.testing._internal.optests as optests
import torch.utils._pytree as pytree
from torch import distributed as dist
from torch._C._functorch import _add_batch_dim, get_unwrapped, is_batchedtensor
from torch._dispatch.python import enable_python_dispatcher
from torch._dynamo.testing import make_test_cls_with_patches, rand_strided
from torch._guards import tracing, TracingContext
from torch._higher_order_ops.scan import scan
from torch._subclasses.fake_tensor import (
    _CacheKeyState,
    DynamicOutputShapeException,
    extract_tensor_metadata,
    FakeTensor,
    FakeTensorConverter,
    FakeTensorMode,
    MetadataMismatchError,
    unset_fake_temporarily,
    UnsupportedOperatorException,
)
from torch.fx.experimental.proxy_tensor import make_fx
from torch.fx.experimental.symbolic_shapes import (
    DimDynamic,
    free_symbols,
    ShapeEnv,
    ShapeEnvSettings,
    StatelessSymbolicContext,
    statically_known_true,
)
from torch.fx.passes.fake_tensor_prop import FakeTensorProp
from torch.testing import FileCheck
from torch.testing._internal.common_cuda import PLATFORM_SUPPORTS_FLASH_ATTENTION
from torch.testing._internal.common_device_type import (
    instantiate_device_type_tests,
    OpDTypes,
    ops,
)
from torch.testing._internal.common_dtype import all_types_complex_float8_and
from torch.testing._internal.common_utils import (
    instantiate_parametrized_tests,
    parametrize,
    run_tests,
    skipIfCrossRef,
    skipIfRocm,
    skipIfTorchDynamo,
    TemporaryFileName,
    TEST_WITH_TORCHDYNAMO,
    TestCase,
    xfailIfTorchDynamo,
)
from torch.testing._internal.custom_op_db import custom_op_db
from torch.testing._internal.inductor_utils import GPU_TYPE
from torch.testing._internal.jit_utils import RUN_CUDA
from torch.testing._internal.two_tensor import TwoTensor
from torch.utils._mode_utils import no_dispatch
from torch.utils._python_dispatch import TorchDispatchMode


aten = torch.ops.aten

torch._dynamo.config.fake_tensor_cache_enabled = True
torch._dynamo.config.fake_tensor_cache_crosscheck_enabled = True


def expectedFailurePropagateRealTensors(fn):
    fn._expected_failure_propagate_real_tensors = True
    return fn


class FakeTensorTest(TestCase):
    def checkType(self, t, device_str, size):
        self.assertTrue(isinstance(t, FakeTensor))
        self.assertEqual(t.device.type, device_str)
        self.assertEqual(list(t.size()), size)

    @unittest.skipIf(not RUN_CUDA, "requires cuda")
    def test_cuda_initialized(self):
        # doesnt error
        with FakeTensorMode():
            p = torch.randn(4, 2, requires_grad=True, device="cuda")
            x = torch.randn(8, 4, device="cuda")
            y = torch.mm(x, p).square().sum()
            y.backward()

    def test_basic(self):
        x = torch.empty(2, 2, device="cpu")
        y = torch.empty(4, 2, 2, device="cpu")
        with FakeTensorMode() as mode:
            x = mode.from_tensor(x)
            y = mode.from_tensor(y)
            z = x + y
            self.assertEqual(z.shape, (4, 2, 2))
            self.assertEqual(z.device, torch.device("cpu"))
            self.assertTrue(isinstance(z, FakeTensor))

    def test_custom_op_fallback(self):
        from torch.library import impl, Library

        try:
            test_lib = Library("my_test_op", "DEF")  # noqa: TOR901
            test_lib.define("foo(Tensor self) -> Tensor")

            @impl(test_lib, "foo", "CPU")
            def foo_impl(self):
                return self.cos()

            x = torch.empty(2, 2, device="cpu")
            with self.assertRaisesRegex(
                UnsupportedOperatorException, "my_test_op.foo.default"
            ):
                with FakeTensorMode(allow_fallback_kernels=True) as mode:
                    x = mode.from_tensor(x)
                    torch.ops.my_test_op.foo(x)

        finally:
            test_lib._destroy()

    def test_parameter_instantiation(self):
        with FakeTensorMode():
            x = torch.rand([4])
            y = torch.nn.parameter.Parameter(x)
            self.assertTrue(isinstance(y, torch.nn.Parameter))

    @unittest.skipIf(not dist.is_available(), "requires distributed")
    def test_fsdp_flat_param(self):
        from torch.distributed.fsdp._flat_param import FlatParameter

        with FakeTensorMode() as m:
            data = torch.randn(2, 2)
            param = FlatParameter(data, requires_grad=True)
        self.assertIsInstance(param, FlatParameter)
        self.assertIsInstance(param, torch.nn.Parameter)
        self.assertIsInstance(param, FakeTensor)

    def test_non_parameter_grad(self):
        mode = FakeTensorMode()
        t = torch.rand([4], requires_grad=True)
        fake_t = mode.from_tensor(t)
        self.assertEqual(fake_t.requires_grad, t.requires_grad)

    @unittest.skipIf(
        TEST_WITH_TORCHDYNAMO, "isinstance check for FakeTensor won't work with compile"
    )
    @unittest.skipIf(not RUN_CUDA, "requires cuda")
    @parametrize(
        "dtype",
        all_types_complex_float8_and(),
    )
    def test_index_cuda_with_cpu(self, dtype):
        with FakeTensorMode():
            x = torch.ones([2048], device="cuda", dtype=dtype)
            out = x[torch.zeros([36], dtype=torch.int64)]
            self.checkType(out, "cuda", [36])
            self.assertEqual(out.dtype, dtype)

    @unittest.skipIf(not RUN_CUDA, "requires cuda")
    def test_shape_take_not_device(self):
        with FakeTensorMode():
            x = torch.empty(1, device="cpu")
            y = torch.empty(8, 8, device="cuda")
            out = x.resize_as_(y)
            self.assertEqual(out.shape, (8, 8))
            self.assertEqual(out.device.type, "cpu")
            self.assertTrue(isinstance(out, FakeTensor))

    def test_repr(self):
        with FakeTensorMode():
            x = torch.empty(2, 2, device="cpu")
            self.assertEqual(repr(x), "FakeTensor(..., size=(2, 2))")
            x = torch.empty(2, 2, device="meta")
            self.assertEqual(repr(x), "FakeTensor(..., device='meta', size=(2, 2))")

    def test_convert_fake_to_real(self):
        x = torch.ones([20])
        with FakeTensorMode(allow_non_fake_inputs=True) as m:
            _ = x + 1

        out = torch._subclasses.fake_utils.try_convert_fake_to_real([x[0:10]])

        self.assertEqual(torch.ones([10]), out[0])

    @unittest.skipIf(not RUN_CUDA, "requires cuda")
    def test_zero_dim(self):
        with FakeTensorMode() as mode:
            x = torch.tensor(0.0)
            y = torch.rand([4, 4], device="cuda")
            out = x + y
            self.assertEqual(out.shape, (4, 4))
            self.assertEqual(out.device, y.device)
            self.assertTrue(isinstance(out, FakeTensor))

    def test_nan_to_num(self):
        with FakeTensorMode():
            for dtype in [torch.float16, torch.float32]:
                x = torch.rand([4], dtype=dtype)
                y = torch.nan_to_num(x, nan=None)
                z = torch.nan_to_num(x, 0.0)
                self.assertEqual(dtype, y.dtype)
                self.assertEqual(dtype, z.dtype)

    @unittest.skipIf(not RUN_CUDA, "requires cuda")
    def test_throw(self):
        x = torch.tensor(0.0)  # TODO: tensor() errors
        with FakeTensorMode() as mode:
            x_conv = mode.from_tensor(x)
            y = torch.rand([4, 4], device="cuda")
            z = torch.rand([4, 4], device="cpu")
            self.assertRaises(Exception, lambda: torch.lerp(x_conv, y, z))

    @unittest.skipIf(not RUN_CUDA, "requires cuda")
    def test_type_as(self):
        with FakeTensorMode():
            x = torch.rand([16, 1], device="cpu")
            y = torch.rand([4, 4], device="cuda")
            out = x.type_as(y)
            self.assertEqual(out.device.type, "cuda")
            self.assertTrue(isinstance(out, FakeTensor))

    @unittest.skipIf(not RUN_CUDA, "requires cuda")
    def test_setitem(self):
        for device in ["cpu", "cuda"]:
            with FakeTensorMode():
                x = torch.rand([16, 1], device=device)
                x[..., 0] = 0

    @unittest.skipIf(not RUN_CUDA, "requires cuda")
    def test_device_inplace_copy(self):
        with FakeTensorMode():
            x = torch.rand([8, 8], device="cpu")
            y = torch.rand([8, 8], device="cuda")
            assert x.copy_(y).device.type == "cpu"
            assert y.copy_(x).device.type == "cuda"

    def test_fake_dispatch_keys(self):
        with FakeTensorMode():
            x = torch.rand([4])
            f = (
                FileCheck()
                .check("CPU")
                .check("ADInplaceOrView")
                .check("AutogradCPU")
                .check("AutocastCPU")
            )
            f.run(torch._C._dispatch_key_set(x))

            with torch.inference_mode():
                x = torch.rand([4])
                y = x + x
                FileCheck().check("CPU").check("AutocastCPU").run(
                    torch._C._dispatch_key_set(y)
                )
                FileCheck().check_not("ADInplaceOrView").check_not("Autograd").run(
                    torch._C._dispatch_key_set(y)
                )

    def test_batch_tensor(self):
        x = torch.rand((3, 4, 5))
        b = _add_batch_dim(x, 0, 0)
        mode = FakeTensorMode()
        fake_b = mode.from_tensor(b)
        prims.utils.compare_tensor_meta(b, fake_b, check_strides=True)

        b1 = _add_batch_dim(x, 1, 1)
        b2 = _add_batch_dim(b1, 0, 2)
        fake_b2 = mode.from_tensor(b2)
        prims.utils.compare_tensor_meta(b2, fake_b2, check_strides=True)
        self.assertTrue(is_batchedtensor(fake_b2))
        fake_b1 = get_unwrapped(fake_b2)
        self.assertTrue(is_batchedtensor(fake_b1))
        fake_tensor = get_unwrapped(fake_b1)
        self.assertIsInstance(fake_tensor, FakeTensor)

    def test_constructor(self):
        with FakeTensorMode():
            x = torch.rand([4, 4], device="cpu")

        self.assertTrue(isinstance(x, FakeTensor))
        self.assertTrue(x.device.type == "cpu")

    def test_mode(self):
        with FakeTensorMode():
            y = torch.rand([4], device="cpu")
            out = y + y

        self.assertTrue(isinstance(out, FakeTensor))

    def test_full(self):
        # Test torch.full returns tensor with correct dtype
        with torch._subclasses.CrossRefFakeMode():
            y = torch.full((4, 4), 1)

    def check_function_with_fake(self, fn):
        out = fn()
        with torch._subclasses.FakeTensorMode():
            out_fake = fn()

        for a, b in zip(pytree.tree_leaves(out), pytree.tree_leaves(out_fake)):
            if not isinstance(a, torch.Tensor):
                self.assertTrue(not isinstance(b, torch.Tensor))
                continue

            prims.utils.compare_tensor_meta(a, b, check_strides=True)

    @unittest.skipIf(not RUN_CUDA, "requires cuda")
    def test_non_kwarg_device(self):
        with FakeTensorMode():
            x = torch.rand([16, 1], device="cpu")
            y = x.to(torch.device("cpu"))
            self.assertIs(x, y)
            z = x.to(torch.device("cuda"))
            self.assertEqual(z.device.type, "cuda")

    def test_non_overlapping_stride_zero(self):
        def foo():
            x = torch.empty_strided([1, 3, 427, 640], (0, 1, 1920, 3))
            return x.half()

        self.check_function_with_fake(foo)

    def test_fake_mode_error(self):
        x = torch.rand([4, 4])

        with self.assertRaisesRegex(Exception, "Please convert all Tensors"):
            with FakeTensorMode():
                y = x[0]

    @unittest.skipIf(
        TEST_WITH_TORCHDYNAMO, "isinstance check for FakeTensor won't work with compile"
    )
    def test_fake_grad_copy(self):
        x = torch.rand([4, 4], requires_grad=True)
        x.grad = torch.rand([4, 4])
        mode = FakeTensorMode()
        fake_x = mode.from_tensor(x)
        prims.utils.compare_tensor_meta(fake_x, x)
        prims.utils.compare_tensor_meta(fake_x.grad, x.grad)

        self.assertTrue(isinstance(fake_x.grad, FakeTensor))

    @unittest.skipIf(not RUN_CUDA, "requires cuda")
    def test_index_put_error(self):
        mode = FakeTensorMode()
        for context in [contextlib.nullcontext, lambda: mode]:
            with context():
                y = torch.randn(2, 2, 3)
                x = torch.randn(2, 2, 3).to("cuda")
                with self.assertRaises(RuntimeError):
                    x[[1, 1]] = y

                with self.assertRaises(RuntimeError):
                    torch.ops.aten.index_put(x, torch.tensor([1, 1], device="cuda"), y)

                # no error
                torch.ops.aten.index_put(
                    x, torch.tensor([1, 1], device="cuda"), torch.tensor(5.0)
                )
                torch.ops.aten.index_put_(
                    x, torch.tensor([1, 1], device="cuda"), torch.tensor(5.0)
                )

    @unittest.skipIf(not RUN_CUDA, "requires cuda")
    def test_like_constructor(self):
        with FakeTensorMode():
            x = torch.rand([4, 4])
            y = torch.ones_like(x)
            self.assertTrue(isinstance(y, FakeTensor))
            self.assertEqual(y.device.type, "cpu")
            z = torch.ones_like(x, device="cuda")
            self.assertTrue(isinstance(z, FakeTensor))
            self.assertEqual(z.device.type, "cuda")

    def test_binary_op_type_promotion(self):
        with FakeTensorMode():
            x = torch.empty([2, 2], dtype=torch.float)
            y = torch.empty([2, 2], dtype=torch.int64)
            out = x / y
            self.assertEqual(out.dtype, torch.float)
            self.assertEqual(out.device.type, "cpu")

    @unittest.skipIf(
        TEST_WITH_TORCHDYNAMO, "isinstance check for FakeTensor won't work with compile"
    )
    def test_from_numpy(self):
        with FakeTensorMode():
            x = torch.tensor(np.zeros([4, 4]))
            self.checkType(x, "cpu", [4, 4])

    def test_randperm(self):
        x = torch.randperm(10)
        y = torch.randperm(5, device="cpu")
        with FakeTensorMode():
            x1 = torch.randperm(10)
            prims.utils.compare_tensor_meta(x, x1)
            y1 = torch.randperm(5, device="cpu")
            prims.utils.compare_tensor_meta(y, y1)

    def test_print_in_fake_mode(self):
        x = torch.zeros(2)
        # does not fail
        with FakeTensorMode():
            out = str(x)
        assert "FakeTensor" not in out

    @unittest.skipIf(not RUN_CUDA, "requires cuda")
    def test_upsample_bilinear_small_channels(self):
        out = []
        mode = FakeTensorMode()
        for i, context in enumerate([contextlib.nullcontext, lambda: mode]):
            with context():
                arg0_1 = torch.empty_strided(
                    (3, 427, 640), (1, 1920, 3), dtype=torch.float32, device="cuda"
                )
                unsqueeze = torch.ops.aten.unsqueeze.default(arg0_1, 0)
                out.append(
                    torch.ops.aten.upsample_bilinear2d.default(
                        unsqueeze, [800, 1199], False
                    )
                )

        self.assertTrue(out[1].is_contiguous())
        self.checkMetaProps(out[0], out[1])

    def test_split_return_self(self):
        def fn(x):
            return torch.functional.split(x, 0)[0]

        # meta should not return self
        with FakeTensorMode(), enable_python_dispatcher():
            out_fake = fn(torch.empty((0,)))

        out_eager = fn(torch.empty((0,)))
        self.checkMetaProps(out_fake, out_eager)

    @unittest.skipIf(not RUN_CUDA, "requires cuda")
    def test_cpu_fallback(self):
        with FakeTensorMode(allow_fallback_kernels=False):
            filters = torch.randn(8, 4, 3, 3).cuda()
            inputs = torch.randn(1, 4, 5, 5).cuda()
            out = torch.nn.functional.conv2d(inputs, filters, padding=1)
            self.assertEqual(out.device.type, "cuda")
            self.assertEqual(list(out.size()), [1, 8, 5, 5])

        with FakeTensorMode(allow_fallback_kernels=True):
            # intentionally bad inputs
            filters = torch.randn(8, 20, 3, 3).cuda()
            inputs = torch.randn(1, 7, 10, 5).cuda()
            with self.assertRaises(RuntimeError):
                torch.nn.functional.conv2d(inputs, filters, padding=1)

        with FakeTensorMode(allow_fallback_kernels=True):
            filters = torch.randn(8, 4, 3, 3).cuda()
            inputs = torch.randn(1, 4, 5, 5).cuda()

            out = torch.nn.functional.conv2d(inputs, filters, padding=1)
            self.assertEqual(out.device.type, "cuda")
            self.assertEqual(list(out.size()), [1, 8, 5, 5])

    @unittest.skipIf(not RUN_CUDA, "requires cuda")
    def test_out_multi_device(self):
        with FakeTensorMode():
            x = torch.rand([4])
            y = torch.rand([4], device="cuda")

            with self.assertRaisesRegex(Exception, "found.+two.+devices"):
                torch.sin(x, out=y)

            with self.assertRaisesRegex(Exception, "found.+two.+devices"):
                x.add_(y)

    @unittest.skipIf(
        TEST_WITH_TORCHDYNAMO, "isinstance check for FakeTensor won't work with compile"
    )
    @unittest.skipIf(not RUN_CUDA, "requires cuda")
    def test_normalize_device(self):
        with FakeTensorMode():
            x = torch.empty(1, device="cuda")
            y = torch.empty(1, device=f"cuda:{torch.cuda.current_device()}")
            out = x + y
        self.checkType(out, "cuda", [1])

    def test_recursive_invocation(self):
        mode = FakeTensorMode()
        with mode:
            x = torch.tensor(2)
            mode.in_kernel_invocation = True
            y = x + x
            self.assertTrue(mode.in_kernel_invocation)

    @unittest.skipIf(
        TEST_WITH_TORCHDYNAMO, "isinstance check for FakeTensor won't work with compile"
    )
    @skipIfRocm
    @parametrize(
        "allow_fallback_kernels",
        [False, True],
        lambda a: "with_fallback" if a else "without_fallback",
    )
    @unittest.skipIf(not RUN_CUDA, "requires cuda")
    def test_cudnn_rnn(self, allow_fallback_kernels):
        def fn(
            a0,
            b0,
            b1,
            b2,
            b3,
            b4,
            b5,
            b6,
            b7,
            b8,
            b9,
            b10,
            b11,
            b12,
            b13,
            b14,
            b15,
            a3,
            a4,
            a5,
        ):
            a1 = [
                b0,
                b1,
                b2,
                b3,
                b4,
                b5,
                b6,
                b7,
                b8,
                b9,
                b10,
                b11,
                b12,
                b13,
                b14,
                b15,
            ]
            return torch.ops.aten._cudnn_rnn(
                a0,
                a1,
                4,
                a3,
                a4,
                a5,
                2,
                2048,
                0,
                2,
                False,
                0.0,
                False,
                True,
                [],
                None,
            )

        mode = FakeTensorMode(allow_fallback_kernels=allow_fallback_kernels)
        for i, context in enumerate([contextlib.nullcontext, lambda: mode]):
            with context():
                inps1 = [
                    torch.randn([92, 8, 2048]).cuda(),
                    torch.randn([8192, 2048]).cuda(),
                    torch.randn([8192, 2048]).cuda(),
                    torch.randn([8192]).cuda(),
                    torch.randn([8192]).cuda(),
                    torch.randn([8192, 2048]).cuda(),
                    torch.randn([8192, 2048]).cuda(),
                    torch.randn([8192]).cuda(),
                    torch.randn([8192]).cuda(),
                    torch.randn([8192, 4096]).cuda(),
                    torch.randn([8192, 2048]).cuda(),
                    torch.randn([8192]).cuda(),
                    torch.randn([8192]).cuda(),
                    torch.randn([8192, 4096]).cuda(),
                    torch.randn([8192, 2048]).cuda(),
                    torch.randn([8192]).cuda(),
                    torch.randn([8192]).cuda(),
                    torch.randn([167837696]).cuda(),
                    torch.randn([4, 8, 2048]).cuda(),
                    torch.randn([4, 8, 2048]).cuda(),
                ]
                inps2 = inps1
                inps2[len(inps2) - 1] = None  # argument `cx` can be None

                for inps in [inps1, inps2]:
                    out = fn(*inps)
                    self.assertIs(out[4], inps[-3])
                    for ten in out:
                        if i == 1:
                            self.assertTrue(isinstance(ten, FakeTensor))
                        self.assertEqual(ten.device.type, "cuda")

    @unittest.skipIf(not RUN_CUDA, "requires cuda")
    def test_cuda_lstm(self):
        # Ensure CUDA (non-cuDNN) impl succeeds with fake tensors.
        with torch.backends.cudnn.flags(enabled=False):
            fake_tensor_mode = FakeTensorMode(allow_fallback_kernels=False)
            with fake_tensor_mode:
                N = 5
                L = 4
                H_in = 2
                hidden_size = 3
                proj_size = 2
                num_layers = 2
                bidir = False
                D = 2 if bidir else 1
                H_out = proj_size if proj_size > 0 else hidden_size

                lstm = torch.nn.LSTM(
                    input_size=H_in,
                    hidden_size=hidden_size,
                    num_layers=num_layers,
                    proj_size=proj_size,
                    batch_first=False,
                    bias=True,
                    bidirectional=bidir,
                    device="cuda",
                )

                h_0 = torch.randn((num_layers * D, N, H_out), device="cuda")
                c_0 = torch.randn((num_layers * D, N, hidden_size), device="cuda")
                inp = torch.randn((L, N, H_in), device="cuda")
                (output, (h_n, c_n)) = lstm(inp, (h_0, c_0))
                output.sum().backward()

                self.assertEqual(output.shape, (L, N, D * H_out))
                self.assertEqual(h_n.shape, (D * num_layers, N, H_out))
                self.assertEqual(c_n.shape, (D * num_layers, N, hidden_size))

    def test_data_dependent_operator(self):
        with FakeTensorMode(allow_fallback_kernels=False):
            x = torch.rand([10, 10])

            self.assertRaises(DynamicOutputShapeException, lambda: torch.nonzero(x))

    def test_parameter_view(self):
        x = torch.nn.Parameter(torch.randn(4))
        x_view = x.view(4)
        mode = FakeTensorMode()
        fake_x_view = mode.from_tensor(x_view)
        fake_x = mode.from_tensor(x)
        self.assertFalse(isinstance(fake_x_view, torch.nn.Parameter))
        self.assertTrue(isinstance(fake_x, torch.nn.Parameter))

    def test_tolist(self):
        shape_env = ShapeEnv()
        with FakeTensorMode(allow_fallback_kernels=False, shape_env=shape_env):
            x = torch.rand([10])
            x.tolist()

    # Propagate real tensors doesn't work with fake-on-fake
    @expectedFailurePropagateRealTensors
    def test_same_shape_env_preserved(self):
        shape_env = ShapeEnv()
        mode1 = FakeTensorMode(shape_env=shape_env)
        t1 = mode1.from_tensor(
            torch.randn(10),
            symbolic_context=StatelessSymbolicContext(
                dynamic_sizes=[DimDynamic.DYNAMIC], constraint_sizes=[None]
            ),
        )
        mode2 = FakeTensorMode(shape_env=shape_env)
        t2 = mode2.from_tensor(t1)
        # t2.size(0) is still dynamic, even though we didn't pass DYNAMIC here
        self.assertIsNot(t2, t1)
        self.assertIs(t1.fake_mode, mode1)
        self.assertIs(t2.fake_mode, mode2)
        self.assertIs(t2.size(0).node.shape_env, t1.size(0).node.shape_env)
        self.assertEqual(str(t2.size(0)), str(t1.size(0)))

    # TODO: Support NJT.  There's also some funny business with dynamic shapes
    # which would need to be dealt with as well
    @expectedFailurePropagateRealTensors
    def test_jagged_fake_to_fake_preserved(self):
        from torch.nested._internal.nested_tensor import jagged_from_list

        S0, S1, S2 = 3, 4, 5
        D = 4
        a = torch.randn(S0, D, requires_grad=True, dtype=torch.float64)
        b = torch.randn(S1, D, requires_grad=True, dtype=torch.float64)
        c = torch.randn(S2, D, requires_grad=True, dtype=torch.float64)
        offsets = None
        jt, _ = jagged_from_list([a, b, c], offsets)
        shape_env = ShapeEnv()
        mode1 = FakeTensorMode(shape_env=shape_env)
        t1 = mode1.from_tensor(jt)
        mode2 = FakeTensorMode(shape_env=shape_env)
        t2 = mode2.from_tensor(t1)
        # It's not obvious that the invocation above makes it dynamic but it
        # does!
        self.assertTrue(free_symbols(t1.size()))
        self.assertIsNot(t2, t1)
        self.assertIs(t1.offsets().fake_mode, mode1)
        self.assertIs(t2.offsets().fake_mode, mode2)
        self.assertIs(t2.size(1).node.shape_env, t1.size(1).node.shape_env)
        self.assertEqual(str(t2.size(1)), str(t1.size(1)))

    def checkMetaProps(self, t1, t2):
        prims.utils.compare_tensor_meta(t1, t2, check_strides=True)

    @skipIfCrossRef
    def test_deepcopy(self):
        with FakeTensorMode() as mode:
            pass
        mod = torch.nn.BatchNorm2d(10)
        with torch._subclasses.fake_tensor.FakeCopyMode(mode):
            mod_copied = copy.deepcopy(mod)

        def check_copy(mod, mod_copied):
            for name, param in itertools.chain(
                mod.named_parameters(), mod.named_buffers()
            ):
                param_copied = getattr(mod_copied, name)
                self.checkMetaProps(param, param_copied)
                self.assertTrue(isinstance(param_copied, FakeTensor))
                self.assertEqual(
                    isinstance(param, torch.nn.Parameter),
                    isinstance(param_copied, torch.nn.Parameter),
                )
                self.assertEqual(param.requires_grad, param_copied.requires_grad)

        check_copy(mod, mod_copied)

        class ModuleNew(torch.nn.Module):
            def __init__(self) -> None:
                super().__init__()
                self.a = torch.rand([10, 2])
                self.b = self.a
                self.c = self.a[0]

        mod = ModuleNew()
        with torch._subclasses.fake_tensor.FakeCopyMode(mode):
            mod_copied = copy.deepcopy(mod)

        self.assertIs(mod_copied.a, mod_copied.b)
        self.assertEqual(mod_copied.b.storage()._cdata, mod_copied.a.storage()._cdata)

    @unittest.skipIf(
        TEST_WITH_TORCHDYNAMO, "isinstance check for FakeTensor won't work with compile"
    )
    @unittest.skipIf(not RUN_CUDA, "requires cuda")
    def test_new(self):
        with FakeTensorMode():
            a = torch.rand([16, 1])
            self.checkType(a.new(10, 10), "cpu", [10, 10])
            self.checkType(a.new([1, 2, 3, 4]), "cpu", [4])
            b = torch.rand([4, 4], device="cuda")
            self.checkType(b.new(device="cuda"), "cuda", [0])
            self.checkType(a.new(torch.rand([1])), "cpu", [1])

    @unittest.skipIf(
        TEST_WITH_TORCHDYNAMO, "isinstance check for FakeTensor won't work with compile"
    )
    def test_scalar_inputs(self):
        with FakeTensorMode():
            self.checkType(torch.div(3, 2), "cpu", [])
            ten = torch.zeros(2, dtype=torch.int32) * 2.0
            self.assertEqual(ten.dtype, torch.float)
            self.checkType(ten, "cpu", [2])

    @unittest.skipIf(
        TEST_WITH_TORCHDYNAMO, "isinstance check for FakeTensor won't work with compile"
    )
    def test_allow_meta(self):
        def run_meta():
            with FakeTensorMode():
                x = torch.rand([4], device="meta")
                return x + x

        self.checkType(run_meta(), "meta", [4])

        with patch.object(torch._functorch.config, "fake_tensor_allow_meta", False):
            self.assertRaises(Exception, run_meta)

    def test_embedding_bag_meta(self):
        def f():
            # This behavior was originally unintentional but we see people
            # relying on it
            embedding = torch.nn.EmbeddingBag(10, 3, mode="sum", device="meta")
            input = torch.tensor([1, 2, 4, 5, 4, 3, 2, 9], dtype=torch.long)
            offsets = torch.tensor([0, 4], dtype=torch.long)
            return embedding(input, offsets)

        real_out = f()
        with FakeTensorMode():
            fake_out = f()

        for r, f in zip(real_out, fake_out):
            self.assertEqual(r.size(), f.size())
            self.assertEqual(r.device, f.device)

    @unittest.skipIf(
        TEST_WITH_TORCHDYNAMO, "isinstance check for FakeTensor won't work with compile"
    )
    def test_mixed_real_and_fake_inputs(self):
        class _TestPattern(torch.nn.Module):
            def __init__(self) -> None:
                super().__init__()
                self.conv = torch.nn.Conv2d(1, 1, 1)
                self.bn = torch.nn.BatchNorm2d(1)

            def forward(self, input):
                running_std = torch.sqrt(self.bn.running_var + self.bn.eps)
                scale_factor = self.bn.weight / running_std
                weight_shape = [1] * len(self.conv.weight.shape)
                weight_shape[0] = -1
                bias_shape = [1] * len(self.conv.weight.shape)
                bias_shape[1] = -1
                scaled_weight = self.conv.weight * scale_factor.reshape(weight_shape)
                zero_bias = torch.zeros_like(self.conv.bias, dtype=input.dtype)
                conv = self.conv._conv_forward(input, scaled_weight, zero_bias)
                conv_orig = conv / scale_factor.reshape(bias_shape)
                conv_orig = conv_orig + self.conv.bias.reshape(bias_shape)
                conv = self.bn(conv_orig)
                return conv

        example_inputs = (torch.randn(1, 1, 3, 3),)
        mod = _TestPattern()
        with FakeTensorMode(allow_non_fake_inputs=True):
            out = mod(torch.randn(1, 1, 3, 3))
        self.checkType(out, "cpu", (1, 1, 3, 3))

    @unittest.skipIf(
        TEST_WITH_TORCHDYNAMO, "isinstance check for FakeTensor won't work with compile"
    )
    @unittest.skipIf(not RUN_CUDA, "requires cuda")
    def test_aten_copy_multi_device(self):
        with FakeTensorMode():
            x1 = torch.rand(4, device="cpu")
            x2 = torch.rand(4, device="cuda")
            copy1 = torch.ops.aten.copy.default(x1, x2)
            copy2 = torch.ops.aten.copy.default(x2, x1)
            out = torch.empty(4, device="cpu")
            torch.ops.aten.copy.out(x1, x2, out=out)
        self.checkType(copy1, "cpu", (4,))
        self.checkType(copy2, "cuda", (4,))
        self.checkType(out, "cpu", (4,))

    @unittest.skipIf(
        TEST_WITH_TORCHDYNAMO, "isinstance check for FakeTensor won't work with compile"
    )
    @unittest.skipIf(not RUN_CUDA, "requires cuda")
    def test_aten_index_multi_device(self):
        with FakeTensorMode():
            x1 = torch.rand(4, 4, device="cpu")
            x2 = torch.rand(4, 4, device="cuda")
            i1 = torch.tensor([0, 1], device="cuda")
            i2 = torch.tensor([0, 1], device="cpu")
            # NB: This one does not work: cuda indices not allowed on cpu
            # tensor
            # r1 = torch.ops.aten.index(x1, i1)
            r2 = torch.ops.aten.index(x2, i2)

            y1 = torch.rand(4, device="cpu")
            y2 = torch.rand(4, device="cuda")
            j1 = torch.tensor([2], device="cuda")
            j2 = torch.tensor([2], device="cpu")
            r3 = torch.ops.aten.index_put.default(x1, j1, y1)
            r4 = torch.ops.aten.index_put.default(x2, j2, y2)
        # self.checkType(r1, "cpu", ())
        self.checkType(r2, "cuda", ())
        self.checkType(r3, "cpu", (4, 4))
        self.checkType(r4, "cuda", (4, 4))

    @unittest.skipIf(
        TEST_WITH_TORCHDYNAMO, "isinstance check for FakeTensor won't work with compile"
    )
    @unittest.skipIf(not RUN_CUDA, "requires cuda")
    def test_aten_slice_scatter_multi_device(self):
        with FakeTensorMode():
            x1 = torch.rand(4, 4, device="cpu")
            y1 = torch.rand(2, 4, device="cuda")
            x2 = torch.rand(4, 4, device="cuda")
            y2 = torch.rand(2, 4, device="cpu")
            out = torch.empty(4, 4, device="cpu")
            r1 = torch.ops.aten.slice_scatter.default(x1, y1, start=2)
            r2 = torch.ops.aten.slice_scatter.default(x2, y2, start=2)
            r3 = torch.ops.aten.slice_scatter.out(x1, y1, out=out, start=2)
        self.checkType(r1, "cpu", (4, 4))
        self.checkType(r2, "cuda", (4, 4))
        self.checkType(r3, "cpu", (4, 4))
        self.checkType(out, "cpu", (4, 4))

    def test__adaptive_avg_pool2d_backward(self):
        with FakeTensorMode():
            grad_out = torch.rand(2, 3, 4, 4)
            inp = torch.rand(2, 3, 4, 4).to(memory_format=torch.channels_last)
            grad_in = torch.ops.aten._adaptive_avg_pool2d_backward(grad_out, inp)
            self.assertTrue(
                torch._prims_common.suggest_memory_format(grad_in)
                == torch.channels_last
            )

    def test_export_numpy(self):
        class MyNumpyModel(torch.nn.Module):
            def forward(self, input):
                input = input.numpy()
                return input + np.random.randn(*input.shape)

        with FakeTensorMode():
            ep = torch.export.export(
                MyNumpyModel(), args=(torch.randn(1000),), strict=True
            )
            self.assertTrue(isinstance(ep, torch.export.ExportedProgram))

    def test_unsqueeze_copy(self):
        shape_env = ShapeEnv()
        t1 = torch.ones(2, 2, 768)
        with FakeTensorMode(shape_env=shape_env) as fake_mode:
            t = fake_mode.from_tensor(
                t1,
                symbolic_context=StatelessSymbolicContext(
                    dynamic_sizes=[
                        DimDynamic.DYNAMIC,
                        DimDynamic.STATIC,
                        DimDynamic.STATIC,
                    ],
                ),
            )

        self.assertEqual(t.shape[0], torch.ops.aten.unsqueeze_copy(t, 1).shape[0])

    def test_alias_call(self):
        fwAD = torch.autograd.forward_ad

        def f(x):
            return 4312491 * x

        with torch._subclasses.fake_tensor.FakeTensorMode():
            with fwAD.dual_level():
                x = torch.randn(3, device="cpu")
                y = torch.ones_like(x)
                dual = fwAD.make_dual(x, y)
                r = f(dual)

        self.assertIsInstance(r, FakeTensor)
        self.assertEqual(r.size(), [3])

    @parametrize("reverse", [False, True])
    def test_scan(self, reverse):
        def add(x, y):
            return x + y, x + y

        with torch._subclasses.fake_tensor.FakeTensorMode():
            x = torch.randn((3, 5, 7), device="cpu")
            init = torch.randn((3, 7), device="cpu")
            r = scan(add, init, x, dim=1, reverse=reverse)

        self.assertIsInstance(r[0], FakeTensor)
        self.assertIsInstance(r[1], FakeTensor)

    def test_fast_div(self):
        mode = FakeTensorMode()
        with mode:
            x = torch.empty(2, 2, device="cpu", dtype=torch.int32)
        from torch._subclasses.fake_impls import get_fast_op_impls

        fast_div = get_fast_op_impls()[torch.ops.aten.div.Tensor]
        y = fast_div(mode, x, 2)
        self.assertEqual(y.dtype, torch.float32)


instantiate_parametrized_tests(FakeTensorTest)


def make_propagate_real_tensors_cls(cls):
    cls = make_test_cls_with_patches(
        cls,
        "PropagateRealTensors",
        "_propagate_real_tensors",
        (torch._functorch.config, "fake_tensor_propagate_real_tensors", True),
        xfail_prop="_expected_failure_propagate_real_tensors",
        decorator=skipIfTorchDynamo("propagate_real_tensors affects Dynamo"),
    )
    cls.__file__ = __file__
    cls.__module__ = __name__
    globals()[cls.__name__] = cls


make_propagate_real_tensors_cls(FakeTensorTest)


class FakeTensorConstHandling(TestCase):
    def assertConst(self, *args):
        for arg in args:
            self.assertTrue(arg.constant is not None)

    def assertNotConst(self, *args):
        for arg in args:
            self.assertTrue(arg.constant is None)

    def test_simple(self):
        with FakeTensorMode():
            x = torch.tensor(4.0)
            self.assertEqual(x.item(), 4.0)

    def test_inplace_add(self):
        with FakeTensorMode():
            x = torch.tensor(4.0)
            y = x.add_(1)
            self.assertEqual(x.item(), 5.0)
            self.assertEqual(y.item(), 5.0)
            self.assertConst(x, y)

    def test_shared_storages(self):
        with FakeTensorMode():
            x = torch.tensor([4.0])
            y = x[:]

            self.assertEqual(x.storage()._cdata, y.storage()._cdata)
            self.assertEqual(x.constant.storage()._cdata, y.constant.storage()._cdata)

    def test_constant_invalidation(self):
        with FakeTensorMode():
            x = torch.tensor([1.0])
            self.assertConst(x)
            y = torch.rand([1])
            x.add_(y)
            self.assertNotConst(x)

    def test_inplace_view_invalidation(self):
        with FakeTensorMode():
            x = torch.tensor([1])
            self.assertConst(x)
            x.resize_([2])
            self.assertEqual(x.size(0), 2)
            self.assertNotConst(x)

    def test_fake_tensor_in_intlist_repro(self):
        def fn(tensors):
            max_size = torch.tensor([800, 1216], dtype=torch.int64)
            batch_shape = [len(tensors)] + list(tensors[0].shape[:-2]) + list(max_size)
            return tensors[0].new_full(batch_shape, 0.0)

        with self.assertRaises(
            torch._subclasses.fake_tensor.DataDependentOutputException
        ):
            with torch._subclasses.fake_tensor.FakeTensorMode():
                a = torch.randn(3, 800, 1199)
                b = torch.randn(3, 800, 800)
                inputs = [a, b]
                ref = fn(inputs)

    def test_fake_tensor_batch_norm_cpu(self):
        with torch._subclasses.CrossRefFakeMode():
            m = torch.nn.Sequential(
                torch.nn.BatchNorm2d(10),
                torch.nn.ReLU(),
            )
            m.eval()
            out = m(torch.randn([2, 10, 8, 8]))

    def test_shared_storage_invalidation(self):
        with FakeTensorMode():
            x = torch.tensor([1.0])
            y = x[:]
            self.assertConst(x, y)
            y.add_(torch.rand([1]))
            self.assertNotConst(x, y)

    def test_aliased_const_write(self):
        with FakeTensorMode():
            x = torch.tensor([1])
            y = x.expand([4])
            self.assertNotConst(y)
            y[0] = 1
            self.assertNotConst(x)

    def test_constant_propagate_through_functions(self):
        with FakeTensorMode():
            y = torch.div(4, 4, rounding_mode="trunc")
            self.assertConst(y)


make_propagate_real_tensors_cls(FakeTensorConstHandling)


def contains_type(type: torch.Type, maybe_contained_type: torch.Type):
    return maybe_contained_type.isSubtypeOf(type) or any(
        contains_type(e, maybe_contained_type) for e in type.containedTypes()
    )


class FakeTensorOpInfoTest(TestCase):
    @ops(custom_op_db, dtypes=OpDTypes.any_one)
    def test_fake(self, device, dtype, op):
        sample_inputs_itr = op.sample_inputs(device, dtype, requires_grad=False)
        for sample_input in sample_inputs_itr:
            args = (sample_input.input,) + sample_input.args
            kwargs = sample_input.kwargs
            optests.fake_check(op, args, kwargs)


make_propagate_real_tensors_cls(FakeTensorOpInfoTest)
instantiate_device_type_tests(FakeTensorOpInfoTest, globals(), only_for=("cpu", "cuda"))
instantiate_device_type_tests(
    PropagateRealTensorsFakeTensorOpInfoTest,  # noqa: F821
    globals(),
    only_for=("cpu",),
)


class FakeTensorConverterTest(TestCase):
    def test_memoized_conversion_to_meta(self):
        x = torch.rand(2, 2, 2)
        mode = FakeTensorMode()
        self.assertTrue(mode.from_tensor(x) is mode.from_tensor(x))

    def test_memoized_conversion_from_meta(self):
        x = torch.rand(2, 2).to(device="meta")
        mode = FakeTensorMode()
        converter = mode.fake_tensor_converter
        self.assertTrue(
            converter.from_meta_and_device(mode, x, "cpu")
            is converter.from_meta_and_device(mode, x, "cpu")
        )

    def test_separate_tensor_storages_view(self):
        x = torch.rand(2, 2, 2)
        y = x[0]
        mode = FakeTensorMode()
        converter = mode.fake_tensor_converter
        x_conv = converter.from_real_tensor(mode, x)
        y_conv = converter.from_real_tensor(mode, y)
        self.assertEqual(torch._C._storage_id(x_conv), torch._C._storage_id(y_conv))

    @xfailIfTorchDynamo
    def test_separate_tensor_storages_non_view(self):
        x = torch.rand(2, 2, 2)
        y = torch.rand(4, 2)
        y.set_(x.storage())
        mode = FakeTensorMode()
        converter = mode.fake_tensor_converter
        x_conv = converter.from_real_tensor(mode, x)
        y_conv = converter.from_real_tensor(mode, y)
        stor_id = torch._C._storage_id(x_conv)
        self.assertEqual(stor_id, torch._C._storage_id(y_conv))
        del x
        del x_conv
        self.assertEqual(len(converter.tensor_memo), 1)
        self.assertEqual(len(converter.meta_converter.storage_memo), 1)
        del y
        del y_conv
        self.assertEqual(len(converter.tensor_memo), 0)
        self.assertEqual(len(converter.meta_converter.storage_memo), 0)

    def test_dead_weak_ref(self):
        x = torch.rand(2, 2, 2)
        y = x[0]
        mode = FakeTensorMode()
        converter = FakeTensorConverter()
        x_conv = converter.from_real_tensor(mode, x)
        x_conv_storage = x_conv.untyped_storage()
        del x_conv
        self.assertFalse(x in converter.tensor_memo)
        y_conv = converter.from_real_tensor(mode, y)
        self.assertIs(x_conv_storage, y_conv.untyped_storage())

    @xfailIfTorchDynamo
    def test_dead_key(self):
        x = torch.rand(2, 2, 2)
        mode = FakeTensorMode()
        converter = FakeTensorConverter()
        x_conv = converter.from_real_tensor(mode, x)
        self.assertEqual(len(converter.tensor_memo), 1)
        x_conv2 = converter.from_real_tensor(mode, x)
        assert x_conv2 is x_conv
        del x
        del x_conv
        del x_conv2
        self.assertEqual(len(converter.tensor_memo), 0)

    def test_no_active_mode(self):
        with FakeTensorMode() as mode:
            x = torch.empty(2, 2, device="cpu")
            y = torch.empty(2, 2, device="cpu")

        out = x + y
        self.assertEqual(mode, out.fake_mode)
        self.assertTrue(isinstance(out, FakeTensor))
        self.assertEqual(out.device.type, "cpu")

    def test_multiple_modes(self):
        t = torch.rand([4])
        t2 = torch.rand([4])
        with FakeTensorMode() as m:
            with FakeTensorMode() as m2:
                t_fake = m.from_tensor(t)
                t2_fake = m2.from_tensor(t2)

                with self.assertRaisesRegex(Exception, "Mixing fake modes"):
                    t_fake + t2_fake

    def test_separate_mode_error(self):
        with FakeTensorMode():
            x = torch.empty(2, 2, device="cpu")
        with FakeTensorMode():
            y = torch.empty(2, 2, device="cpu")
        self.assertRaises(Exception, lambda: x, y)

    @xfailIfTorchDynamo
    def test_no_ref_cycle(self):
        x = torch.rand([4])
        mode = FakeTensorMode()
        y = mode.from_tensor(x)
        self.assertEqual(len(mode.fake_tensor_converter.tensor_memo), 1)
        mode_weak = weakref.ref(mode)
        y_weak = weakref.ref(mode)
        del mode
        del y
        assert mode_weak() is None
        assert y_weak() is None


make_propagate_real_tensors_cls(FakeTensorConverterTest)


class FakeTensorOperatorInvariants(TestCase):
    def get_aten_op(self, schema):
        namespace, name = schema.name.split("::")
        overload = schema.overload_name if schema.overload_name else "default"
        assert namespace == "aten"
        return getattr(getattr(torch.ops.aten, name), overload)

    def get_all_aten_schemas(self):
        for schema in torch._C._jit_get_all_schemas():
            namespace = schema.name.split("::")[0]
            if namespace != "aten":
                continue
            yield schema

    def test_non_kwarg_only_device(self):
        for schema in self.get_all_aten_schemas():
            ten_type = torch._C.TensorType.get()
            if not any(
                contains_type(arg.type, ten_type)
                for arg in itertools.chain(schema.arguments, schema.returns)
            ):
                continue

            opt_device = torch._C.OptionalType(torch._C.DeviceObjType.get())
            has_non_kwarg_device = any(
                not arg.kwarg_only and arg.type.isSubtypeOf(opt_device)
                for arg in schema.arguments
            )
            if has_non_kwarg_device:
                self.assertTrue(
                    self.get_aten_op(schema)
                    in torch._subclasses.fake_tensor._device_not_kwarg_ops
                )

    def test_tensor_constructors_all_have_kwarg_device(self):
        for schema in self.get_all_aten_schemas():
            op = self.get_aten_op(schema)
            if not torch._subclasses.fake_tensor._is_tensor_constructor(op):
                continue

            opt_device = torch._C.OptionalType(torch._C.DeviceObjType.get())
            has_kwarg_device = any(
                arg.kwarg_only and arg.type.isSubtypeOf(opt_device)
                for arg in schema.arguments
            )

            self.assertTrue(
                has_kwarg_device or op == torch.ops.aten._list_to_tensor.default
            )

    @unittest.expectedFailure
    def test_sparse_new(self):
        with FakeTensorMode():
            indices = torch.randn(1, 1, dtype=torch.int64)
            values = torch.randn(1)
            extra = (2,)
            sparse = torch.randn(1).to_sparse()
            # This used to segfault, now it does not, but it still raises an
            # error
            sparse2 = sparse.new(indices, values, extra)

    def test_tensor_new(self):
        with FakeTensorMode():
            x = torch.Tensor([1, 2, 3])
        self.assertIsInstance(x, FakeTensor)

    def test_like_ops(self):
        for schema in self.get_all_aten_schemas():
            if "_like" == schema.name[-5:]:
                op = self.get_aten_op(schema)
                self.assertIn(
                    op, torch._subclasses.fake_tensor._like_tensor_constructors
                )

    def test_str_storage(self):
        x = torch.zeros(3)
        with FakeTensorMode() as m:
            y = m.from_tensor(x)
            self.assertExpectedInline(
                str(x.storage()),
                """\
 0.0
 0.0
 0.0
[torch.storage.TypedStorage(dtype=torch.float32, device=cpu) of size 3]""",
            )
            self.assertExpectedInline(
                str(y.storage()),
                """\
...
[torch.storage.TypedStorage(dtype=torch.float32, device=meta) of size 3]""",
            )

        self.assertExpectedInline(
            str(y.storage()),
            """\
...
[torch.storage.TypedStorage(dtype=torch.float32, device=meta) of size 3]""",
        )

    # at::_embedding_bag has no op info,
    # and returns extra tensors that at::embedding bag throws away
    def test_embedding_bag_private(self):
        args = [
            torch.ones(6, 1),
            torch.ones(6, dtype=torch.int64),
            torch.arange(2, dtype=torch.int64),
            False,
            2,  # mode = max
        ]

        ref_out = torch.ops.aten._embedding_bag(*args)
        with FakeTensorMode() as m:
            meta_args = [
                m.from_tensor(a) if isinstance(a, torch.Tensor) else a for a in args
            ]
            meta_out = torch.ops.aten._embedding_bag(*meta_args)

        self.assertEqual(len(ref_out), len(meta_out))
        for ref_o, meta_o in zip(ref_out, meta_out):
            self.assertEqual(ref_o.size(), meta_o.size())

    def test_cross_entropy_loss(self):
        inp = torch.randn(3, 5)
        target = torch.randint(5, (3,), dtype=torch.long)
        weight = torch.rand(5)
        fn = torch.nn.functional.cross_entropy
        for w in (weight, None):
            args = (inp, target, w)
            ref = fn(*args)
            with FakeTensorMode() as m:
                meta_args = [
                    m.from_tensor(a) if isinstance(a, torch.Tensor) else a for a in args
                ]
                meta_out = torch.nn.functional.cross_entropy(
                    *meta_args, label_smoothing=0.5
                )

            self.assertEqual(ref.size(), meta_out.size())

    @skipIfRocm
    @unittest.skipIf(
        not PLATFORM_SUPPORTS_FLASH_ATTENTION,
        "Does not support SDPA or pre-SM80 hardware",
    )
    def test_flash_attention(self):
        class Repro(torch.nn.Module):
            def __init__(self) -> None:
                super().__init__()

            def forward(self, arg1, arg2, arg3):
                torch.ops.aten._scaled_dot_product_flash_attention(
                    arg1, arg2, arg3, scale=0.17677669529663687
                )

        args_new = [
            [
                ((1, 48, 64, 64), (0, 4096, 64, 1), torch.float16, "cuda"),
                ((1, 48, 64, 64), (0, 4096, 64, 1), torch.float16, "cuda"),
                ((1, 48, 64, 64), (0, 4096, 64, 1), torch.float16, "cuda"),
            ],
            [
                ((4, 2, 16, 32), (1024, 512, 32, 1), torch.float16, "cuda"),
                ((4, 2, 16, 32), (1024, 512, 32, 1), torch.float16, "cuda"),
                ((4, 2, 16, 32), (1024, 512, 32, 1), torch.float16, "cuda"),
            ],
        ]
        for args_list in args_new:
            args = [
                rand_strided(bsz, num_heads, seq_len, head_dim)
                for (bsz, num_heads, seq_len, head_dim) in args_list
            ]
            try:
                with torch._subclasses.CrossRefFakeMode():
                    Repro()(*args)
            except MetadataMismatchError as e:
                # We expect the cross ref to succed for the first output to fail
                # for the rng state, see Note [Seed and Offset]
                self.assertTrue("output[0]" not in str(e))
                if self.__class__.__name__.startswith("PropagateRealTensors"):
                    self.assertTrue(
                        "Real tensor propagation found a metadata mismatch" in str(e)
                    )
                else:
                    self.assertTrue(
                        "found mismatched tensor metadata for output" in str(e)
                    )

    # IMPORTANT!!! Always run even if CUDA is not available
    def test_fake_gpu_no_init(self):
        # Skip this test, we will try to run CUDA operations to real prop so
        # it clearly will not work on CPU runner
        if torch._functorch.config.fake_tensor_propagate_real_tensors:
            return
        with FakeTensorMode():
            torch.empty(10, device=GPU_TYPE)
            torch.ones(10, device=GPU_TYPE)
            torch.zeros(10, device=GPU_TYPE)
            torch.rand(10, device=GPU_TYPE)
            torch.tensor(3.14, device=GPU_TYPE)
            torch.tensor([[3.14, 2], [1, 2]], device=GPU_TYPE)

    @skipIfRocm
    @unittest.skipIf(not RUN_CUDA, "requires cuda")
    def test_conv_c1_backward(self):
        class Repro(torch.nn.Module):
            def __init__(self) -> None:
                super().__init__()

            def forward(self, arg1, arg2, arg3):
                torch.ops.aten.convolution_backward.default(
                    arg1,
                    arg2,
                    arg3,
                    [1],
                    [1, 1],
                    [1, 1],
                    [1, 1],
                    False,
                    [0, 0],
                    1,
                    [True, True, False],
                )

        args_new = [
            ((16, 1, 128, 128), (16384, 16384, 128, 1), torch.float16, "cuda"),
            ((16, 64, 128, 128), (1048576, 1, 8192, 64), torch.float16, "cuda"),
            ((1, 64, 3, 3), (576, 9, 3, 1), torch.float16, "cuda"),
        ]
        args = [rand_strided(sh, st, dt, dev) for (sh, st, dt, dev) in args_new]

        with torch._subclasses.CrossRefFakeMode():
            Repro()(*args)

    def test_no_dispatch_with_like_function(self):
        class CountingMode(TorchDispatchMode):
            def __init__(self) -> None:
                self.count = 0

            def __torch_dispatch__(self, func, types, args=(), kwargs=None):
                self.count += 1
                return func(*args, **kwargs)

        with FakeTensorMode():
            x = torch.randn(2)
            with CountingMode() as mode:
                with no_dispatch():
                    torch.zeros_like(x)

        self.assertEqual(mode.count, 0)


make_propagate_real_tensors_cls(FakeTensorOperatorInvariants)


class FakeTensorPropTest(TestCase):
    def test_fake_tensor_prop_on_nn_module(self):
        class ToyNnModuleWithParameters(torch.nn.Module):
            def __init__(self) -> None:
                super().__init__()
                self.layer1 = torch.nn.Linear(4, 3)
                self.layer2 = torch.nn.Linear(3, 2)

            def forward(self, value):
                value = self.layer1(value)
                value = torch.relu(value)
                value = self.layer2(value)
                return value

        model = ToyNnModuleWithParameters()
        value = torch.randn(5, 4)
        # Convert nn.Module to GraphModule so that FakeTensorProp runs.
        graph_model = torch.fx.symbolic_trace(model, (value,))
        # The following block runs FakeTensorProp on graph_module w/to the same FakeTensorMode
        #
        # TODO(wschin): there should be an API to run FakeTensorProp for GraphModule
        # with parameters and buffers.
        with FakeTensorMode() as fake_tensor_mode:

            def to_fake_tensor(x):
                if isinstance(x, torch.Tensor) and not isinstance(x, FakeTensor):
                    return fake_tensor_mode.from_tensor(x)
                return x

            fake_parameters_and_buffers = {
                k: to_fake_tensor(v)
                for k, v in itertools.chain(
                    graph_model.named_parameters(), graph_model.named_buffers()
                )
            }
            with torch.nn.utils.stateless._reparametrize_module(
                graph_model, fake_parameters_and_buffers
            ):
                # This case uses the **same** fake tensor mode to
                #  1. create fake parameters and fake buffers, and
                #  2. run FakeTensorProp
                # The result should be correct.
                result = FakeTensorProp(graph_model, fake_tensor_mode).propagate(value)
                self.assertTrue(isinstance(result, FakeTensor))
                self.assertEqual(result.shape, (5, 2))
                # This case uses the **different** fake tensor modes to
                #  1. create fake parameters and fake buffers, and
                #  2. run FakeTensorProp
                # The following code should fail.
                failed = False
                try:
                    FakeTensorProp(graph_model).propagate(value)
                except AssertionError:
                    # AssertionError: tensor's device must be `meta`, got cpu instead
                    failed = True
                self.assertTrue(failed)

    def test_fake_tensor_prop_on_nn_module_with_optional_args(self):
        class OptionalArgumentInBetween(torch.nn.Module):
            def __init__(self) -> None:
                super().__init__()
                self.layer1 = torch.nn.Linear(4, 3)
                self.layer2 = torch.nn.Linear(3, 2)

            def forward(self, value, another_value=None, another_optional_value=None):
                # Mimic huggingface's `forward` methods which have several optional arguments.
                # For example, GPT accepts forward(self, input_ids, None, attention_mask, ...).
                # To apply FakeTensorProp, its from_real_tensor(...) needs to accept None.
                if another_value is None:
                    another_value = torch.rand_like(value)
                if another_optional_value is None:
                    another_optional_value = torch.rand_like(value)
                value = value + another_value + another_optional_value
                return value * value

        fake_mode = FakeTensorMode(
            allow_non_fake_inputs=True, allow_fallback_kernels=False
        )
        with fake_mode:
            model = OptionalArgumentInBetween()
            value = torch.randn(5, 4)
            another_optional_value = torch.randn(5, 4)
            graph_model = torch.fx.symbolic_trace(
                model, (value, None, another_optional_value)
            )
            FakeTensorProp(graph_model, fake_mode).propagate(
                value, None, another_optional_value
            )

    def test_unbacked_shape_realloc(self):
        def f(x):
            return x.nonzero()

        shape_env = ShapeEnv()
        fake_mode = FakeTensorMode(shape_env=shape_env)
        with fake_mode:
            value = torch.randn(5)
            gm = make_fx(f)(value)
        nonzero_nodes = [
            n for n in gm.graph.nodes if n.target is torch.ops.aten.nonzero.default
        ]
        self.assertEqual(len(nonzero_nodes), 1)
        self.assertIsInstance(nonzero_nodes[0].meta["val"].shape[0], torch.SymInt)
        u0 = nonzero_nodes[0].meta["val"].shape[0]
        FakeTensorProp(gm, fake_mode).propagate(value)
        u1 = nonzero_nodes[0].meta["val"].shape[0]
        # Test that this test is actually doing something in that the
        # FakeTensorProp actually triggered a reallocation.  If this assert is
        # failing, it could be because we started memoizing the nnz count for
        # nonzero, which is nice in some sense (no reallocation) but not
        # helpful for this test, which is checking what we do when we have
        # to reallocate.  If so, you need to make this example more
        # complicated (e.g., maybe have a nontrivial computation on the input
        # before feeding it into nonzero, or have some sort of randomness)
        self.assertIsNot(u0, u1)
        self.assertTrue(statically_known_true(u0 == u1))

    def test_nonzero_stride(self):
        shape_env = ShapeEnv()
        fake_mode = FakeTensorMode(shape_env=shape_env)
        with fake_mode:
            value = torch.ones(5)
            fake_r = value.nonzero()

        r = torch.ones(5).nonzero()

        self.assertEqual(fake_r.T.is_contiguous(), r.T.is_contiguous())

    @unittest.skipIf(not RUN_CUDA, "requires cuda")
    def test_torch_load_with_fake_mode(self):
        model = torch.nn.Linear(5, 10)
        sd = model.state_dict()
        sd["tt"] = TwoTensor(torch.randn(2), torch.randn(2))

        def _read_tensor_and_check(key, sd_loaded, all_bytes, device):
            dtype = torch.float32
            t = sd_loaded[key]
            self.assertEqual(t.device.type, device)
            if isinstance(t, TwoTensor):
                untyped_storage_a, untyped_storage_b = (
                    t.a.untyped_storage(),
                    t.b.untyped_storage(),
                )
                offset_a, offset_b = (
                    untyped_storage_a._checkpoint_offset,
                    untyped_storage_b._checkpoint_offset,
                )
                nbytes_a, nbytes_b = (
                    untyped_storage_a.nbytes() // 4,
                    untyped_storage_b.nbytes() // 4,
                )
                result_a = torch.frombuffer(
                    all_bytes, dtype=dtype, count=nbytes_a, offset=offset_a
                ).resize_(t.a.size())
                result_b = torch.frombuffer(
                    all_bytes, dtype=dtype, count=nbytes_b, offset=offset_b
                ).resize_(t.b.size())
                self.assertEqual(TwoTensor(result_a, result_b), sd[key])
            else:
                untyped_storage = t.untyped_storage()
                offset = untyped_storage._checkpoint_offset
                nbytes = untyped_storage.nbytes() // 4
                result = torch.frombuffer(
                    all_bytes, dtype=dtype, count=nbytes, offset=offset
                ).resize_(t.size())
                self.assertEqual(result, sd[key])

        with TemporaryFileName() as f, torch.serialization.safe_globals([TwoTensor]):
            # Create state_dict to be loaded later
            torch.save(sd, f)
            with open(f, "rb") as g:
                all_bytes = g.read()

            fake_mode = FakeTensorMode()
            with fake_mode:
                sd_loaded = torch.load(f)
            for k in sd:
                _read_tensor_and_check(k, sd_loaded, all_bytes, "cpu")
            with fake_mode:
                sd_loaded = torch.load(f, map_location="cuda")
            for k in sd:
                _read_tensor_and_check(k, sd_loaded, all_bytes, "cuda")

        for k in sd.keys():
            sd[k] = sd[k].to("cuda")

        with TemporaryFileName() as f, torch.serialization.safe_globals([TwoTensor]):
            torch.save(sd, f)
            with open(f, "rb") as g:
                all_bytes = g.read()

            fake_mode = FakeTensorMode()
            with fake_mode:
                sd_loaded = torch.load(f)
            for k in sd:
                _read_tensor_and_check(k, sd_loaded, all_bytes, "cuda")
            with fake_mode:
                sd_loaded = torch.load(f, map_location="cpu")
            for k in sd:
                _read_tensor_and_check(k, sd_loaded, all_bytes, "cpu")


make_propagate_real_tensors_cls(FakeTensorPropTest)


class FakeTensorSerialization(TestCase):
    def test_serialization(self):
        x = torch.tensor([0], device="cpu")
        with FakeTensorMode():
            y = pickle.loads(pickle.dumps(x))
            self.assertEqual(type(y), FakeTensor)
            self.assertEqual(y.device.type, "meta")

            with unset_fake_temporarily():
                y = pickle.loads(pickle.dumps(x))
                self.assertEqual(x.device, y.device)

    def test_serialization_with_tracing(self):
        x = torch.tensor([0], device="cpu")
        with tracing(TracingContext(FakeTensorMode())):
            y = pickle.loads(pickle.dumps(x))
            self.assertEqual(x.device, y.device)


class FakeTensorDispatchCache(TestCase):
    def test_shape_env_settings(self):
        """
        Validation that any boolean settings in ShapeEnv are present in the
        ShapeEnvSettings. We hope to ensure that any new settings that might
        affect FakeTensor dispatch are included in the cache key calculation.
        If this test fails, consider updating ShapeEnvSettings or change this
        test to omit checking for the new field.
        """
        init_sig = inspect.signature(ShapeEnv._init)
        args = [
            name
            for name, param in init_sig.parameters.items()
            if type(param.default) is bool
        ]

        settings = [f.name for f in dataclasses.fields(ShapeEnvSettings)]
        for arg in args:
            self.assertTrue(arg in settings)

    def _test_cache_key(self, fm, x, y, z):
        """
        Helper for all test_cache_key_* tests below. Assert that the
        cache keys for inputs x and y are the same, but z is different.
        """
        func = aten.add.Tensor
        state = _CacheKeyState()
        key_x = fm._cache_key(state, func, [x], {})
        key_y = fm._cache_key(state, func, [y], {})
        key_z = fm._cache_key(state, func, [z], {})

        self.assertEqual(key_x, key_y)
        self.assertNotEqual(key_x, key_z)

    def test_cache_key_dtype(self):
        with FakeTensorMode() as fm:
            x = torch.randn(4, 3, dtype=torch.float16)
            y = torch.randn(4, 3, dtype=torch.float16)
            z = x.to(dtype=torch.float32)
            self._test_cache_key(fm, x, y, z)

    def test_cache_key_shape(self):
        with FakeTensorMode() as fm:
            x = torch.randn(4, 3)
            y = torch.randn(4, 3)
            z = torch.randn(4, 2)
            self._test_cache_key(fm, x, y, z)

    def test_cache_key_stride(self):
        with FakeTensorMode() as fm:
            x = torch.randn(4, 2)
            y = torch.randn(4, 2)
            z = x.as_strided((4, 2), (1, 2))
            self._test_cache_key(fm, x, y, z)

    @unittest.skipIf(not RUN_CUDA, "requires cuda")
    def test_cache_key_device(self):
        with FakeTensorMode() as fm:
            x = torch.randn(4, 3)
            y = torch.randn(4, 3)
            z = x.to(device="cuda")
            self._test_cache_key(fm, x, y, z)

    def test_cache_key_memory_format(self):
        with FakeTensorMode() as fm:
            x = torch.randn(1, 2, 3, 4)
            y = torch.randn(1, 2, 3, 4)
            z = x.to(memory_format=torch.channels_last)
            self._test_cache_key(fm, x, y, z)

    def test_cache_key_storage_offset(self):
        with FakeTensorMode() as fm:
            x = torch.randn(3)[1:]
            y = torch.randn(3)[1:]
            z = torch.randn(2)
            self._test_cache_key(fm, x, y, z)

    def test_cache_key_requires_grad(self):
        with FakeTensorMode() as fm:
            x = torch.randn(4, 3)
            y = torch.randn(4, 3)
            z = torch.randn(4, 3, requires_grad=True)
            self._test_cache_key(fm, x, y, z)

    def test_cache_key_is_conj(self):
        with FakeTensorMode() as fm:
            x = torch.randn(4, 3, dtype=torch.complex64)
            y = torch.randn(4, 3, dtype=torch.complex64)
            z = torch.randn(4, 3, dtype=torch.complex64)
            torch._C._set_conj(z, not z.is_conj())
            self._test_cache_key(fm, x, y, z)

    def test_cache_key_is_neg(self):
        with FakeTensorMode() as fm:
            x = torch.randn(4, 3, dtype=torch.complex64)
            y = torch.randn(4, 3, dtype=torch.complex64)
            z = torch.randn(4, 3, dtype=torch.complex64)
            torch._C._set_neg(z, not z.is_neg())
            self._test_cache_key(fm, x, y, z)

    def test_cache_key_is_inference(self):
        with torch.inference_mode(True):
            t = torch.randn(4, 3)
        with FakeTensorMode() as fm:
            x = torch.randn(4, 3)
            y = torch.randn(4, 3)
            z = fm.from_tensor(t)
            self._test_cache_key(fm, x, y, z)

    def test_cache_key_constants(self):
        with FakeTensorMode() as fm:
            # Python hashes 1.0 to the same value as 1. Make sure the
            # cache key calculation differentiates them.
            self._test_cache_key(fm, 1.0, 1.0, 1)
            self._test_cache_key(fm, 0.0, 0.0, 0)

    def assertHitsMisses(self, hits, misses):
        """
        Helper to assert on the number of recorded hits and misses.
        """
        info = FakeTensorMode.cache_info()
        self.assertEqual(info.hits, hits)
        self.assertEqual(info.misses, misses)

    def assertBypasses(self, reason, count):
        """
        Helper to assert on the number of recorded bypasses.
        """
        info = FakeTensorMode.cache_info()
        if count > 0:
            self.assertIn(reason, info.bypasses)
            self.assertEqual(info.bypasses[reason], count)
        else:
            self.assertNotIn(reason, info.bypasses)

    def test_cache_hit(self):
        """
        Test that cache hit/miss counters are updated correctly.
        """
        with FakeTensorMode():
            x = torch.randn(4, 3)
            y = torch.randn(4, 3)

            FakeTensorMode.cache_clear()
            self.assertHitsMisses(0, 0)
            res1 = x + y
            self.assertHitsMisses(0, 1)
            res2 = x + y
            self.assertHitsMisses(1, 1)

            self.assertEqual(
                extract_tensor_metadata(res1),
                extract_tensor_metadata(res2),
            )

    def test_cache_bypass(self):
        """
        Test that cache bypass counters are updated correctly.
        """
        with FakeTensorMode():
            x = torch.randn(1, 2)

            FakeTensorMode.cache_clear()
            self.assertBypasses("inplace view", 0)

            x.unsqueeze_(0)
            self.assertBypasses("inplace view", 1)

    def test_cache_default_dtype(self):
        """
        Test that the default dtype is respected when serving cached results.
        """
        with FakeTensorMode():
            x = torch.tensor([1, 2], dtype=torch.int32)
            torch.set_default_dtype(torch.float32)

            FakeTensorMode.cache_clear()
            self.assertHitsMisses(0, 0)

            y = x + 1.0
            self.assertEqual(y.dtype, torch.float32)
            self.assertHitsMisses(0, 1)

            torch.set_default_dtype(torch.float16)
            y = x + 1.0
            self.assertEqual(y.dtype, torch.float16)
            self.assertHitsMisses(0, 2)

            torch.set_default_dtype(torch.float32)
            y = x + 1.0
            self.assertEqual(y.dtype, torch.float32)
            self.assertHitsMisses(1, 2)

    @unittest.skipIf(not RUN_CUDA, "requires cuda")
    def test_cache_default_device(self):
        """
        Test that the default device is respected when serving cached results.
        """
        with FakeTensorMode():
            FakeTensorMode.cache_clear()
            self.assertHitsMisses(0, 0)

            torch.set_default_device("cpu")
            x = torch.tensor([1, 2])
            y = x + 1.0
            self.assertEqual(y.device.type, "cpu")
            self.assertHitsMisses(0, 1)

            torch.set_default_device("cuda")
            x = torch.tensor([1, 2])
            y = x + 1.0
            self.assertEqual(y.device.type, "cuda")
            self.assertHitsMisses(0, 2)

            torch.set_default_device("cpu")
            x = torch.tensor([1, 2])
            y = x + 1.0
            self.assertEqual(y.device.type, "cpu")
            self.assertHitsMisses(1, 2)

    def test_cache_inplace_op(self):
        """
        Test that inplace ops served from the cache correctly reference the
        input parameter.
        """
        with FakeTensorMode():
            x = torch.randn(1, 2)
            y = torch.randn(1, 2)

            FakeTensorMode.cache_clear()
            self.assertHitsMisses(0, 0)

            z = x.add_(y)
            self.assertHitsMisses(0, 1)
            self.assertEqual(id(x), id(z))

            w = x.add_(y)
            self.assertHitsMisses(1, 1)
            self.assertEqual(id(x), id(w))

    def test_cache_view_op(self):
        """
        Test that view ops are handled correctly when served from the cache.
        """
        with FakeTensorMode():
            x1 = torch.ones(2, requires_grad=True).clone()
            x2 = torch.ones(2, requires_grad=True).clone()
            y2 = x2.view(-1)

            # Test operating on a non-view tensor, then the same operation
            # on a view tensor. Assert that the view property is set correctly.
            z1 = x1.mul_(2)
            self.assertFalse(z1._is_view())

            z2 = y2.mul_(2)
            self.assertTrue(z2._is_view())

            # Now the other way around: first operate on a view tensor, then
            # the same operation on a non-view tensor.
            z2 = y2.mul_(2)
            self.assertTrue(z2._is_view())

            z1 = x1.mul_(2)
            self.assertFalse(z1._is_view())

    def test_cache_dispatch_key_set(self):
        """
        Test that operations that change the dispatch key set bypass caching.
        """
        with FakeTensorMode():
            FakeTensorMode.cache_clear()
            self.assertBypasses("dispatch_key_set mismatch", 0)

            x = torch._efficientzerotensor(3)
            self.assertTrue(x._is_zerotensor())
            self.assertBypasses("dispatch_key_set mismatch", 1)

            y = torch._efficientzerotensor(3)
            self.assertTrue(y._is_zerotensor())
            self.assertBypasses("dispatch_key_set mismatch", 2)

    def test_fft_hfft2_issue145522(self):
        with FakeTensorMode():
            s0 = 5
            s1 = 6
            s2 = 7
            s3 = 3
            s4 = 10
            s5 = 2
            x = torch.randn(s0, s1, s2)
            out = torch.randn(s0, s3, s4)
            kwargs = {
                "s": (s3, s4),
                "dim": (1, s5),
                "norm": "ortho",
            }
            r = torch._C._fft.fft_hfft2(x, **kwargs, out=out)
            self.assertEqual(r.shape, out.shape)

    def test_inference_mode(self):
        """
        Test that caching handles inference mode correctly.
        """
        with FakeTensorMode():
            x = torch.randn(4, 3)
            y = torch.randn(4, 3)

            FakeTensorMode.cache_clear()
            self.assertHitsMisses(0, 0)

            # Expect a miss when the inference mode is different
            res1 = x + y
            with torch.inference_mode():
                res2 = x + y

            self.assertHitsMisses(0, 2)
            self.assertFalse(res1.is_inference())
            self.assertTrue(res2.is_inference())

            # Second tries should see hits
            res3 = x + y

            self.assertHitsMisses(1, 2)
            self.assertFalse(res3.is_inference())
            self.assertEqual(
                extract_tensor_metadata(res1),
                extract_tensor_metadata(res3),
            )

            with torch.inference_mode():
                res4 = x + y

            self.assertHitsMisses(2, 2)
            self.assertTrue(res4.is_inference())
            self.assertEqual(
                extract_tensor_metadata(res2),
                extract_tensor_metadata(res4),
            )

    @unittest.skipIf(not RUN_CUDA, "requires cuda")
    def test_wrapper_tensor_subclass_different_device(self):
        class DifferentDeviceTensor(torch.Tensor):
            @staticmethod
            def __new__(cls, a):
                kwargs = {}
                kwargs["strides"] = a.stride()
                kwargs["storage_offset"] = a.storage_offset()
                kwargs["device"] = torch.device("cpu")
                kwargs["layout"] = a.layout
                kwargs["requires_grad"] = a.requires_grad
                kwargs["dtype"] = a.dtype
                out = torch.Tensor._make_wrapper_subclass(cls, a.size(), **kwargs)
                return out

            def __init__(self, a):
                self.inner_tensor = a

            def __repr__(self):
                return f"DifferentDeviceTensor({repr(self.inner_tensor)})"

            def __tensor_flatten__(self):
                return ["inner_tensor"], None

            @staticmethod
            def __tensor_unflatten__(inner_tensors, meta, outer_size, outer_stride):
                assert meta is None
                return DifferentDeviceTensor(inner_tensors["inner_tensor"])

            @classmethod
            def __torch_dispatch__(cls, func, types, args, kwargs):
                if kwargs is None:
                    kwargs = {}
                args = pytree.tree_map_only(
                    DifferentDeviceTensor, lambda x: x.inner_tensor, args
                )
                kwargs = pytree.tree_map_only(
                    DifferentDeviceTensor, lambda x: x.inner_tensor, kwargs
                )
                # Returns unwrapped tensor
                return func(*args, **kwargs)

        a = torch.ones(2, 2, 768, device="cuda")
        wrapped_a = DifferentDeviceTensor(a)

        # Outer Tensor is on cpu, inner is on cuda
        self.assertTrue(wrapped_a.is_cpu)
        self.assertFalse(wrapped_a.inner_tensor.is_cpu)

        with FakeTensorMode() as fake_mode:
            fake_wrapped_a = fake_mode.from_tensor(wrapped_a)

        self.assertTrue(fake_wrapped_a.is_cpu)
        assert isinstance(fake_wrapped_a, DifferentDeviceTensor)
        self.assertFalse(fake_wrapped_a.inner_tensor.is_cpu)

    def test__upsample_bilinear2d_aa_backward_dynamic_shapes(self):
        def f(x):
            return torch.nn.functional.interpolate(
                x,
                size=[256, 256],
                mode="bilinear",
                align_corners=False,
                antialias=True,
            )

        shape_env = ShapeEnv()
        fake_m = FakeTensorMode(shape_env=shape_env)
        x = fake_m.from_tensor(
            torch.randn(1, 3, 2005, 1920, requires_grad=True),
            symbolic_context=StatelessSymbolicContext(
                dynamic_sizes=[
                    DimDynamic.STATIC,
                    DimDynamic.STATIC,
                    DimDynamic.DYNAMIC,
                    DimDynamic.DYNAMIC,
                ],
                constraint_sizes=[None, None, None, None],
            ),
        )
        with fake_m, enable_python_dispatcher():
            out = f(x)
            out.sum().backward()
            self.assertEqual(x.shape, x.grad.shape)

    def test_from_buffer(self):
        with FakeTensorMode():
            obj = [1, 2]
            f = io.BytesIO()
            pickle.Pickler(f).dump(obj)
            storage = torch.UntypedStorage.from_buffer(f.getvalue(), dtype=torch.uint8)

            t = torch.ByteTensor(storage)
            self.assertTrue(isinstance(t, FakeTensor))
            self.assertEqual(t.device, torch.device("cpu"))

    def test_meta_tensor_to_fake_cpu(self):
        x = torch.randn(4, 4, device="meta")
        with FakeTensorMode(allow_non_fake_inputs=True):
            x_cpu = x.to(device="cpu")
        self.assertTrue(isinstance(x_cpu, FakeTensor))
        self.assertEqual(x_cpu.device, torch.device("cpu"))

    def test_cache_tuple_outputs(self):
        """
        Test to check that ops with tuple outputs work.
        """
        with FakeTensorMode():
            x = torch.randn(6, 4)
            y = torch.randn(6, 4)

            FakeTensorMode.cache_clear()
            self.assertHitsMisses(0, 0)

            ref = torch.split(x, 2)
            self.assertHitsMisses(0, 1)

            res = torch.split(y, 2)
            self.assertHitsMisses(1, 1)
            self.assertEqual(len(ref), len(res))
            for a, b in zip(ref, res):
                self.assertEqual(
                    extract_tensor_metadata(a),
                    extract_tensor_metadata(b),
                )

    def test_cache_aten_index(self):
        with FakeTensorMode():
            x = torch.randn(4, 4, 4)
            idx_tensor1 = torch.tensor([0, 2, 3])
            idx_tensor2 = torch.tensor([0, 1, 2])

            FakeTensorMode.cache_clear()
            self.assertHitsMisses(0, 0)

            ref = torch.ops.aten.index(x, [None, idx_tensor1, idx_tensor2])
            self.assertHitsMisses(0, 3)

            res = torch.ops.aten.index(x, [None, idx_tensor1, idx_tensor2])
            self.assertHitsMisses(1, 3)
            self.assertEqual(extract_tensor_metadata(ref), extract_tensor_metadata(res))

        with FakeTensorMode():
            x = torch.randn(4, 4, 4)
            idx_tensor1 = torch.tensor([True, True, False, True])
            self.assertRaises(
                DynamicOutputShapeException,
                lambda: torch.ops.aten.index(x, [None, idx_tensor1]),
            )

            idx_tensor1 = torch.tensor([1, -2, 3, -4], dtype=torch.int8)
            self.assertRaises(
                DynamicOutputShapeException,
                lambda: torch.ops.aten.index(x, [None, idx_tensor1]),
            )

    @skipIfTorchDynamo("cache hit/miss changes with invoke_subgraph caching")
    def test_invoke_subgraph(self):
        """
        Tests invoke subgraph
        """
        invoke_subgraph = torch._higher_order_ops.invoke_subgraph

        def run():
            def fn(x, y):
                return (x + y * 2,)

            # Ensure there is no caching for non-Fx graph module inputs
            with FakeTensorMode():
                x = torch.randn(6, 4)
                y = torch.randn(6, 4)

                FakeTensorMode.cache_clear()
                self.assertHitsMisses(0, 0)

                ref = invoke_subgraph(fn, "subgraph", x, y)
                self.assertHitsMisses(0, 2)
                self.assertBypasses("function argument", 1)

                res = invoke_subgraph(fn, "subgraph", x, y)
                # The hits are from the ops inside fn
                self.assertHitsMisses(2, 2)
                self.assertBypasses("function argument", 2)

                res = invoke_subgraph(fn, "subgraph", x, y)
                # The hits are from the ops inside fn
                self.assertHitsMisses(4, 2)
                self.assertBypasses("function argument", 3)

            # Get the mod as if its going through torch.compile
            backend = torch._dynamo.testing.AotEagerAndRecordGraphs()
            x = torch.randn(6, 4)
            y = torch.randn(6, 4)
            torch.compile(fn, backend=backend, fullgraph=True)(x, y)
            self.assertEqual(len(backend.fw_graphs), 1)
            mod = backend.fw_graphs[0]

            # Ensure that we see hits everytime
            with FakeTensorMode():
                x = torch.randn(6, 4)
                y = torch.randn(6, 4)

                FakeTensorMode.cache_clear()
                self.assertHitsMisses(0, 0)

                ref = invoke_subgraph(mod, "subgraph", x, y)
                self.assertHitsMisses(0, 3)

                res = invoke_subgraph(mod, "subgraph", x, y)
                # The hits are from re-running the subgraph
                self.assertHitsMisses(1, 3)

                res = invoke_subgraph(mod, "subgraph", x, y)
                # The hits are from re-running the subgraph
                self.assertHitsMisses(2, 3)

                self.assertEqual(len(ref), len(res))
                self.assertEqual(len(ref), len(res))
                for a, b in zip(ref, res):
                    self.assertEqual(
                        extract_tensor_metadata(a),
                        extract_tensor_metadata(b),
                    )
            self.assertTrue(count_invoke_subgraph_keys() > 0)

        def count_invoke_subgraph_keys():
            invoke_subgraph_keys = 0
            for cache_key in FakeTensorMode.cache.keys():
                if isinstance(cache_key.key[0], torch._ops.HigherOrderOperator):
                    invoke_subgraph_keys += 1
            return invoke_subgraph_keys

        # Check that the graph gc clears the cache
        run()
        torch.compiler.reset()
        gc.collect()
        self.assertTrue(count_invoke_subgraph_keys() == 0)



    @skipIfTorchDynamo("cache hit/miss changes with invoke_subgraph caching")
    def test_invoke_subgraph_cacheable_inplace(self):
        invoke_subgraph = torch._higher_order_ops.invoke_subgraph


        def fn(x, y):
            # aten ops are used so that eager backend graph is suitable for fake
            # tensor testing
            cos = torch.ops.aten.cos.default(x)
            # inplace-view - this should cause the whole invoke_subgraph to not
            # being able to cache
            t = torch.ops.aten.t_.default(cos)
            mul = torch.ops.aten.mul.Tensor(t, y)
            return (mul,)

        # Get the mod as if its going through torch.compile
        backend = torch._dynamo.testing.AotEagerAndRecordGraphs()
        x = torch.randn(4, 4)
        y = torch.randn(4, 4)
        torch.compile(fn, backend=backend, fullgraph=True)(x, y)
        self.assertEqual(len(backend.graphs), 1)
        mod = backend.graphs[0]

        # Ensure that invoke_subgraph result is still cached
        with FakeTensorMode():
            x = torch.randn(4, 4)
            y = torch.randn(4, 4)

            FakeTensorMode.cache_clear()
            self.assertHitsMisses(0, 0)

            ref = invoke_subgraph(mod, "subgraph", x, y)
            self.assertHitsMisses(0, 3)

            res = invoke_subgraph(mod, "subgraph", x, y)
            # The hits are from the ops inside fn and not the subgraph
            self.assertHitsMisses(1, 3)

            res = invoke_subgraph(mod, "subgraph", x, y)
            # The hits are from the ops inside fn and not the subgraph
            self.assertHitsMisses(2, 3)

            self.assertEqual(len(ref), len(res))
            self.assertEqual(len(ref), len(res))
            for a, b in zip(ref, res):
                self.assertEqual(
                    extract_tensor_metadata(a),
                    extract_tensor_metadata(b),
                )

<<<<<<< HEAD
=======
    @skipIfTorchDynamo("cache hit/miss changes with invoke_subgraph caching")
    def test_unbacked_output(self):
        # The point of this test is to have an op which has no symbols as input
        # but a symbol as an output and make sure that we skip caching it.
        class LengthsGather(torch.nn.Module):
            def forward(
                self,
                input: torch.Tensor,
                lengths: torch.Tensor,
                indices: torch.Tensor,
                offsets: torch.Tensor,
            ) -> torch.Tensor:
                bias = torch.gather(offsets, 0, indices)
                lengths_selected = torch.gather(lengths, 0, indices)
                index = torch.repeat_interleave(bias, lengths_selected, dim=0)
                return index

        input = torch.tensor([0, 1, 2, 3, 4, 5, 6, 7, 8, 9])
        lengths = torch.tensor([0, 2, 3, 1, 4])
        indices = torch.tensor([2, 3, 4, 6, 7, 8, 9])
        offsets = torch.cumsum(lengths, 0)
        ep = torch.export.export(
            LengthsGather(), (input, lengths, indices, offsets), strict=False
        )

        FakeTensorMode.cache_clear()
        ep.run_decompositions({})
        self.assertBypasses("unrepresented symbol in output", 2)


>>>>>>> 6cb6da6e
if __name__ == "__main__":
    run_tests()<|MERGE_RESOLUTION|>--- conflicted
+++ resolved
@@ -2294,12 +2294,9 @@
         gc.collect()
         self.assertTrue(count_invoke_subgraph_keys() == 0)
 
-
-
     @skipIfTorchDynamo("cache hit/miss changes with invoke_subgraph caching")
     def test_invoke_subgraph_cacheable_inplace(self):
         invoke_subgraph = torch._higher_order_ops.invoke_subgraph
-
 
         def fn(x, y):
             # aten ops are used so that eager backend graph is suitable for fake
@@ -2346,8 +2343,6 @@
                     extract_tensor_metadata(b),
                 )
 
-<<<<<<< HEAD
-=======
     @skipIfTorchDynamo("cache hit/miss changes with invoke_subgraph caching")
     def test_unbacked_output(self):
         # The point of this test is to have an op which has no symbols as input
@@ -2378,6 +2373,5 @@
         self.assertBypasses("unrepresented symbol in output", 2)
 
 
->>>>>>> 6cb6da6e
 if __name__ == "__main__":
     run_tests()