import argparse
import datetime
import logging
import re
import sys
from collections import defaultdict

import torch
from torch._C import parse_schema, Tag


FORMAT = "[%(levelname)s %(asctime)s %(filename)s:%(lineno)s] %(message)s"

log = logging.getLogger("log")
log.setLevel(logging.INFO)

handler = logging.StreamHandler()
formatter = logging.Formatter(FORMAT)
handler.setFormatter(formatter)

log.addHandler(handler)
log.propagate = False  # Avoid double logging if root logger has handlers

# How to run this test locally:
# 1 Have two virtual environments (eg conda env), one without PyTorch installed (venv_nightly)
#   one with your local changes (venv_yours).
# In venv_nightly:
# 2. First ensure that Pytorch is uninstalled, but all prereqs are installed
# 3. Install torch nightly build with
#    `pip install --pre torch -f https://download.pytorch.org/whl/nightly/cpu/torch_nightly.html`
# 4. Generate original schemas with
#    `python test/forward_backward_compatibility/dump_all_function_schemas.py --filename nightly_schemas.txt`
# Now in venv_yours:
# 5. Run this test with
#    `python test/forward_backward_compatibility/check_forward_backward_compatibility.py --existing-schemas nightly_schemas.txt`

# The date specifies how long the allowlist exclusion should apply to. Note that core ATen opset
# (https://pytorch.org/docs/stable/torch.compiler_ir.html#core-aten-ir) is guaranteed to be BC, based on this policy
# (https://dev-discuss.pytorch.org/t/core-aten-opset-backward-forward-compatibility-policy/1772) and hence the
# allowlist does not apply (or the date is always arbitrarily far for core ATen ops).
#
#   - If we NEVER give BC guarantee for an operator, you can put the
#     date arbitrarily far in the future.
#   - Otherwise, pick a date that is far enough in the future that you
#     believe you can land your diff before then.
#
# Allowlist entries can be removed after the date listed on them passes.
#
# Allowlist item format:
# [
#   0: function name regex
#   1: date until which the allowlist entry is valid
#   2: (optional, default: None) function argument regex
#   3: (optional, default: False) If True, tells us that you are NOT a core ATen op
#                                 See Note [Op removal core ATen detection]
# ]
#
# NB: function name DOES NOT include overload name!
ALLOW_LIST = [
    ("c10_experimental", datetime.date(9999, 1, 1)),
    # Internal
    ("static", datetime.date(9999, 1, 1)),
    ("prim::ModuleDictIndex", datetime.date(9999, 1, 1)),
    ("prim::MKLDNNRelu6", datetime.date(9999, 1, 1)),
    ("prim::MKLDNNRelu6_", datetime.date(9999, 1, 1)),
    ("prim::is_ort", datetime.date(9999, 1, 1)),
    ("prim::Concat", datetime.date(9999, 1, 1)),
    ("aten::_NestedTensor_GeneralizedBMM", datetime.date(9999, 1, 1)),
    # Internal, profiler-specific ops
    ("profiler::_call_end_callbacks_on_jit_fut*", datetime.date(9999, 1, 1)),
    ("profiler::_record_function_enter", datetime.date(9999, 1, 1)),
    ("aten::_cholesky_helper", datetime.date(9999, 1, 1)),
    ("aten::_cslt_sparse_mm", datetime.date(9999, 1, 1)),
    ("aten::_lstsq_helper", datetime.date(9999, 1, 1)),
    ("aten::_syevd_helper", datetime.date(9999, 1, 1)),
    ("aten::_linalg_solve_out_helper_", datetime.date(9999, 1, 1)),
    ("aten::select_backward", datetime.date(9999, 1, 1)),
    ("aten::lstsq", datetime.date(9999, 1, 1)),
    ("aten::lstsq.X", datetime.date(9999, 1, 1)),
    ("aten::slice_backward", datetime.date(9999, 1, 1)),
    ("aten::diagonal_backward", datetime.date(9999, 1, 1)),
    ("aten::rowwise_prune", datetime.date(9999, 1, 1)),
    ("aten::eig", datetime.date(9999, 1, 1)),
    ("aten::eig.e", datetime.date(9999, 1, 1)),
    ("aten::adaptive_avg_pool3d_backward", datetime.date(9999, 1, 1)),
    ("aten::_embedding_bag_dense_backward", datetime.date(9999, 1, 1)),
    ("aten::matrix_rank", datetime.date(9999, 1, 1)),
    ("aten::matrix_rank.tol", datetime.date(9999, 1, 1)),
    ("aten::randperm", datetime.date(9999, 1, 1)),
    ("aten::solve", datetime.date(9999, 1, 1)),
    ("aten::solve.solution", datetime.date(9999, 1, 1)),
    ("aten::_solve_helper", datetime.date(9999, 1, 1)),
    ("aten::_convolution_nogroup", datetime.date(9999, 1, 1)),
    ("aten::miopen_convolution_backward", datetime.date(9999, 1, 1)),
    ("aten::miopen_convolution_backward_bias", datetime.date(9999, 1, 1)),
    ("aten::miopen_convolution_backward_input", datetime.date(9999, 1, 1)),
    ("aten::miopen_convolution_backward_weight", datetime.date(9999, 1, 1)),
    ("aten::miopen_convolution_transpose_backward", datetime.date(9999, 1, 1)),
    ("aten::miopen_convolution_transpose_backward_input", datetime.date(9999, 1, 1)),
    ("aten::miopen_convolution_transpose_backward_weight", datetime.date(9999, 1, 1)),
    ("aten::miopen_depthwise_convolution_backward", datetime.date(9999, 1, 1)),
    ("aten::miopen_depthwise_convolution_backward_input", datetime.date(9999, 1, 1)),
    ("aten::miopen_depthwise_convolution_backward_weight", datetime.date(9999, 1, 1)),
    ("aten::_nested_tensor", datetime.date(9999, 1, 1)),
    ("prepacked::unpack_prepacked_sizes_conv2d", datetime.date(9999, 1, 1)),
    ("prepacked::unpack_prepacked_sizes_linear", datetime.date(9999, 1, 1)),
    ("aten::_symeig_helper", datetime.date(9999, 1, 1)),
    ("aten::symeig", datetime.date(9999, 1, 1)),
    ("aten::symeig.e", datetime.date(9999, 1, 1)),
    ("aten::native_multi_head_self_attention", datetime.date(9999, 1, 1)),
    ("aten::_native_multi_head_self_attention", datetime.date(9999, 1, 1)),
    ("aten::grid_sampler_3d_backward", datetime.date(9999, 1, 1)),
    ("aten::_transform_bias_rescale_qkv", datetime.date(9999, 1, 1)),
    ("prim::infer_squeeze_size.dim", datetime.date(9999, 1, 1)),
    ("prim::infer_squeeze_size", datetime.date(9999, 1, 1)),
    ("aten::_weight_norm_cuda_interface", datetime.date(9999, 1, 1)),
    ("aten::_weight_norm_cuda_interface_backward", datetime.date(9999, 1, 1)),
    ("aten::empty.SymInt", datetime.date(9999, 1, 1)),
    # nested tensor temporary auxiliary ops
    ("aten::_reshape_nested", datetime.date(9999, 1, 1)),
    ("aten::_reshape_nested_backward", datetime.date(9999, 1, 1)),
    ("aten::mps_linear", datetime.date(9999, 1, 1)),
    ("aten::_mps_linear", datetime.date(9999, 1, 1)),
    ("aten::_mps_max_pool2d", datetime.date(9999, 1, 1)),
    ("aten::_mps_max_pool2d.out", datetime.date(9999, 1, 1)),
    ("aten::mps_max_pool2d_backward", datetime.date(9999, 1, 1)),
    ("aten::mps_max_pool2d_backward.out", datetime.date(9999, 1, 1)),
    # TODO: FIXME: prims shouldn't be checked
    ("prims::.*", datetime.date(9999, 1, 1)),
    ("aten::_scaled_dot_product_cudnn_attention", datetime.date(9999, 1, 1)),
    # BetterTransformer 1.0 internal operators
    ("aten::_transformer_decoder_only_layer_fwd", datetime.date(9999, 1, 1)),
    ("aten::_native_decoder_only_multi_head_attention", datetime.date(9999, 1, 1)),
    # These ops were moved to python under the c10d_functional namespace
    ("aten::wait_tensor", datetime.date(9999, 1, 30)),
    ("aten::reduce_scatter_tensor", datetime.date(9999, 1, 30)),
    ("aten::all_gather_into_tensor", datetime.date(9999, 1, 30)),
    ("aten::all_reduce", datetime.date(9999, 1, 30)),
    # These ops are defined in torch/csrc/distributed/c10d/Ops.cpp
    # TODO: add back restriction when c10d ops can be exported
    ("c10d::.*", datetime.date(9999, 1, 1)),
]

ALLOW_LIST_COMPILED = [
    (
        re.compile(item[0]),
        item[1],
        re.compile(item[2]) if (len(item) > 2 and item[2] is not None) else None,
        item[3] if len(item) > 3 else False,
    )
    for item in ALLOW_LIST
    if item[1] >= datetime.date.today()
]


def allow_listed(schema):
    for item in ALLOW_LIST_COMPILED:
        if item[0].search(str(schema)):
            if len(item) > 2 and item[2] is not None:
                # if arguments regex is present, use it
                return bool(item[2].search(str(schema))), item[3]
            return True, item[3]
    return False, None


# The nightly will fail to parse newly added syntax to schema declarations
# Add new schemas that will fail the nightly here
dont_parse_list = [
    ("_TorchScriptTesting.*", datetime.date(2099, 9, 17)),
    ("test_backend", datetime.date(2099, 9, 17)),
    ("dist_c10d", datetime.date(2099, 9, 17)),
    ("__backends__.nnc", datetime.date(2099, 9, 17)),
]


def has_valid_upgraders(schema, version_map):
    # we want to parse through the map to find if
    # the schema has valid upgraders. Since the
    # version map has entry for each overload
    # we need to do some ugly parsing.

    # the name of the operator
    schema_name = schema.name

    if schema_name not in version_map:
        return False

    entries = version_map[schema_name]

    possible_overloads = []
    possible_schemas = []
    for key, upgrader_schema_entries in entries.items():
        possible_overloads.append(key)
        possible_schemas.extend(upgrader_schema_entries)

    # let's make sure this existing schema is part of possible
    # schemas
    for old_schema in possible_schemas:
        if old_schema == schema:
            return True

    return False


def dont_parse(schema_line):
    for item in dont_parse_list:
        if item[1] < datetime.date.today():
            continue
        regexp = re.compile(item[0])
        if regexp.search(schema_line):
            return True
    return False


def load_schemas_to_dict():
    new_schemas = torch._C._jit_get_all_schemas()
    new_schemas += torch._C._jit_get_custom_class_schemas()
    new_schema_dict = defaultdict(list)
    for s in new_schemas:
        new_schema_dict[s.name].append(s)
    return new_schema_dict


def process_version_map(version_map):
    # version map maps full schema name to
    # list of upgraders. Since we only have
    # the name of the schema (aka no overload)
    # we want to first process the map to make
    # the key lookup easier. After this it will be:
    # Dict[schema_name, Dict[overload, List[schema]]]

    output = defaultdict(dict)
    for key, entries in version_map.items():
        operator_name = key.split(".")[0]
        schema_entries = [parse_schema(entry.old_schema) for entry in entries]
        output[operator_name][key] = schema_entries
    return output


def is_core_aten_op(schema) -> bool:
    # Check if the schema is a core ATen op
    if "::" not in schema.name:
        return False
    res = torch._C._get_operation_overload(schema.name, schema.overload_name)
    if res is None:
        # Note [Op removal core ATen detection]
        #
        # If the core ATen op has been removed, we cannot be sure whether it
        # was previously a core ATen op or not via checking tags this way.
        # Conservatively assume that you are ARE a core ATen op in this case.
        # This means that deleting a core ATen op will still be caught.
        # But if you're deleting an operator that is not a core ATen op
        # and add it to the allow_list, you would need to additionally specify
        # a flag in the ALLOW_LIST to tell us you are not a core ATen op.
        # See the comment block above ALLOW_LIST for more info.
        #
        # See https://github.com/pytorch/pytorch/issues/146049
        return True
    _, _, tags = res
    return Tag.core in tags


def check_bc(existing_schemas):
    new_schema_dict = load_schemas_to_dict()
    version_map = process_version_map(torch._C._get_operator_version_map())
    is_bc = True
    broken_ops = []
    for existing_schema in existing_schemas:
        is_allow_list, trust_not_core_aten = allow_listed(existing_schema)
        if is_allow_list:
            if trust_not_core_aten or not is_core_aten_op(existing_schema):
                log.info("schema: %s found on allowlist, skipping", existing_schema)
                continue
            else:
                log.info(
                    "schema: %s found on allowlist, but is a core ATen op, checking BC. "
                    "NOTE: If you have removed an operator we will conservatively assume that "
                    "it is a core ATen op. If the operator you removed is not a core ATen op, "
                    "please specify that in the ALLOW_LIST entry (see comment block on top "
                    "of ALLOW_LIST more info)",
                    existing_schema,
                )
        if has_valid_upgraders(existing_schema, version_map):
            if not is_core_aten_op(existing_schema):
                log.info("schema: %s has valid upgrader, skipping", existing_schema)
                continue
            else:
                log.info(
                    "schema: %s has a valid upgrader, but is a core ATen op, checking BC"
                )
        log.debug("processing existing schema: %s", existing_schema)
        matching_new_schemas = new_schema_dict.get(existing_schema.name, [])
        found = False
        for matching_new_schema in matching_new_schemas:
            if matching_new_schema.is_backward_compatible_with(existing_schema):
                found = True
                break
        if not found:
            log.warning(
                "Can NOT find backward compatible schemas after changes "
                "for schema %s from the following candidates:\n[\n%s\n]",
                str(existing_schema),
                "\n\t".join(str(s) for s in matching_new_schemas),
            )
            # TODO Print out more details about why candidates don't match.
            broken_ops.append(str(existing_schema))
            is_bc = False
    if is_bc:
        log.info("Found backward compatible schemas for all existing schemas")
    else:
        log.warning(
            "The PR is introducing backward incompatible changes to the "
            "operator library. Please contact PyTorch team to confirm "
            "whether this change is wanted or not. \n\nBroken ops: "
            "[\n\t%s\n]",
            "\n\t".join(broken_ops),
        )
    return is_bc


def check_fc(existing_schemas):
    new_schema_dict = load_schemas_to_dict()
    is_fc = True
    broken_ops = []
    for existing_schema in existing_schemas:
        is_allow_list, _ = allow_listed(existing_schema)
        if is_allow_list:
            log.info("schema: %s found on allowlist, skipping", existing_schema)
            continue
        log.info("processing existing schema: %s", existing_schema)
        matching_new_schemas = new_schema_dict.get(existing_schema.name, [])
        found = False
        possible_failure_reasons = []
        for matching_new_schema in matching_new_schemas:
            is_compatible, reason = matching_new_schema.check_forward_compatible_with(
                existing_schema
            )
            if is_compatible:
                found = True
                break
            if reason != "":
                possible_failure_reasons.append(reason)
        if not found:
            log.warning(
                "Can NOT find forward compatible schemas after changes "
                "for schema %s from the following candidates:\n[\n\t%s\n]",
                str(existing_schema),
                "\n\t".join(str(s) for s in matching_new_schemas),
            )
<<<<<<< HEAD
            logging.warning(
                "Refer to following reasons for failure to find FC schema:\n[\n%s\n]",
=======
            log.warning(
                "Refer to following reasons for failure "
                "to find FC schema:\n[\n%s\n]",
>>>>>>> 020da744
                "\n\t".join(str(r) for r in possible_failure_reasons),
            )
            broken_ops.append(str(existing_schema))
            is_fc = False
    if is_fc:
        log.info("Found forward compatible schemas for all existing schemas")
    else:
        log.warning(
            "The PR is introducing a potentially forward incompatible changes to the "
            "operator library. Please contact PyTorch team to confirm "
            "whether this change is wanted or not. \n\nBroken ops: "
            "[\n\t%s\n]",
            "\n\t".join(broken_ops),
        )


if __name__ == "__main__":
    parser = argparse.ArgumentParser(description="Process some integers.")
    parser.add_argument(
        "--existing-schemas",
        help="filename to load existing schemas",
        type=str,
        default="schemas.txt",
    )
    args = parser.parse_args()
    existing_schema_dict = {}
    slist = []
    with open(args.existing_schemas) as f:
        while True:
            line = f.readline()
            if not line:
                break

            if dont_parse(line.strip()):
                log.info("Not parsing schema line: %s", line.strip())
                continue
            s = parse_schema(line.strip())
            slist.append(s)

    # TODO in case there is FC breaking changes,
    # we just warn for now until there is a policy.
    check_fc(slist)

    if not check_bc(slist):
        sys.exit(1)<|MERGE_RESOLUTION|>--- conflicted
+++ resolved
@@ -347,14 +347,9 @@
                 str(existing_schema),
                 "\n\t".join(str(s) for s in matching_new_schemas),
             )
-<<<<<<< HEAD
-            logging.warning(
-                "Refer to following reasons for failure to find FC schema:\n[\n%s\n]",
-=======
             log.warning(
                 "Refer to following reasons for failure "
                 "to find FC schema:\n[\n%s\n]",
->>>>>>> 020da744
                 "\n\t".join(str(r) for r in possible_failure_reasons),
             )
             broken_ops.append(str(existing_schema))
