--- conflicted
+++ resolved
@@ -3485,8 +3485,6 @@
             )
         ),
     )
-<<<<<<< HEAD
-=======
     # Skipping this combination as there is a CPP compilation failure that
     # may be unrelated to associative_scan itself. There is a dedicated tests for
     # this case below.
@@ -3499,7 +3497,6 @@
             and params["autograd"]
         ),
     )
->>>>>>> 3707c0df
     def test_associative_scan_compile(
         self, combine_mode, reverse, compile_mode, device, autograd
     ):
@@ -4082,12 +4079,15 @@
 
     @unittest.skipIf(not SM70OrLater, "triton")
     @requires_cuda
-    @parametrize("combine_mode", ["pointwise", "generic"])
-    @parametrize("compile_mode", ["none", "eager", "compile", "compile_dynamic_shape"])
+    # @parametrize("combine_mode", ["pointwise", "generic"])
+    @parametrize("combine_mode", ["pointwise"])
+    # @parametrize("compile_mode", ["none", "eager", "compile", "compile_dynamic_shape"])
+    @parametrize("compile_mode", ["none"])
     @parametrize("reverse_first", [False, True])
     @parametrize("same_direction", [False, True])
     @parametrize("device", [torch.device("cpu"), torch.device("cuda")])
-    @parametrize("autograd", [False, True])
+    # @parametrize("autograd", [False, True])
+    @parametrize("autograd", [True])
     # Skipping the combination of combine_mode=pointwise and device=cpu
     # as the current implementation of pointwise does only support CUDA device
     # Skipping the combination of combine_mode=pointwise and compile_mode=compile_dynamic_shape
@@ -4103,12 +4103,12 @@
             )
         ),
     )
-    # Skipping the autograd=True because
-    # associative_scan does currently not support gradients for lifted parameters
-    @decorateIf(
-        unittest.skip,
-        lambda params: (params["combine_mode"] == "pointwise" and params["autograd"]),
-    )
+    # # Skipping the autograd=True because
+    # # associative_scan does currently not support gradients for lifted parameters
+    # @decorateIf(
+    #     unittest.skip,
+    #     lambda params: (params["combine_mode"] == "pointwise" and params["autograd"]),
+    # )
     def test_associative_scan_downstream_scan_scan_different_dim(
         self,
         combine_mode,
